name: integration-tests

on:
  pull_request:

  schedule:
    # Trigger at 6:00 AM and 6:00 PM UTC
    - cron: "0 6,18 * * *"

concurrency:
  group: ${{ github.workflow }}-${{ github.event.pull_request.number || github.ref }}
  cancel-in-progress: true

jobs:
  openstack-integration-tests-private-endpoint:
    name: Integration test using private-endpoint
    uses: canonical/operator-workflows/.github/workflows/integration_test.yaml@feat/mattermost-ping
    secrets: inherit
    with:
      juju-channel: 3.6/stable
      provider: lxd
      test-tox-env: integration-juju3.6
<<<<<<< HEAD
      modules: '["test_charm_fork_repo"]' # "test_charm_metrics_failure", "test_charm_metrics_success", "test_charm_fork_repo", "test_charm_fork_path_change", "test_charm_no_runner", "test_charm_runner", "test_debug_ssh", "test_charm_upgrade",  "test_reactive", "test_jobmanager_prespawned", "test_jobmanager_reactive"
=======
      modules: '["test_charm_metrics_failure", "test_charm_metrics_success", "test_charm_fork_repo", "test_charm_fork_path_change", "test_charm_no_runner", "test_charm_runner", "test_debug_ssh", "test_charm_upgrade",  "test_reactive"]'
      extra-arguments: '-m openstack --log-format="%(asctime)s %(levelname)s %(message)s"'
      self-hosted-runner: true
      self-hosted-runner-label: pfe-ci 
  openstack-integration-tests-cross-controller-private-endpoint:
    name: Cross controller integration test using private-endpoint
    uses: canonical/operator-workflows/.github/workflows/integration_test.yaml@main
    secrets: inherit
    with:
      juju-channel: 3.6/stable
      pre-run-script: tests/integration/setup-integration-tests.sh
      provider: lxd
      test-tox-env: integration-juju3.6
      modules: '["test_prometheus_metrics"]'
>>>>>>> 1dbf29f5
      extra-arguments: '-m openstack --log-format="%(asctime)s %(levelname)s %(message)s"'
      self-hosted-runner: true
      self-hosted-runner-label: pfe-ci
      tmate-debug: true
      tmate-timeout: 90
      mattermost-message: "Test result available @charlie4284!"
  # openstack-integration-tests-cross-controller-private-endpoint:
  #   name: Cross controller integration test using private-endpoint
  #   uses: canonical/operator-workflows/.github/workflows/integration_test.yaml@main
  #   secrets: inherit
  #   with:
  #     juju-channel: 3.6/stable
  #     pre-run-script: tests/integration/setup-integration-tests.sh
  #     provider: lxd
  #     test-tox-env: integration-juju3.6
  #     modules: '["test_prometheus_metrics"]'
  #     extra-arguments: '-m openstack --log-format="%(asctime)s %(levelname)s %(message)s"'
  #     self-hosted-runner: true
  #     self-hosted-runner-label: pfe-ci
  allure-report:
    if: ${{ (success() || failure()) && github.event_name == 'schedule' }}
    needs:
      - openstack-integration-tests-private-endpoint
      # - openstack-integration-tests-cross-controller-private-endpoint
    uses: canonical/operator-workflows/.github/workflows/allure_report.yaml@main<|MERGE_RESOLUTION|>--- conflicted
+++ resolved
@@ -20,9 +20,6 @@
       juju-channel: 3.6/stable
       provider: lxd
       test-tox-env: integration-juju3.6
-<<<<<<< HEAD
-      modules: '["test_charm_fork_repo"]' # "test_charm_metrics_failure", "test_charm_metrics_success", "test_charm_fork_repo", "test_charm_fork_path_change", "test_charm_no_runner", "test_charm_runner", "test_debug_ssh", "test_charm_upgrade",  "test_reactive", "test_jobmanager_prespawned", "test_jobmanager_reactive"
-=======
       modules: '["test_charm_metrics_failure", "test_charm_metrics_success", "test_charm_fork_repo", "test_charm_fork_path_change", "test_charm_no_runner", "test_charm_runner", "test_debug_ssh", "test_charm_upgrade",  "test_reactive"]'
       extra-arguments: '-m openstack --log-format="%(asctime)s %(levelname)s %(message)s"'
       self-hosted-runner: true
@@ -37,29 +34,28 @@
       provider: lxd
       test-tox-env: integration-juju3.6
       modules: '["test_prometheus_metrics"]'
->>>>>>> 1dbf29f5
       extra-arguments: '-m openstack --log-format="%(asctime)s %(levelname)s %(message)s"'
       self-hosted-runner: true
       self-hosted-runner-label: pfe-ci
       tmate-debug: true
       tmate-timeout: 90
       mattermost-message: "Test result available @charlie4284!"
-  # openstack-integration-tests-cross-controller-private-endpoint:
-  #   name: Cross controller integration test using private-endpoint
-  #   uses: canonical/operator-workflows/.github/workflows/integration_test.yaml@main
-  #   secrets: inherit
-  #   with:
-  #     juju-channel: 3.6/stable
-  #     pre-run-script: tests/integration/setup-integration-tests.sh
-  #     provider: lxd
-  #     test-tox-env: integration-juju3.6
-  #     modules: '["test_prometheus_metrics"]'
-  #     extra-arguments: '-m openstack --log-format="%(asctime)s %(levelname)s %(message)s"'
-  #     self-hosted-runner: true
-  #     self-hosted-runner-label: pfe-ci
+  openstack-integration-tests-cross-controller-private-endpoint:
+    name: Cross controller integration test using private-endpoint
+    uses: canonical/operator-workflows/.github/workflows/integration_test.yaml@main
+    secrets: inherit
+    with:
+      juju-channel: 3.6/stable
+      pre-run-script: tests/integration/setup-integration-tests.sh
+      provider: lxd
+      test-tox-env: integration-juju3.6
+      modules: '["test_prometheus_metrics"]'
+      extra-arguments: '-m openstack --log-format="%(asctime)s %(levelname)s %(message)s"'
+      self-hosted-runner: true
+      self-hosted-runner-label: pfe-ci
   allure-report:
     if: ${{ (success() || failure()) && github.event_name == 'schedule' }}
     needs:
       - openstack-integration-tests-private-endpoint
-      # - openstack-integration-tests-cross-controller-private-endpoint
+      - openstack-integration-tests-cross-controller-private-endpoint
     uses: canonical/operator-workflows/.github/workflows/allure_report.yaml@main