name: integration-tests

on:
  #pull_request:
  workflow_dispatch:

<<<<<<< HEAD
=======
  schedule:
    # Trigger at 6:00 AM and 6:00 PM UTC
    - cron: "0 6,18 * * *"
>>>>>>> 92930bf8

concurrency:
  group: ${{ github.workflow }}-${{ github.event.pull_request.number || github.ref }}
  cancel-in-progress: true

jobs:
  # test option values defined at test/conftest.py are passed on via repository secret
  # INTEGRATION_TEST_ARGS to operator-workflows automatically.
  integration-tests-juju2:
    name: Integration test with juju 2.9
    uses: canonical/operator-workflows/.github/workflows/integration_test.yaml@main
    secrets: inherit
    with:
      juju-channel: 2.9/stable
      pre-run-script: scripts/pre-integration-test.sh
      provider: lxd
      test-tox-env: integration-juju2.9
      modules: '["test_charm_base_image", "test_charm_fork_repo", "test_charm_no_runner", "test_charm_scheduled_events", "test_charm_lxd_runner", "test_charm_runner", "test_charm_metrics_success", "test_charm_metrics_failure", "test_self_hosted_runner", "test_charm_with_proxy", "test_charm_with_juju_storage", "test_debug_ssh", "test_charm_upgrade"]'
  integration-tests:
    name: Integration test with juju 3.1
    uses: canonical/operator-workflows/.github/workflows/integration_test.yaml@self-hosted-runner-integration-test
    secrets: inherit
    with:
      juju-channel: 3.1/stable
      pre-run-script: scripts/setup-lxd.sh
      provider: lxd
      test-tox-env: integration-juju3.1
      modules: '["test_charm_scheduled_events", "test_debug_ssh", "test_charm_upgrade"]'
      extra-arguments: '-m openstack --log-format="%(asctime)s %(levelname)s %(message)s"'
      self-hosted-runner: true
      self-hosted-runner-label: stg-private-endpoint
      test-timeout: 90
  openstack-interface-tests-private-endpoint:
    name: openstack interface test using private-endpoint
    uses: canonical/operator-workflows/.github/workflows/integration_test.yaml@main
    secrets: inherit
    with:
      juju-channel: 3.6/stable
      pre-run-script: scripts/setup-lxd.sh
      provider: lxd
      test-tox-env: integration-juju3.6
      modules: '["test_runner_manager_openstack"]'
      extra-arguments: '--log-format="%(asctime)s %(levelname)s %(message)s"'
      self-hosted-runner: true
      self-hosted-runner-label: stg-private-endpoint
  openstack-integration-tests-private-endpoint:
    name: Integration test using private-endpoint
    uses: canonical/operator-workflows/.github/workflows/integration_test.yaml@main
    secrets: inherit
    with:
      juju-channel: 3.6/stable
      pre-run-script: scripts/setup-lxd.sh
      provider: lxd
      test-tox-env: integration-juju3.6
      modules: '["test_charm_metrics_failure", "test_charm_metrics_success", "test_charm_fork_repo", "test_charm_fork_path_change", "test_charm_no_runner", "test_charm_runner", "test_reactive"]'
      extra-arguments: '-m openstack --log-format="%(asctime)s %(levelname)s %(message)s"'
      self-hosted-runner: true
      self-hosted-runner-label: stg-private-endpoint
  allure-report:
    if: ${{ (success() || failure()) && github.event_name == 'schedule' }}
    needs:
      - integration-tests
      - openstack-interface-tests-private-endpoint
      - openstack-integration-tests-private-endpoint
    uses: canonical/operator-workflows/.github/workflows/allure_report.yaml@main<|MERGE_RESOLUTION|>--- conflicted
+++ resolved
@@ -3,13 +3,6 @@
 on:
   #pull_request:
   workflow_dispatch:
-
-<<<<<<< HEAD
-=======
-  schedule:
-    # Trigger at 6:00 AM and 6:00 PM UTC
-    - cron: "0 6,18 * * *"
->>>>>>> 92930bf8
 
 concurrency:
   group: ${{ github.workflow }}-${{ github.event.pull_request.number || github.ref }}
