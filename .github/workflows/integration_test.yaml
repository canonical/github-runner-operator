--- conflicted
+++ resolved
@@ -8,47 +8,6 @@
 jobs:
   # test option values defined at test/conftest.py are passed on via repository secret
   # INTEGRATION_TEST_ARGS to operator-workflows automatically.
-<<<<<<< HEAD
-  # integration-tests-juju2:
-  #   name: Integration test with juju 2.9
-  #   uses: canonical/operator-workflows/.github/workflows/integration_test.yaml@main
-  #   secrets: inherit
-  #   with:
-  #     juju-channel: 2.9/stable
-  #     pre-run-script: scripts/pre-integration-test.sh
-  #     provider: lxd
-  #     test-tox-env: integration-juju2.9
-  #     modules: '["test_charm_fork_repo", "test_charm_no_runner", "test_charm_scheduled_events", "test_charm_one_runner", "test_charm_metrics_success", "test_charm_metrics_failure", "test_self_hosted_runner", "test_charm_with_proxy", "test_charm_with_juju_storage", "test_debug_ssh"]'
-  # integration-tests:
-  #   name: Integration test with juju 3.1
-  #   uses: canonical/operator-workflows/.github/workflows/integration_test.yaml@main
-  #   secrets: inherit
-  #   with:
-  #     juju-channel: 3.1/stable
-  #     pre-run-script: scripts/pre-integration-test.sh
-  #     provider: lxd
-  #     test-tox-env: integration-juju3.1
-  #     modules: '["test_charm_fork_repo", "test_charm_no_runner", "test_charm_scheduled_events", "test_charm_one_runner", "test_charm_metrics_success", "test_charm_metrics_failure", "test_self_hosted_runner", "test_charm_with_proxy", "test_charm_with_juju_storage", "test_debug_ssh"]'
-  # openstack tests use private-endpoints, whose setup is kind of special
-  # - due to the huge resource requirements, we use self-hosted runners for these tests
-  # - microk8s needs to be preconfigured with the actions operator to work properly with the dockerhub cache
-  # - we need to disable the rbac addon for microk8s, otherwise the setup will fail
-  integration-tests-private-endpoint:
-    name: Integration test using private-endpoint
-    uses: canonical/operator-workflows/.github/workflows/integration_test.yaml@main
-    secrets: inherit
-    with:
-      juju-channel: 3.2/stable
-      pre-run-script: scripts/setup-lxd.sh
-      provider: microk8s
-      channel: 1.26-strict/stable
-      microk8s-addons: "dns ingress hostpath-storage"
-      test-tox-env: integration-juju3.2
-      modules: '["test_openstack_runner"]'
-      extra-arguments: "--http-proxy=http://squid.internal:3128 --https-proxy=http://squid.internal:3128 --no-proxy=keystone.ps6.canonical.com,glance.ps6.canonical.com,nova.ps6.canonical.com,neutron.ps6.canonical.com"
-      self-hosted-runner: true
-      self-hosted-runner-label: stg-private-endpoint
-=======
   integration-tests-juju2:
     name: Integration test with juju 2.9
     uses: canonical/operator-workflows/.github/workflows/integration_test.yaml@main
@@ -68,5 +27,4 @@
       pre-run-script: scripts/pre-integration-test.sh
       provider: lxd
       test-tox-env: integration-juju3.1
-      modules: '["test_charm_base_image", "test_charm_fork_repo", "test_charm_no_runner", "test_charm_scheduled_events", "test_charm_one_runner", "test_charm_metrics_success", "test_charm_metrics_failure", "test_self_hosted_runner", "test_charm_with_proxy", "test_charm_with_juju_storage", "test_debug_ssh", "test_charm_upgrade"]'
->>>>>>> 2de539b1
+      modules: '["test_charm_base_image", "test_charm_fork_repo", "test_charm_no_runner", "test_charm_scheduled_events", "test_charm_one_runner", "test_charm_metrics_success", "test_charm_metrics_failure", "test_self_hosted_runner", "test_charm_with_proxy", "test_charm_with_juju_storage", "test_debug_ssh", "test_charm_upgrade"]'