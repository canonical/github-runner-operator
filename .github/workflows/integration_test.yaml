--- conflicted
+++ resolved
@@ -10,56 +10,26 @@
 jobs:
   # test option values defined at test/conftest.py are passed on via repository secret
   # INTEGRATION_TEST_ARGS to operator-workflows automatically.
-  # integration-tests:
-  #   name: Integration test with juju 3.1
-  #   uses: canonical/operator-workflows/.github/workflows/integration_test.yaml@main
-  #   secrets: inherit
-  #   with:
-  #     juju-channel: 3.1/stable
-  #     pre-run-script: scripts/pre-integration-test.sh
-  #     provider: lxd
-  #     test-tox-env: integration-juju3.1
-  #     # These important local LXD test has no OpenStack integration versions.
-  #     # test_charm_scheduled_events ensures reconcile events are fired on a schedule.
-  #     # test_debug_ssh ensures tmate SSH actions works.
-  #     # TODO: Add OpenStack integration versions of these tests.
-  #     modules: '["test_charm_scheduled_events", "test_debug_ssh"]'
+#  integration-tests:
+#    name: Integration test with juju 3.1
+#    uses: canonical/operator-workflows/.github/workflows/integration_test.yaml@main
+#    secrets: inherit
+#    with:
+#      juju-channel: 3.1/stable
+#      pre-run-script: scripts/pre-integration-test.sh
+#      provider: lxd
+#      test-tox-env: integration-juju3.1
+#      # These important local LXD test have no OpenStack integration versions.
+#      # test_charm_scheduled_events ensures reconcile events are fired on a schedule.
+#      # test_debug_ssh ensures tmate SSH actions works.
+#      # The test test_charm_upgrade needs to run to ensure the charm can be upgraded.
+#      modules: '["test_charm_scheduled_events", "test_debug_ssh", "test_charm_upgrade"]'
   # TODO: debug
   debug-reactive:
     name: debug reactive
     uses: canonical/operator-workflows/.github/workflows/integration_test.yaml@main
     secrets: inherit
     with:
-<<<<<<< HEAD
-=======
-      juju-channel: 3.1/stable
-      pre-run-script: scripts/pre-integration-test.sh
-      provider: lxd
-      test-tox-env: integration-juju3.1
-      # These important local LXD test have no OpenStack integration versions.
-      # test_charm_scheduled_events ensures reconcile events are fired on a schedule.
-      # test_debug_ssh ensures tmate SSH actions works.
-      # The test test_charm_upgrade needs to run to ensure the charm can be upgraded.
-      modules: '["test_charm_scheduled_events", "test_debug_ssh", "test_charm_upgrade"]'
-  openstack-interface-tests-private-endpoint:
-    name: openstack interface test using private-endpoint
-    uses: canonical/operator-workflows/.github/workflows/integration_test.yaml@main
-    secrets: inherit
-    with:
-      juju-channel: 3.2/stable
-      pre-run-script: scripts/setup-lxd.sh
-      provider: lxd
-      test-tox-env: integration-juju3.2
-      modules: '["test_runner_manager_openstack"]'
-      self-hosted-runner: true
-      self-hosted-runner-label: stg-private-endpoint
-  openstack-integration-tests-private-endpoint:
-    name: Integration test using private-endpoint
-    uses: canonical/operator-workflows/.github/workflows/integration_test.yaml@main
-    needs: openstack-interface-tests-private-endpoint
-    secrets: inherit
-    with:
->>>>>>> d960bd56
       juju-channel: 3.2/stable
       pre-run-script: scripts/setup-lxd.sh
       provider: lxd
