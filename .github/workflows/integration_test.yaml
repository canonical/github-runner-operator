name: integration-tests

on:
<<<<<<< HEAD
  #pull_request:
  workflow_dispatch:
=======
  pull_request:
  schedule:
    # Trigger at 6:00 AM and 6:00 PM UTC
    - cron: "0 6,18 * * *"
>>>>>>> b35b3bef

concurrency:
  group: ${{ github.workflow }}-${{ github.event.pull_request.number || github.ref }}
  cancel-in-progress: true

jobs:
  # test option values defined at test/conftest.py are passed on via repository secret
  # INTEGRATION_TEST_ARGS to operator-workflows automatically.
  integration-tests-juju2:
    name: Integration test with juju 2.9
    uses: canonical/operator-workflows/.github/workflows/integration_test.yaml@main
    secrets: inherit
    with:
      juju-channel: 2.9/stable
      pre-run-script: scripts/pre-integration-test.sh
      provider: lxd
      test-tox-env: integration-juju2.9
      modules: '["test_charm_base_image", "test_charm_fork_repo", "test_charm_no_runner", "test_charm_scheduled_events", "test_charm_lxd_runner", "test_charm_runner", "test_charm_metrics_success", "test_charm_metrics_failure", "test_self_hosted_runner", "test_charm_with_proxy", "test_charm_with_juju_storage", "test_debug_ssh", "test_charm_upgrade"]'
  integration-tests:
    name: Integration test with juju 3.1
    uses: canonical/operator-workflows/.github/workflows/integration_test.yaml@self-hosted-runner-integration-test
    secrets: inherit
    with:
      juju-channel: 3.1/stable
      pre-run-script: scripts/setup-lxd.sh
      provider: lxd
      test-tox-env: integration-juju3.1
      modules: '["test_charm_scheduled_events", "test_debug_ssh", "test_charm_upgrade"]'
      extra-arguments: "-m openstack"
      self-hosted-runner: true
      self-hosted-runner-label: stg-private-endpoint
  openstack-interface-tests-private-endpoint:
    name: openstack interface test using private-endpoint
    uses: canonical/operator-workflows/.github/workflows/integration_test.yaml@main
    secrets: inherit
    with:
      juju-channel: 3.6/stable
      pre-run-script: scripts/setup-lxd.sh
      provider: lxd
      test-tox-env: integration-juju3.6
      modules: '["test_runner_manager_openstack"]'
      self-hosted-runner: true
      self-hosted-runner-label: stg-private-endpoint
  openstack-integration-tests-private-endpoint:
    name: Integration test using private-endpoint
    uses: canonical/operator-workflows/.github/workflows/integration_test.yaml@main
    secrets: inherit
    with:
      juju-channel: 3.6/stable
      pre-run-script: scripts/setup-lxd.sh
      provider: lxd
      test-tox-env: integration-juju3.6
      modules: '["test_charm_metrics_failure", "test_charm_metrics_success", "test_charm_fork_repo", "test_charm_runner", "test_reactive"]'
      extra-arguments: "-m openstack"
      self-hosted-runner: true
      self-hosted-runner-label: stg-private-endpoint
  allure-report:
    if: ${{ (success() || failure()) && github.event_name == 'schedule' }}
    needs:
      - integration-tests
      - openstack-interface-tests-private-endpoint
      - openstack-integration-tests-private-endpoint
    uses: canonical/operator-workflows/.github/workflows/allure_report.yaml@main<|MERGE_RESOLUTION|>--- conflicted
+++ resolved
@@ -1,15 +1,8 @@
 name: integration-tests
 
 on:
-<<<<<<< HEAD
   #pull_request:
   workflow_dispatch:
-=======
-  pull_request:
-  schedule:
-    # Trigger at 6:00 AM and 6:00 PM UTC
-    - cron: "0 6,18 * * *"
->>>>>>> b35b3bef
 
 concurrency:
   group: ${{ github.workflow }}-${{ github.event.pull_request.number || github.ref }}
