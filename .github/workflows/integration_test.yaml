--- conflicted
+++ resolved
@@ -8,13 +8,16 @@
   group: ${{ github.workflow }}-${{ github.event.pull_request.number || github.ref }}
   cancel-in-progress: true
 
+concurrency:
+  group: ${{ github.workflow }}-${{ github.event.pull_request.number || github.ref }}
+  cancel-in-progress: true
+
 jobs:
   # test option values defined at test/conftest.py are passed on via repository secret
   # INTEGRATION_TEST_ARGS to operator-workflows automatically.
-<<<<<<< HEAD
   integration-tests-juju2:
     name: Integration test with juju 2.9
-    uses: canonical/operator-workflows/.github/workflows/integration_test.yaml@self-hosted-runner-integration-test
+    uses: canonical/operator-workflows/.github/workflows/integration_test.yaml@main
     secrets: inherit
     with:
       juju-channel: 2.9/stable
@@ -22,8 +25,6 @@
       provider: lxd
       test-tox-env: integration-juju2.9
       modules: '["test_charm_base_image", "test_charm_fork_repo", "test_charm_no_runner", "test_charm_scheduled_events", "test_charm_lxd_runner", "test_charm_runner", "test_charm_metrics_success", "test_charm_metrics_failure", "test_self_hosted_runner", "test_charm_with_proxy", "test_charm_with_juju_storage", "test_debug_ssh", "test_charm_upgrade"]'
-=======
->>>>>>> 841f3181
   integration-tests:
     name: Integration test with juju 3.1
     uses: canonical/operator-workflows/.github/workflows/integration_test.yaml@self-hosted-runner-integration-test
