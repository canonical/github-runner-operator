--- conflicted
+++ resolved
@@ -10,21 +10,6 @@
 jobs:
   # test option values defined at test/conftest.py are passed on via repository secret
   # INTEGRATION_TEST_ARGS to operator-workflows automatically.
-<<<<<<< HEAD
-=======
-  integration-tests-juju2:
-    name: Integration test with juju 2.9
-    uses: canonical/operator-workflows/.github/workflows/integration_test.yaml@main
-    secrets: inherit
-    with:
-      juju-channel: 2.9/stable
-      pre-run-script: scripts/pre-integration-test.sh
-      provider: lxd
-      test-tox-env: integration-juju2.9
-      modules: '["test_charm_base_image", "test_charm_fork_repo", "test_charm_no_runner", "test_charm_scheduled_events", "test_charm_lxd_runner", "test_charm_runner", "test_charm_metrics_success", "test_charm_metrics_failure", "test_self_hosted_runner", "test_charm_with_proxy", "test_charm_with_juju_storage", "test_debug_ssh", "test_charm_upgrade"]'
-      self-hosted-runner: true
-      self-hosted-runner-label: xlarge,X64
->>>>>>> 68056976
   integration-tests:
     name: Integration test with juju 3.1
     uses: canonical/operator-workflows/.github/workflows/integration_test.yaml@main
