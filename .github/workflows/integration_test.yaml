--- conflicted
+++ resolved
@@ -19,15 +19,11 @@
       pre-run-script: scripts/pre-integration-test.sh
       provider: lxd
       test-tox-env: integration-juju3.1
-<<<<<<< HEAD
-      modules: '["test_charm_base_image", "test_charm_fork_repo", "test_charm_no_runner", "test_charm_scheduled_events", "test_charm_lxd_runner", "test_charm_runner", "test_charm_metrics_success", "test_charm_metrics_failure", "test_self_hosted_runner", "test_charm_with_proxy", "test_charm_with_juju_storage", "test_debug_ssh", "test_charm_upgrade", "test_reactive"]'
-=======
       # These important local LXD test has no OpenStack integration versions.
       # test_charm_scheduled_events ensures reconcile events are fired on a schedule.
       # test_debug_ssh ensures tmate SSH actions works.
       # TODO: Add OpenStack integration versions of these tests.
       modules: '["test_charm_scheduled_events", "test_debug_ssh"]'
->>>>>>> b664edf8
   openstack-integration-tests-private-endpoint:
     name: Integration test using private-endpoint
     uses: canonical/operator-workflows/.github/workflows/integration_test.yaml@main
@@ -37,12 +33,7 @@
       pre-run-script: scripts/setup-lxd.sh
       provider: lxd
       test-tox-env: integration-juju3.2
-<<<<<<< HEAD
       modules: '["test_charm_metrics_failure", "test_charm_metrics_success", "test_charm_fork_repo", "test_charm_runner", "test_e2e", "test_reactive"]'
-      extra-arguments: "-m openstack --openstack-flavor-name=builder-cpu4-ram8-disk50 --http-proxy=http://squid.internal:3128 --https-proxy=http://squid.internal:3128 --no-proxy=keystone.ps6.canonical.com,glance.ps6.canonical.com,nova.ps6.canonical.com,neutron.ps6.canonical.com"
-=======
-      modules: '["test_charm_metrics_failure", "test_charm_metrics_success", "test_charm_fork_repo", "test_charm_runner"]'
       extra-arguments: "-m openstack"
->>>>>>> b664edf8
       self-hosted-runner: true
       self-hosted-runner-label: stg-private-endpoint