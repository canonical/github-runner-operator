name: integration-tests

on:
  pull_request:

  schedule:
    # Trigger at 6:00 AM and 6:00 PM UTC
    - cron: "0 6,18 * * *"

concurrency:
  group: ${{ github.workflow }}-${{ github.event.pull_request.number || github.ref }}
  cancel-in-progress: true

jobs:
  openstack-integration-tests-private-endpoint:
    name: Integration test using private-endpoint
<<<<<<< HEAD
=======
    uses: canonical/operator-workflows/.github/workflows/integration_test.yaml@main
    secrets: inherit
    with:
      juju-channel: 3.6/stable
      provider: lxd
      test-tox-env: integration-juju3.6
      modules: '["test_charm_metrics_failure", "test_charm_metrics_success", "test_charm_fork_repo", "test_charm_fork_path_change", "test_charm_no_runner", "test_charm_runner", "test_debug_ssh", "test_charm_upgrade",  "test_reactive", "test_jobmanager_prespawned", "test_jobmanager_reactive"]'
      extra-arguments: '-m openstack --log-format="%(asctime)s %(levelname)s %(message)s"'
      self-hosted-runner: true
      self-hosted-runner-label: stg-private-endpoint
  openstack-integration-tests-cross-controller-private-endpoint:
    name: Cross controller integration test using private-endpoint
>>>>>>> 426b54e4
    uses: canonical/operator-workflows/.github/workflows/integration_test.yaml@main
    secrets: inherit
    with:
      juju-channel: 3.6/stable
      pre-run-script: tests/integration/setup-integration-tests.sh
      provider: lxd
      test-tox-env: integration-juju3.6
      modules: '["test_prometheus_metrics"]'
      extra-arguments: '-m openstack --log-format="%(asctime)s %(levelname)s %(message)s"'
      self-hosted-runner: true
      self-hosted-runner-label: stg-private-endpoint
  allure-report:
    if: ${{ (success() || failure()) && github.event_name == 'schedule' }}
    needs:
      - openstack-integration-tests-private-endpoint
      - openstack-integration-tests-cross-controller-private-endpoint
    uses: canonical/operator-workflows/.github/workflows/allure_report.yaml@main<|MERGE_RESOLUTION|>--- conflicted
+++ resolved
@@ -14,8 +14,6 @@
 jobs:
   openstack-integration-tests-private-endpoint:
     name: Integration test using private-endpoint
-<<<<<<< HEAD
-=======
     uses: canonical/operator-workflows/.github/workflows/integration_test.yaml@main
     secrets: inherit
     with:
@@ -28,7 +26,6 @@
       self-hosted-runner-label: stg-private-endpoint
   openstack-integration-tests-cross-controller-private-endpoint:
     name: Cross controller integration test using private-endpoint
->>>>>>> 426b54e4
     uses: canonical/operator-workflows/.github/workflows/integration_test.yaml@main
     secrets: inherit
     with:
