--- conflicted
+++ resolved
@@ -106,7 +106,7 @@
     strategy:
       fail-fast: false
       matrix:
-        juju: [ 3.1, 2.9 ]
+        juju: [3.1, 2.9]
     steps:
       - uses: actions/checkout@v4
       - name: Setup operator environment
@@ -127,7 +127,6 @@
             --path ${{secrets.E2E_TESTING_REPO}} \
             --token ${{secrets.E2E_TESTING_TOKEN}} \
             --token-alt ${{secrets.E2E_TESTING_TOKEN_ALT}} \
-<<<<<<< HEAD
             --loop-device ${{ steps.loop-device.outputs.device }} \
             tests/integration/test_charm_metrics.py
 #  required_status_checks:
@@ -147,97 +146,4 @@
 #          [ '${{ needs.integration-test-charm.result }}' = 'success' ] || (echo integration-test-charm failed && false)
 #          [ '${{ needs.integration-test-charm-fork-repo.result }}' = 'success' ] || (echo integration-test-charm-fork-repo failed && false)
 #          [ '${{ needs.integration-test-charm-scheduled-events.result }}' = 'success' ] || (echo integration-test-charm-schedule-events failed && false)
-#          [ '${{ needs.integration-test-charm-metrics.result }}' = 'success' ] || (echo integration-test-charm-metrics failed && false)
-=======
-            tests/integration/test_charm.py
-  integration-test-charm-fork-repo:
-    name: Integration test charm with fork repo
-    runs-on: ubuntu-latest
-    strategy:
-      fail-fast: false
-      matrix:
-        juju: [3.1, 2.9]
-    steps:
-      - uses: actions/checkout@v4
-      - name: Setup operator environment
-        uses: charmed-kubernetes/actions-operator@main
-        with:
-          juju-channel: ${{ matrix.juju }}/stable
-          provider: lxd
-      - name: Enable br_netfilter
-        run: sudo modprobe br_netfilter
-      - name: Run Integration tests
-        run: |
-          tox -e integration-juju${{ matrix.juju }} -- \
-            --keep-models \
-            --path ${{secrets.E2E_TESTING_REPO}} \
-            --token ${{secrets.E2E_TESTING_TOKEN}} \
-            --token-alt ${{secrets.E2E_TESTING_TOKEN_ALT}} \
-            tests/integration/test_charm_fork_repo.py
-  integration-test-charm-scheduled-events:
-    name: Integration test charm scheduled events
-    runs-on: ubuntu-latest
-    strategy:
-      fail-fast: false
-      matrix:
-        juju: [3.1, 2.9]
-    steps:
-      - uses: actions/checkout@v4
-      - name: Setup operator environment
-        uses: charmed-kubernetes/actions-operator@main
-        with:
-          juju-channel: ${{ matrix.juju }}/stable
-          provider: lxd
-      - name: Enable br_netfilter
-        run: sudo modprobe br_netfilter
-      - name: Run Integration tests
-        run: |
-          tox -e integration-juju${{ matrix.juju }} -- \
-            --keep-models \
-            --path ${{secrets.E2E_TESTING_REPO}} \
-            --token ${{secrets.E2E_TESTING_TOKEN}} \
-            --token-alt ${{secrets.E2E_TESTING_TOKEN_ALT}} \
-            tests/integration/test_charm_scheduled_events.py
-  integration-test-charm-metrics:
-    name: Integration test charm metrics
-    runs-on: ubuntu-latest
-    strategy:
-      fail-fast: false
-      matrix:
-        juju: [ 3.1, 2.9 ]
-    steps:
-      - uses: actions/checkout@v4
-      - name: Setup operator environment
-        uses: charmed-kubernetes/actions-operator@main
-        with:
-          juju-channel: ${{ matrix.juju }}/stable
-          provider: lxd
-      - name: Enable br_netfilter
-        run: sudo modprobe br_netfilter
-      - name: Run Integration tests
-        run: |
-          tox -e integration-juju${{ matrix.juju }} -- \
-            --keep-models \
-            --path ${{secrets.E2E_TESTING_REPO}} \
-            --token ${{secrets.E2E_TESTING_TOKEN}} \
-            --token-alt ${{secrets.E2E_TESTING_TOKEN_ALT}} \
-            tests/integration/test_charm_metrics.py
-  required_status_checks:
-    name: Required Integration Test Status Checks
-    runs-on: ubuntu-latest
-    needs:
-      - integration-test-charm-no-runner
-      - integration-test-charm
-      - integration-test-charm-fork-repo
-      - integration-test-charm-scheduled-events
-      - integration-test-charm-metrics
-    if: always() && !cancelled()
-    timeout-minutes: 30
-    steps:
-      - run: |
-          [ '${{ needs.integration-test-charm-no-runner.result }}' = 'success' ] || (echo integration-test-charm-no-runner failed && false)
-          [ '${{ needs.integration-test-charm.result }}' = 'success' ] || (echo integration-test-charm failed && false)
-          [ '${{ needs.integration-test-charm-fork-repo.result }}' = 'success' ] || (echo integration-test-charm-fork-repo failed && false)
-          [ '${{ needs.integration-test-charm-scheduled-events.result }}' = 'success' ] || (echo integration-test-charm-schedule-events failed && false)
-          [ '${{ needs.integration-test-charm-metrics.result }}' = 'success' ] || (echo integration-test-charm-metrics failed && false)
->>>>>>> 2462acae
+#          [ '${{ needs.integration-test-charm-metrics.result }}' = 'success' ] || (echo integration-test-charm-metrics failed && false)