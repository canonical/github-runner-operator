name: End-to-End Test

on:
  # pull_request:
  workflow_dispatch:

jobs:
  build-charm:
    name: Build Charm
    runs-on: ubuntu-latest
    steps:
      - uses: actions/checkout@v4

      - name: Remove Unnecessary Components
        run: |
          rm -rf .git
          rm -rf .github

      - name: Write lxd-profile.yaml
        run: |
          cat << EOF > ./lxd-profile.yaml
          config:
            security.nesting: true
            security.privileged: true
            raw.lxc: |
              lxc.apparmor.profile=unconfined
              lxc.mount.auto=proc:rw sys:rw cgroup:rw
              lxc.cgroup.devices.allow=a
              lxc.cap.drop=
          devices:
            kmsg:
              path: /dev/kmsg
              source: /dev/kmsg
              type: unix-char
          EOF

      - name: Cache github-runner Charm
        uses: actions/cache@v3
        id: cache-charm
        with:
          path: github-runner_ubuntu-22.04-amd64.charm
          key: github-runner-charm-${{ hashFiles('**/*') }}

      - name: Setup LXD
        if: steps.cache-charm.outputs.cache-hit != 'true'
        uses: canonical/setup-lxd@main

      - name: Install charmcraft
        if: steps.cache-charm.outputs.cache-hit != 'true'
        run: sudo snap install charmcraft --classic

      - name: Pack github-runner Charm
        if: steps.cache-charm.outputs.cache-hit != 'true'
        run: charmcraft pack || ( cat ~/.local/state/charmcraft/log/* && exit 1 )

      - name: Upload github-runner Charm
        uses: actions/upload-artifact@v3
        with:
          name: dangerous-test-only-github-runner_ubuntu-22.04-amd64.charm
          path: github-runner_ubuntu-22.04-amd64.charm

  run-id:
    name: Generate Run ID
    runs-on: ubuntu-latest
    outputs:
      run-id: ${{ steps.run-id.outputs.run-id }}
    steps:
      - name: Generate Run ID
        id: run-id
        run: |
          echo "run-id=e2e-$(LC_ALL=C tr -dc 'a-z' < /dev/urandom | head -c4)" >> $GITHUB_OUTPUT

  deploy-e2e-test-runner:
    name: Deploy End-to-End Test Runner (${{ matrix.event.name }})
    runs-on: ubuntu-latest
    needs: [build-charm, run-id]
    strategy:
      matrix:
        event:
          - name: pull_request
            abbreviation: pr
          - name: workflow_dispatch
            abbreviation: wd
          - name: push
            abbreviation: push
          - name: schedule
            abbreviation: sd
          - name: issues
            abbreviation: is
    steps:
      - name: Setup Lxd Juju Controller
        uses: charmed-kubernetes/actions-operator@main
        with:
          juju-channel: 3.1/stable
          provider: lxd

      - name: Install GitHub Cli
        run: which gh || sudo apt install gh -y

      - name: Create Testing Juju Model
        run: juju add-model testing

      - name: Set Testing Model Proxy Configuration
        run: |
          juju model-config juju-http-proxy=$http_proxy
          juju model-config juju-https-proxy=$https_proxy
          juju model-config juju-no-proxy=$no_proxy

      - name: Change Testing Model Logging Level
        run: juju model-config logging-config="<root>=INFO;unit=DEBUG"

      - name: Download github-runner Charm
        uses: actions/download-artifact@v3
        with:
          name: dangerous-test-only-github-runner_ubuntu-22.04-amd64.charm

      - name: Enable br_netfilter
        run: sudo modprobe br_netfilter

      - name: Generate Runner Name
        id: runner-name
        run: echo name=${{ matrix.event.abbreviation }}-${{ needs.run-id.outputs.run-id }} >> $GITHUB_OUTPUT

      - name: Copy github-runner Charm
        run: |
          cp github-runner_ubuntu-22.04-amd64.charm /home/$USER/github-runner_ubuntu-22.04-amd64.charm

      - name: Deploy github-runner Charm (Pull Request, Workflow Dispatch and Push)
        if: matrix.event.name == 'workflow_dispatch' || matrix.event.name == 'push' || matrix.event.name == 'pull_request'
        run: |
          juju deploy /home/$USER/github-runner_ubuntu-22.04-amd64.charm \
            ${{ steps.runner-name.outputs.name }} \
            --base ubuntu@22.04 \
            --config path=${{ secrets.E2E_TESTING_REPO }} \
            --config token=${{ secrets.E2E_TESTING_TOKEN }} \
            --config virtual-machines=1 \
            --config denylist=10.0.0.0/8 \
            --config test-mode=insecure

      - name: Checkout branch (Issues, Schedule)
        if: matrix.event.name == 'issues' || matrix.event.name == 'schedule'
        uses: actions/checkout@v4
        with:
          ref: ${{ github.head_ref }}
          token: ${{ secrets.E2E_TESTING_TOKEN }}
      - name: Create temporary orphan branch (Issues, Schedule)
        if: matrix.event.name == 'issues' || matrix.event.name == 'schedule'
        run: |
          # We dont need all content for the test, so create an orphan branch.
          git checkout --orphan ${{ steps.runner-name.outputs.name }}
          git reset

          WF_FILE=".github/workflows/schedule_issues_test.yaml"
          # Replace workflow event in schedule_issues_test.yaml
          if [[ ${{ matrix.event.name }} == 'schedule' ]]; then
            sed -i "s/workflow_dispatch:/schedule:\n  - cron: '*\/5 * * * *'/" $WF_FILE
          else
            sed -i "s/workflow_dispatch:/issues:\n    types: [opened]/" $WF_FILE
          fi
          git add $WF_FILE
          git config user.name github-actions
          git config user.email github-actions@github.com
          git commit -m"Add ${{matrix.event.name}} workflow"
          git push origin ${{ steps.runner-name.outputs.name }}
      - name: Deploy github-runner Charm (Issues, Schedule)
        if: matrix.event.name == 'issues' || matrix.event.name == 'schedule'
        env:
          GH_TOKEN: ${{ secrets.E2E_TESTING_TOKEN }}
        run: |
          # GitHub does not allow to create multiple forks of the same repo under the same user,
          # so we need to create a new repository and push the branch to it.
          gh api \
            --method POST \
            -H "Accept: application/vnd.github+json" \
            -H "X-GitHub-Api-Version: 2022-11-28" \
            /user/repos \
            -f name=${{ steps.runner-name.outputs.name }}

          TESTING_REPO=${{ secrets.E2E_TESTING_TOKEN_ORG }}/${{ steps.runner-name.outputs.name }}

          # Create registration token in order to allow listing of runner binaries
          gh api \
            --method POST \
            -H "Accept: application/vnd.github+json" \
            -H "X-GitHub-Api-Version: 2022-11-28" \
            repos/${TESTING_REPO}/actions/runners/registration-token

          # Push the orphan branch to the newly created repo.
          git pull origin ${{ steps.runner-name.outputs.name }}
          git remote add testing https://github.com/${TESTING_REPO}.git
          git push testing ${{ steps.runner-name.outputs.name }}:main

          juju deploy /home/$USER/github-runner_ubuntu-22.04-amd64.charm \
            ${{ steps.runner-name.outputs.name }} \
            --base ubuntu@22.04 \
            --config path=$TESTING_REPO \
            --config token=${{ secrets.E2E_TESTING_TOKEN }} \
            --config virtual-machines=1 \
            --config denylist=10.0.0.0/8 \
            --config test-mode=insecure

      - name: Watch github-runner (Pull Request)
        if: matrix.event.name == 'pull_request'
        env:
          GH_TOKEN: ${{ secrets.GITHUB_TOKEN }}
        timeout-minutes: 30
        run: |
          juju debug-log --replay --tail &

          while :; do
            JOBS=$(gh api \
            -H "Accept: application/vnd.github+json" \
            -H "X-GitHub-Api-Version: 2022-11-28" \
            /repos/${{ secrets.E2E_TESTING_REPO }}/actions/runs/$GITHUB_RUN_ID/attempts/$GITHUB_RUN_ATTEMPT/jobs)
            CONCLUSION=$(echo $JOBS | jq -r '.jobs[] | select(.name == "End-to-End Test") | .conclusion')
            STATUS=$(echo $JOBS | jq -r '.jobs[] | select(.name == "End-to-End Test") | .status')
            if [[ $STATUS != "queued" && $STATUS != "in_progress" ]]; then
              break
            fi
            sleep 10
          done
          if [[ $STATUS != "completed" || $CONCLUSION != "success" ]]; then
            echo "test workflow failed with status: $STATUS, conclusion: $CONCLUSION"
            kill $(jobs -p)
            exit 1
          fi

      - name: Watch github-runner (Workflow Dispatch and Push)
        if: matrix.event.name == 'workflow_dispatch' || matrix.event.name == 'push'
        env:
          GH_TOKEN: ${{ secrets.E2E_TESTING_TOKEN }}
        run: |
          juju debug-log --replay --tail &

          # Base any future branches on the current branch
          REF_SHA=$(gh api \
            -H "Accept: application/vnd.github+json" \
            -H "X-GitHub-Api-Version: 2022-11-28" \
            /repos/${{ secrets.E2E_TESTING_REPO }}/git/ref/heads/$GITHUB_HEAD_REF \
            --jq .object.sha)

          # Create a temporary reference/branch
          # For push, this should trigger the "Push Event Tests" workflow automatically
          # because the test is run for branches matching the pattern "push-e2e-*"
          gh api \
            --method POST \
            -H "Accept: application/vnd.github+json" \
            -H "X-GitHub-Api-Version: 2022-11-28" \
            /repos/${{ secrets.E2E_TESTING_REPO }}/git/refs \
            -f ref='refs/heads/${{ steps.runner-name.outputs.name }}' \
            -f sha=$REF_SHA

          # For workflow_dispatch, we need to trigger the "Workflow Dispatch Tests" workflow manually
          if ${{ matrix.event.name == 'workflow_dispatch' }}; then
            gh workflow run workflow_dispatch_test.yaml \
              -R ${{ secrets.E2E_TESTING_REPO }} \
              --ref ${{ steps.runner-name.outputs.name }} \
              -f runner=${{ steps.runner-name.outputs.name }}
          fi

          get-workflow-status() {
              # Search recent workflow runs for the one designated by the run-id ref
              output=$(gh run list \
                        -R ${{ secrets.E2E_TESTING_REPO }} \
                        -L 100 \
                        --json headBranch,status \
                        --jq '[.[] | select(.headBranch=="${{ steps.runner-name.outputs.name }}")]')

              # Workflows that have not started have no status
              if [ $(echo "$output" | jq 'length') -eq 0 ]
              then
                  echo "not_started"
              else
                  # Parse output with jq to get the status field of the first object
                  status=$(echo "$output" | jq -r '.[0].status')
                  echo "$status"
              fi
          }

          # Wait for the workflow to start while checking its status
          for i in {1..360}
          do
            status=$(get-workflow-status)
            echo "workflow status: $status"
            if [[ $status != "not_started" && $status != "queued" && $status != "in_progress" ]]; then
              break
            fi
            sleep 10
          done

          # Make sure the workflow was completed or else consider it failed
          conclusion=$(gh run list \
            -R ${{ secrets.E2E_TESTING_REPO }} \
            -L 100 \
            --json headBranch,conclusion \
            --jq '.[] | select(.headBranch=="${{ steps.runner-name.outputs.name }}") | .conclusion')

          if [[ $status != "completed" || $conclusion != "success" ]]; then
            echo "test workflow failed with status: $status, conclusion: $conclusion"
            kill $(jobs -p)
            exit 1
          else
            echo "Workflow completed with status: $status, conclusion: $conclusion, run-id: ${{ steps.runner-name.outputs.name }}"
            kill $(jobs -p)
          fi

      - name: Watch github-runner (Issues, Schedule)
        if:  matrix.event.name == 'issues' || matrix.event.name == 'schedule'
        env:
          GH_TOKEN: ${{ secrets.E2E_TESTING_TOKEN }}
        run: |
          juju debug-log --replay --tail &

          TESTING_REPO=${{ secrets.E2E_TESTING_TOKEN_ORG }}/${{ steps.runner-name.outputs.name }}

          # For issues, we need to trigger the workflow by opening an issue
            if ${{ matrix.event.name == 'issues' }}; then
                gh api \
                --method POST \
                -H "Accept: application/vnd.github+json" \
                -H "X-GitHub-Api-Version: 2022-11-28" \
                /repos/${TESTING_REPO}/issues \
                -f title="Test issue ${{ steps.runner-name.outputs.name }}"
            fi

          get-workflow-status() {
              # Search recent workflow runs for the one designated by the run-id ref
              output=$(gh run list \
                        -R ${TESTING_REPO} \
                        -L 100 \
                        --json headBranch,status,createdAt \
                        --jq '[.[] | select(.headBranch=="main")] | sort_by(.createdAt)')

              # Workflows that have not started have no status
              if [ $(echo "$output" | jq 'length') -eq 0 ]
              then
                  echo "not_started"
              else
                  # Parse output with jq to get the status field of the first object
                  status=$(echo "$output" | jq -r '.[0].status')
                  echo "$status"
              fi
          }

          # Wait for the workflow to start while checking its status
          for i in {1..360}
          do
            status=$(get-workflow-status)
            echo "workflow status: $status"
            if [[ $status != "not_started" && $status != "queued" && $status != "in_progress" ]]; then
              break
            fi
            sleep 10
          done

          # Make sure the workflow was completed or else consider it failed
          runs=$(gh api \
              -H "Accept: application/vnd.github+json" \
              -H "X-GitHub-Api-Version: 2022-11-28" \
            /repos/${TESTING_REPO}/actions/runs \
            --jq '[.workflow_runs[] | select(.head_branch=="main")] | sort_by(.created_at)')
          conclusion=$(echo $runs | jq -r '.[0].conclusion')
          wf_run_id=$(echo $runs | jq -r '.[0].id')

          logs_filename=${{matrix.event.name}}-workflow-logs.zip
          # We retrieve the logs because the testing repo is deleted at the end of the test
          gh api \
            -H "Accept: application/vnd.github+json" \
            -H "X-GitHub-Api-Version: 2022-11-28" \
            /repos/${TESTING_REPO}/actions/runs/${wf_run_id}/logs > ${logs_filename} \
              || (echo "Failed to retrieve logs from schedule tests" && rm ${logs_filename})


          if [[ $status != "completed" || $conclusion != "success" ]]; then
            echo "test workflow failed with status: $status, conclusion: $conclusion"
            kill $(jobs -p)
            exit 1
          else
            echo "Workflow completed with status: $status, conclusion: $conclusion, run-id: ${{ steps.runner-name.outputs.name }}"
            kill $(jobs -p)
          fi
      - name: Upload test logs (Issues, Schedule)
        if: always() && (matrix.event.name == 'issues' || matrix.event.name == 'schedule')
        uses: actions/upload-artifact@v3
        with:
          name: ${{matrix.event.name}}-workflow-logs.zip
          path: ${{matrix.event.name}}-workflow-logs.zip
          if-no-files-found: ignore

      - name: Show Firewall Rules
        run: |
          juju ssh ${{ steps.runner-name.outputs.name }}/0 sudo nft list ruleset

      - name: Clean Up (Workflow Dispatch and Push)
        if: always() && (matrix.event.name == 'workflow_dispatch' || matrix.event.name == 'push')
        env:
          GH_TOKEN: ${{ github.token }}
        run: |
          gh api \
          --method DELETE \
          -H "Accept: application/vnd.github+json" \
          -H "X-GitHub-Api-Version: 2022-11-28" \
          "/repos/${{ secrets.E2E_TESTING_REPO }}/git/refs/heads/${{ steps.runner-name.outputs.name }}"
          echo "Deleted ref ${{ steps.runner-name.outputs.name }}"

      - name: Clean Up (Issues, Schedule)
        if: always() && (matrix.event.name == 'issues' || matrix.event.name == 'schedule')
        env:
          GH_TOKEN: ${{ secrets.E2E_TESTING_TOKEN }}
        run: |
          set +e

          gh api \
          --method DELETE \
          -H "Accept: application/vnd.github+json" \
          -H "X-GitHub-Api-Version: 2022-11-28" \
          "/repos/${{ secrets.E2E_TESTING_REPO }}/git/refs/heads/${{ steps.runner-name.outputs.name }}" \
          && echo "Deleted ref ${{ steps.runner-name.outputs.name }}"

          TESTING_REPO=${{ secrets.E2E_TESTING_TOKEN_ORG }}/${{ steps.runner-name.outputs.name }}

          set -e

          gh api \
          --method DELETE \
          -H "Accept: application/vnd.github+json" \
          -H "X-GitHub-Api-Version: 2022-11-28" \
          "/repos/${TESTING_REPO}"

          echo "Deleted repo ${TESTING_REPO}"

  e2e-test:
    name: End-to-End Test
    needs: [build-charm, run-id]
    runs-on: [self-hosted, linux, x64, "pr-${{ needs.run-id.outputs.run-id }}"]
    steps:
      # Snapd can have some issues in privileged LXD containers without setting
      # security.nesting=True and this.
      - name: Fix snap issue in privileged LXD containers
        run: ln -s /bin/true /usr/local/bin/udevadm
      # Below is a series of simple tests to assess the functionality of the newly spawned runner.
      - name: Echo hello world
        run: echo "hello world"
      - name: File permission for /usr/local/bin
        run: ls -ld /usr/local/bin | grep drwxrwxrwx
      - name: Test file permission for /usr/local/bin
        run: touch /usr/local/bin/test_file
      # "Install microk8s" step will test if the proxies settings are correct.
      - name: Proxy set in /etc/environment
        run: cat /etc/environment
      # "Update apt in python docker container" step will test docker default proxy settings due to
      # pulling the python image.
      - name: Proxy set in docker daemon
        run: |
          [[ -z "${http_proxy}" && -z "${HTTP_PROXY}" ]] \
            || sudo cat /etc/systemd/system/docker.service.d/http-proxy.conf | grep HTTP_PROXY
      # "Update apt in python docker container" step will test docker client default proxy settings.
      - name: Proxy set in docker client
        run: |
          [[ -z "${http_proxy}" && -z "${HTTP_PROXY}" ]] \
            || cat /home/ubuntu/.docker/config.json | grep httpProxy
      - name: Get status of snapd
        run: sudo systemctl status snapd
      - name: Install microk8s
        run: sudo snap install microk8s --classic
      - name: Wait for microk8s
        timeout-minutes: 10
        run: microk8s status --wait-ready
      - name: Deploy nginx for testing
        run: microk8s kubectl create deployment nginx --image=nginx
      - name: Wait for nginx to be ready
        run: microk8s kubectl rollout status deployment/nginx --timeout=30m
      - name: Update apt in python docker container
        run: docker run python:3.10-slim apt-get update
      - name: Docker version
        run: docker version
      - name: Check python alias for python3
        run: python --version
      - name: pip version
        run: python3 -m pip --version
      - name: npm version
        run: npm --version
      - name: shellcheck version
        run: shellcheck --version
      - name: jq version
        run: jq --version
      - name: yq version
        run: yq --version
      - name: install check-jsonschema
        run: python3 -m pip install check-jsonschema
      # `check-jsonschema` is installed using pip. The directory `~/.local/bin` needs to be added to PATH.
      - name: test check-jsonschema
        run: check-jsonschema --version
      - name: Test Firewall
        run: |
          HOST_IP=$(ip route | grep default | cut -f 3 -d" ")
          [ $((ping $HOST_IP -c 5 || :) | grep "Destination Port Unreachable" | wc -l) -eq 5 ]
<<<<<<< HEAD
      - name: Setup tmate session
        uses: mxschmitt/action-tmate@v3
        if: failure()
        with:
          limit-access-to-actor: true
=======
      - name: Test sctp support
        run: sudo apt-get install lksctp-tools -yq && checksctp
>>>>>>> 4fd3fa9a
<|MERGE_RESOLUTION|>--- conflicted
+++ resolved
@@ -495,13 +495,10 @@
         run: |
           HOST_IP=$(ip route | grep default | cut -f 3 -d" ")
           [ $((ping $HOST_IP -c 5 || :) | grep "Destination Port Unreachable" | wc -l) -eq 5 ]
-<<<<<<< HEAD
+      - name: Test sctp support
+        run: sudo apt-get install lksctp-tools -yq && checksctp
       - name: Setup tmate session
         uses: mxschmitt/action-tmate@v3
         if: failure()
         with:
-          limit-access-to-actor: true
-=======
-      - name: Test sctp support
-        run: sudo apt-get install lksctp-tools -yq && checksctp
->>>>>>> 4fd3fa9a
+          limit-access-to-actor: true