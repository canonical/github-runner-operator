# Copyright 2025 Canonical Ltd.
# See LICENSE file for licensing details.

name: Security Scan

on:
  push:
    branches: [main]
  pull_request:
  workflow_dispatch:

jobs:
  trivy-scan:
    name: Run Trivy Security Scan
    runs-on: ubuntu-latest
    permissions:
      contents: read
      security-events: write
    steps:
      - name: Checkout repository
        uses: actions/checkout@v6.0.1

      - name: Ensure .trivyignore exists
        run: |
          if [ ! -f .trivyignore ]; then
            echo "Creating empty .trivyignore"
            touch .trivyignore
          else
            echo ".trivyignore already exists"
          fi

      - name: Run Trivy scan for logs
        uses: aquasecurity/trivy-action@0.33.1
        with:
          scan-type: "fs"
          scan-ref: "."
          trivy-config: "trivy.yaml"
          trivyignores: ".trivyignore"

      - name: Run Trivy scan for SARIF report
        uses: aquasecurity/trivy-action@0.33.1
        with:
          scan-type: "fs"
          scan-ref: "."
          trivy-config: "trivy.yaml"
          trivyignores: ".trivyignore"
          format: "sarif"
          output: "trivy-results.sarif"

      - name: Upload SARIF to GitHub Security tab
<<<<<<< HEAD
        uses: github/codeql-action/upload-sarif@v4.31.6
=======
        uses: github/codeql-action/upload-sarif@v3.31.7
>>>>>>> e525c5cb
        with:
          sarif_file: "trivy-results.sarif"

      - name: Upload diagnostic SARIF artifact
        uses: actions/upload-artifact@v4.6.2
        with:
          name: sarif-report
          path: "trivy-results.sarif"
          retention-days: 7

  generate-sbom:
    name: Generate SBOM from Filesystem
    runs-on: ubuntu-latest
    steps:
      - name: Checkout repository
        uses: actions/checkout@v6.0.1

      - name: Ensure .trivyignore exists
        run: |
          if [ ! -f .trivyignore ]; then
            echo "Creating empty .trivyignore"
            touch .trivyignore
          else
            echo ".trivyignore already exists"
          fi

      - name: Run Trivy to generate SBOM
        uses: aquasecurity/trivy-action@0.33.1
        with:
          scan-type: "fs"
          scan-ref: "."
          trivy-config: "trivy.yaml"
          trivyignores: ".trivyignore"
          format: "spdx-json"
          output: "dependency-results.sbom.json"
          github-pat: ${{ secrets.GITHUB_TOKEN }}

      - name: Upload SBOM as an artifact
        uses: actions/upload-artifact@v4.6.2
        with:
          name: sbom
          path: "dependency-results.sbom.json"
          retention-days: 7<|MERGE_RESOLUTION|>--- conflicted
+++ resolved
@@ -48,11 +48,7 @@
           output: "trivy-results.sarif"
 
       - name: Upload SARIF to GitHub Security tab
-<<<<<<< HEAD
         uses: github/codeql-action/upload-sarif@v4.31.6
-=======
-        uses: github/codeql-action/upload-sarif@v3.31.7
->>>>>>> e525c5cb
         with:
           sarif_file: "trivy-results.sarif"
 
