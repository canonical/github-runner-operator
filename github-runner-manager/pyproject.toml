--- conflicted
+++ resolved
@@ -3,11 +3,7 @@
 
 [project]
 name = "github-runner-manager"
-<<<<<<< HEAD
-version = "0.8.0"
-=======
-version = "0.8.1"
->>>>>>> 427660e3
+version = "0.8.2"
 authors = [
     { name = "Canonical IS DevOps", email = "is-devops-team@canonical.com" },
 ]
