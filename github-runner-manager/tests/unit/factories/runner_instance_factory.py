--- conflicted
+++ resolved
@@ -11,10 +11,7 @@
 from github_runner_manager.manager.models import InstanceID, RunnerIdentity, RunnerMetadata
 from github_runner_manager.manager.runner_manager import RunnerInstance
 from github_runner_manager.manager.vm_manager import VM, VMState
-<<<<<<< HEAD
 from github_runner_manager.openstack_cloud.openstack_cloud import OpenstackInstance
-=======
->>>>>>> c6dfb0eb
 from github_runner_manager.platform.platform_provider import (
     PlatformRunnerHealth,
     PlatformRunnerState,
@@ -159,16 +156,11 @@
     name = factory.Faker("name")
     instance_id = factory.SubFactory(InstanceIDFactory)
     metadata = factory.LazyAttribute(lambda _: {"key": "value"})
-<<<<<<< HEAD
-    platform_state = platform_state = factory.LazyFunction(
-        lambda: secrets.choice(list(PlatformRunnerState))
-=======
     platform_state = factory.LazyFunction(lambda: secrets.choice(list(PlatformRunnerState)))
     platform_health = factory.LazyAttribute(
         lambda obj: PlatformRunnerHealthFactory(
             identity=RunnerIdentityFactory(instance_id=obj.instance_id)
         )
->>>>>>> c6dfb0eb
     )
     cloud_state = VMState.ACTIVE
 
