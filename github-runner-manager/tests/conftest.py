--- conflicted
+++ resolved
@@ -114,17 +114,10 @@
         default=os.getenv("OPENSTACK_NO_PROXY"),
     )
     parser.addoption(
-<<<<<<< HEAD
-        "--openstack-flavor",
-        action="store",
-        help="OpenStack flavor name for runner instances.",
-        default=os.getenv("OPENSTACK_FLAVOR"),
-=======
         "--openstack-flavor-name",
         action="store",
         help="OpenStack flavor name for runner instances.",
         default=os.getenv("OPENSTACK_FLAVOR_NAME"),
->>>>>>> 427660e3
     )
     parser.addoption(
         "--openstack-image-id",
