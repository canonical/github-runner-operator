# Copyright 2025 Canonical Ltd.
# See LICENSE file for licensing details.

"""Base configuration for the Application."""

<<<<<<< HEAD
import logging
from typing import Optional

from pydantic import AnyHttpUrl, BaseModel, Field, IPvAnyAddress, MongoDsn, root_validator
=======
from typing import Optional, TextIO

import yaml
from pydantic import AnyHttpUrl, BaseModel, Field, IPvAnyAddress, MongoDsn, validator
>>>>>>> b82da064

from . import github

logger = logging.getLogger(__name__)


class ApplicationConfiguration(BaseModel):
    """Main entry point for the Application Configuration.

    Attributes:
        name: Name to identify the manager. Used for metrics.
        extra_labels: Extra labels to add to the runner.
        github_config: GitHub configuration.
        service_config: The configuration for supporting services.
        non_reactive_configuration: Configuration for non-reactive mode.
        reactive_configuration: Configuration for reactive mode.
    """

    name: str
    extra_labels: list[str]
    github_config: github.GitHubConfiguration
    service_config: "SupportServiceConfig"
    non_reactive_configuration: "NonReactiveConfiguration"
    reactive_configuration: "ReactiveConfiguration | None"

    @staticmethod
    def from_yaml_file(file: TextIO) -> "ApplicationConfiguration":
        """Initialize configuration from a YAML formatted file.

        Args:
            file: The file object to parse the configuration from.

        Returns:
            The configuration.
        """
        config = yaml.safe_load(file)
        return ApplicationConfiguration.validate(config)


class SupportServiceConfig(BaseModel):
    """Configuration for supporting services for runners.

    Attributes:
        manager_proxy_command: ProxyCommand to use for the ssh connection to the runner.
        proxy_config: The proxy configuration.
        runner_proxy_config: The proxy configuration for the runner.
        use_aproxy: Whether aproxy should be used for the runners.
        dockerhub_mirror: The dockerhub mirror to use for runners.
        ssh_debug_connections: The information on the ssh debug services.
        repo_policy_compliance: The configuration of the repo policy compliance service.
    """

    manager_proxy_command: str | None = None
    proxy_config: "ProxyConfig | None"
    runner_proxy_config: "ProxyConfig | None"
    use_aproxy: bool
    dockerhub_mirror: str | None
    ssh_debug_connections: "list[SSHDebugConnection]"
    repo_policy_compliance: "RepoPolicyComplianceConfig | None"

    @root_validator(pre=False, skip_on_failure=True)
    @classmethod
    def check_use_aproxy(cls, values: dict) -> dict:
        """Validate the proxy configuration required if aproxy is enabled.

        Args:
            values: Values in the pydantic model.

        Raises:
            ValueError: if use_aproxy was set but no http/https was passed.

        Returns:
            Values in the pydantic model.
        """
        runner_proxy_enabled = False
        runner_proxy_config = values.get("runner_proxy_config")
        if runner_proxy_config and runner_proxy_config.proxy_address:
            runner_proxy_enabled = True
        if values.get("use_aproxy") and not runner_proxy_enabled:
            raise ValueError("aproxy requires the runner http or https to be set")
        return values


class ProxyConfig(BaseModel):
    """Proxy configuration.

    Attributes:
        http: HTTP proxy address.
        https: HTTPS proxy address.
        no_proxy: Comma-separated list of hosts that should not be proxied.
        proxy_address: The address of the proxy.
        proxy_host: The host of the proxy.
        proxy_port: The port of the proxy.
    """

    http: Optional[AnyHttpUrl]
    https: Optional[AnyHttpUrl]
    no_proxy: Optional[str]

    @property
    def proxy_address(self) -> Optional[str]:
        """Return the address of the proxy."""
        proxy = self.http or self.https
        if proxy:
            proxy_address = proxy.host if not proxy.port else f"{proxy.host}:{proxy.port}"
            return proxy_address
        return None

    @property
    def proxy_host(self) -> Optional[str]:
        """Return the host of the proxy."""
        proxy_address = self.http or self.https
        return proxy_address.host if proxy_address else None

    @property
    def proxy_port(self) -> Optional[str]:
        """Return the port of the proxy."""
        proxy_address = self.http or self.https
        return proxy_address.port if proxy_address else None

    def __bool__(self) -> bool:
        """Return whether the proxy config is set.

        Returns:
            Whether the proxy config is set.
        """
        return bool(self.http or self.https)


class SSHDebugConnection(BaseModel):
    """SSH connection information for debug workflow.

    Attributes:
        host: The SSH relay server host IP address inside the VPN.
        port: The SSH relay server port.
        rsa_fingerprint: The host SSH server public RSA key fingerprint.
        ed25519_fingerprint: The host SSH server public ed25519 key fingerprint.
        use_runner_http_proxy: Whether to use runner proxy for the SSH connection.
        local_http_proxy_host: Local host to use for proxying.
        local_http_proxy_port: Local port to use for proxying.
    """

    host: IPvAnyAddress
    port: int = Field(0, gt=0, le=65535)
    rsa_fingerprint: str = Field(pattern="^SHA256:.*")
    ed25519_fingerprint: str = Field(pattern="^SHA256:.*")
    use_runner_http_proxy: bool = False
    local_http_proxy_host: str = "127.0.0.1"
    local_http_proxy_port: int = 3129


class RepoPolicyComplianceConfig(BaseModel):
    """Configuration for the repo policy compliance service.

    Attributes:
        token: Token for the repo policy compliance service.
        url: URL of the repo policy compliance service.
    """

    token: str
    url: AnyHttpUrl


class NonReactiveConfiguration(BaseModel):
    """Configuration for non-reactive mode.

    Attributes:
        combinations: Different combinations of flavor and image to spawn in non-reactive mode.
    """

    combinations: "list[NonReactiveCombination]"


class NonReactiveCombination(BaseModel):
    """Combination of image and flavor that the application can spawn in non-reactive mode.

    Attributes:
        image: Information about the image to spawn.
        flavor: Information about the flavor to spawn.
        base_virtual_machines: Number of instances to spawn for this combination.
    """

    image: "Image"
    flavor: "Flavor"
    base_virtual_machines: int


class ReactiveConfiguration(BaseModel):
    """Configuration for reactive mode.

    Attributes:
        queue: Queue to listen for reactive requests to spawn runners.
        max_total_virtual_machines: Maximum number of instances to spawn by the application.
           This value will be only checked in reactive mode, and will include all the instances
           (reactive and non-reactive) spawned by the application.
        images: List of valid images to spawn in reactive mode.
        flavors: List of valid flavors to spawn in reactive mode.
    """

    queue: "QueueConfig"
    max_total_virtual_machines: int
    images: "list[Image]"
    flavors: "list[Flavor]"


class QueueConfig(BaseModel):
    """The configuration for the message queue.

    Attributes:
        mongodb_uri: The URI of the MongoDB database.
        queue_name: The name of the queue.
    """

    mongodb_uri: MongoDsn
    queue_name: str


class Image(BaseModel):
    """Information for an image with its associated labels.

    Attributes:
        name: Image name or id.
        labels: List of labels associated to the image.
    """

    name: str
    labels: list[str]


class Flavor(BaseModel):
    """Information for a flavor with its associated labels.

    Attributes:
        name: Flavor name of id.
        labels: List of labels associated to the flavor.
    """

    name: str
    labels: list[str]


# For pydantic to work with forward references.
ApplicationConfiguration.update_forward_refs()
SupportServiceConfig.update_forward_refs()
NonReactiveConfiguration.update_forward_refs()
NonReactiveCombination.update_forward_refs()
ReactiveConfiguration.update_forward_refs()<|MERGE_RESOLUTION|>--- conflicted
+++ resolved
@@ -3,17 +3,11 @@
 
 """Base configuration for the Application."""
 
-<<<<<<< HEAD
 import logging
-from typing import Optional
-
+from typing import Optional, TextIO
+
+import yaml
 from pydantic import AnyHttpUrl, BaseModel, Field, IPvAnyAddress, MongoDsn, root_validator
-=======
-from typing import Optional, TextIO
-
-import yaml
-from pydantic import AnyHttpUrl, BaseModel, Field, IPvAnyAddress, MongoDsn, validator
->>>>>>> b82da064
 
 from . import github
 
