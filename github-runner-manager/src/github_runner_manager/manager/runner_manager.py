# Copyright 2025 Canonical Ltd.
# See LICENSE file for licensing details.

"""Module for managing the GitHub self-hosted runners hosted on cloud instances."""

import copy
import logging
from dataclasses import dataclass
from enum import Enum, auto
from functools import partial
from multiprocessing import Pool
from typing import Iterable, Iterator, Sequence, Type, cast

from github_runner_manager import constants
from github_runner_manager.errors import GithubMetricsError, RunnerError
from github_runner_manager.manager.models import InstanceID, RunnerIdentity, RunnerMetadata
from github_runner_manager.manager.vm_manager import VM, CloudRunnerManager, HealthState, VMState
from github_runner_manager.metrics import events as metric_events
from github_runner_manager.metrics import github as github_metrics
from github_runner_manager.metrics import runner as runner_metrics
from github_runner_manager.metrics.runner import RunnerMetrics
from github_runner_manager.openstack_cloud.constants import CREATE_SERVER_TIMEOUT
from github_runner_manager.platform.platform_provider import (
    PlatformApiError,
    PlatformProvider,
    PlatformRunnerHealth,
    PlatformRunnerState,
)

logger = logging.getLogger(__name__)

# After a runner is created, there will be as many health checks as
# elements in this variable. The elements in the tuple represent
# the time waiting before each health check against the platform provider.
RUNNER_CREATION_WAITING_TIMES = (60, 60, 120, 240, 480)

# For the reconcile loop, specially for reactive runner (as it is outside of this loop),
# we do not want to delete runners that are offline and not busy in the platform and
# that are not very old in the cloud, as they could be just starting. The creation time will
# be equal to all the possible wait times in creation plus an extra amount.
RUNNER_MAXIMUM_CREATION_TIME = CREATE_SERVER_TIMEOUT + sum(RUNNER_CREATION_WAITING_TIMES) + 120

IssuedMetricEventsStats = dict[Type[metric_events.Event], int]


class FlushMode(Enum):
    """Strategy for flushing runners.

    Attributes:
        FLUSH_IDLE: Flush idle runners.
        FLUSH_BUSY: Flush busy runners.
    """

    FLUSH_IDLE = auto()
    FLUSH_BUSY = auto()


@dataclass(frozen=True)
class RunnerInstance:
    """Represents an instance of runner.

    Attributes:
        name: Full name of the runner. Managed by the cloud runner manager.
        instance_id: ID of the runner. Managed by the runner manager.
        metadata: Metadata for the runner.
        health: The health state of the runner.
        platform_state: State on the platform.
        platform_health: Health information queried from the platform provider.
        cloud_state: State on cloud.
    """

    name: str
    instance_id: InstanceID
    metadata: RunnerMetadata
    platform_state: PlatformRunnerState | None
<<<<<<< HEAD
=======
    platform_health: PlatformRunnerHealth | None
>>>>>>> c6dfb0eb
    cloud_state: VMState

    @property
    def health(self) -> HealthState:
        """Overall health state of the runner instance."""
<<<<<<< HEAD
        if not self.platform_state:
            return HealthState.UNHEALTHY
        if self.platform_state == (
            PlatformRunnerState.BUSY,
            PlatformRunnerState.IDLE,
        ):
=======
        if not self.platform_health:
            return HealthState.UNKNOWN
        if self.platform_health.deletable:
            return HealthState.UNHEALTHY
        if self.platform_health.online:
>>>>>>> c6dfb0eb
            return HealthState.HEALTHY
        return HealthState.UNKNOWN

    @classmethod
    def from_cloud_and_platform_health(
        cls,
        cloud_instance: VM,
        platform_health_state: PlatformRunnerHealth | None,
    ) -> "RunnerInstance":
        """Construct an instance.

        Args:
            cloud_instance: Information on the cloud instance.
            platform_health_state: Health state in the platform provider.

        Returns:
            The RunnerInstance instantiated from cloud instance and platform state.
        """
        return cls(
            name=cloud_instance.instance_id.name,
            instance_id=cloud_instance.instance_id,
            metadata=cloud_instance.metadata,
            platform_state=(
                PlatformRunnerState.from_platform_health(health=platform_health_state)
                if platform_health_state is not None
                else None
            ),
            platform_health=platform_health_state,
            cloud_state=cloud_instance.state,
        )


class RunnerManager:
    """Manage the runners.

    Attributes:
        manager_name: A name to identify this manager.
        name_prefix: The name prefix of the runners.
    """

    def __init__(
        self,
        manager_name: str,
        platform_provider: PlatformProvider,
        cloud_runner_manager: CloudRunnerManager,
        labels: list[str],
    ):
        """Construct the object.

        Args:
            manager_name: Name of the manager.
            platform_provider: Platform provider.
            cloud_runner_manager: For managing the cloud instance of the runner.
            labels: Labels for the runners created.
        """
        self.manager_name = manager_name
        self._cloud = cloud_runner_manager
        self.name_prefix = self._cloud.name_prefix
        self._platform: PlatformProvider = platform_provider
        self._labels = labels

    def create_runners(
        self, num: int, metadata: RunnerMetadata, reactive: bool = False
    ) -> tuple[InstanceID, ...]:
        """Create runners.

        Args:
            num: Number of runners to create.
            metadata: Metadata information for the runner.
            reactive: If the runner is reactive.

        Returns:
            List of instance ID of the runners.
        """
        logger.info("Creating %s runners", num)

        labels = list(self._labels)
        # This labels are added by default by the github agent, but with JIT tokens
        # we have to add them manually.
        labels += constants.GITHUB_DEFAULT_LABELS
        create_runner_args = [
            RunnerManager._CreateRunnerArgs(
                cloud_runner_manager=self._cloud,
                platform_provider=self._platform,
                # The metadata may be manipulated when creating the runner, as the platform may
                # assign for example the id of the runner if it was not provided.
                metadata=copy.copy(metadata),
                labels=labels,
                reactive=reactive,
            )
            for _ in range(num)
        ]
        return RunnerManager._spawn_runners(create_runner_args)

    def get_runners(self) -> tuple[RunnerInstance, ...]:
        """Get runners with health information.

        Returns:
            Information on the runners.
        """
        logger.debug("runner_manager::get_runners")
        cloud_runners = self._cloud.get_runners()
        runners_health_response = self._platform.get_runners_health(cloud_runners)
        logger.info("clouds runners response %s", cloud_runners)
        logger.info("runner health response %s", runners_health_response)
        runners_health = runners_health_response.requested_runners
        health_runners_map = {runner.identity.instance_id: runner for runner in runners_health}
        return tuple(
            RunnerInstance.from_cloud_and_platform_health(
<<<<<<< HEAD
                cloud_runner, health_runners_map.get(cloud_runner.instance_id, None)
=======
                cloud_instance=cloud_runner,
                platform_health_state=health_runners_map.get(cloud_runner.instance_id, None),
>>>>>>> c6dfb0eb
            )
            for cloud_runner in cloud_runners
        )

    def delete_runners(self, num: int) -> IssuedMetricEventsStats:
        """Delete runners.

        Args:
            num: The number of runner to delete.

        Returns:
            Stats on metrics events issued during the deletion of runners.
        """
        logger.info("runner_manager::delete_runners Deleting %s runners", num)
        extracted_runner_metrics = self._cleanup_resources(
            force_delete=True, maximum_runners_to_delete=num
        )
        return self._issue_runner_metrics(metrics=iter(extracted_runner_metrics))

    def flush_runners(
        self, flush_mode: FlushMode = FlushMode.FLUSH_IDLE
    ) -> IssuedMetricEventsStats:
        """Delete runners according to state.

        Args:
            flush_mode: The type of runners affect by the deletion.

        Returns:
            Stats on metrics events issued during the deletion of runners.
        """
        logger.info("runner_manager::flush_runners. mode %s", flush_mode)
        match flush_mode:
            case FlushMode.FLUSH_IDLE:
                logger.info("Flushing idle runners...")
            case FlushMode.FLUSH_BUSY:
                logger.info("Flushing idle and busy runners...")
            case _:
                logger.critical(
                    "Unknown flush mode %s encountered, contact developers", flush_mode
                )

        flush_busy = False
        if flush_mode == FlushMode.FLUSH_BUSY:
            flush_busy = True

        extracted_runner_metrics = self._cleanup_resources(
            clean_idle=True, force_delete=flush_busy
        )
        return self._issue_runner_metrics(metrics=iter(extracted_runner_metrics))

    def cleanup(self) -> IssuedMetricEventsStats:
        """Run cleanup of the runners and other resources.

        Returns:
            Stats on metrics events issued during the cleanup of runners.
        """
        logger.info("runner_manager::cleanup")
        deleted_runner_metrics = self._cleanup_resources()
        return self._issue_runner_metrics(metrics=iter(deleted_runner_metrics))

    def _cleanup_resources(
        self,
        clean_idle: bool = False,
        force_delete: bool = False,
        maximum_runners_to_delete: int | None = None,
    ) -> Iterable[runner_metrics.RunnerMetrics]:
        """Cleanup the indicated runners in the platform and in the cloud."""
        logger.info(
            " _cleanup_resources idle: %s, force: %s",
            clean_idle,
            force_delete,
        )
        cloud_runners = self._cloud.get_runners()
        logger.info("cleanup cloud_runners %s", cloud_runners)
        runners_health_response = self._platform.get_runners_health(
            requested_runners=cloud_runners
        )
        logger.info("cleanup health_response %s", runners_health_response)

        # Clean dangling resources in the cloud
        self._cloud.cleanup()

        # Always clean all runners in the platform that are not in the cloud
        self._clean_platform_runners(runners_health_response.non_requested_runners)

        cloud_runners_to_delete = list(cloud_runners)
        health_runners_map = {
            health.identity.instance_id: health
            for health in runners_health_response.requested_runners
        }

        cloud_runners_to_delete = list(
            filter(
                lambda cloud_runner: _filter_runner_to_delete(
                    cloud_runner,
                    health_runners_map.get(cloud_runner.instance_id),
                    clean_idle=clean_idle,
                    force_delete=force_delete,
                ),
                cloud_runners_to_delete,
            )
        )

        if maximum_runners_to_delete is not None:
            cloud_runners_to_delete.sort(
                key=partial(_runner_deletion_sort_key, health_runners_map)
            )
            cloud_runners_to_delete = cloud_runners_to_delete[:maximum_runners_to_delete]

        return self._delete_cloud_runners(
            cloud_runners_to_delete,
            runners_health_response.requested_runners,
            delete_busy_runners=force_delete,
        )

    def _delete_cloud_runners(
        self,
        cloud_runners: Sequence[VM],
        runners_health: Sequence[PlatformRunnerHealth],
        delete_busy_runners: bool = False,
    ) -> Iterable[runner_metrics.RunnerMetrics]:
        """Delete runners in the platform and the cloud.

        If delete_busy_runners is False, when the platform provider fails in deleting the
        runner because it can be busy, will mean that that runner should not be deleted.

        Runners without health information should not be deleted.
        """
        if not cloud_runners:
            return []

        runner_identity_map = {
            health_info.identity.instance_id: health_info.identity
            for health_info in runners_health
        }
        platform_runner_ids_to_delete = [
            # The runner_id cannot be None due to the if condition. the type system
            # isn't able to catch that.
            cast(str, runner_identity_map[runner.instance_id].metadata.runner_id)
            for runner in cloud_runners
            if runner.instance_id in runner_identity_map
            and runner_identity_map[runner.instance_id].metadata.runner_id
        ]
        logger.info("Deleting runners from platform: %s", platform_runner_ids_to_delete)
        deleted_runner_ids = self._platform.delete_runners(
            runner_ids=platform_runner_ids_to_delete
        )
        logger.info(
            "Deleted runners from platform: %s (diff: %s)",
            deleted_runner_ids,
            set(platform_runner_ids_to_delete) - set(deleted_runner_ids),
        )

        logger.info("Cloud runners: %s", cloud_runners)
        cloud_vm_ids_to_delete = [
            runner.instance_id
            for runner in cloud_runners
            # We can delete all VMs if delete_busy_runners is True
            if delete_busy_runners
            # We can delete the VM if no runner is associated with it
            or not runner.metadata.runner_id
            # We can delete the VM if it has been deleted from the Platform provider.
            or runner.metadata.runner_id in deleted_runner_ids
        ]
        logger.info("Extracting metrics from cloud VMs: %s", cloud_vm_ids_to_delete)
        extracted_metrics = self._cloud.extract_metrics(instance_ids=cloud_vm_ids_to_delete)
        logger.info("Extracted metrics from cloud VMs: %s", extracted_metrics)
        logger.info("Deleting VMs %s", cloud_vm_ids_to_delete)
        deleted_vm_ids = self._cloud.delete_vms(instance_ids=cloud_vm_ids_to_delete)
        logger.info(
            "Deleted VMs: %s, (diff: %s)",
            deleted_vm_ids,
            set(cloud_vm_ids_to_delete) - set(deleted_vm_ids),
        )
        return tuple(extracted_metrics)

    def _clean_platform_runners(self, runners: list[RunnerIdentity]) -> None:
        """Clean the specified runners in the platform."""
        if not runners:
            return

        runner_ids_to_delete = [
            runner.metadata.runner_id for runner in runners if runner.metadata.runner_id
        ]
        self._platform.delete_runners(runner_ids=runner_ids_to_delete)

    @staticmethod
    def _spawn_runners(
        create_runner_args_sequence: Sequence["RunnerManager._CreateRunnerArgs"],
    ) -> tuple[InstanceID, ...]:
        """Spawn runners in parallel using multiprocessing.

        Multiprocessing is only used if there are more than one runner to spawn. Otherwise,
        the runner is created in the current process, which is required for reactive,
        where we don't assume to spawn another process inside the reactive process.

        The length of the create_runner_args is number _create_runner invocation, and therefore the
        number of runner spawned.

        Args:
            create_runner_args_sequence: Sequence of args for invoking _create_runner method.

        Returns:
            A tuple of instance ID's of runners spawned.
        """
        num = len(create_runner_args_sequence)

        if num == 1:
            try:
                return (RunnerManager._create_runner(create_runner_args_sequence[0]),)
            except (RunnerError, PlatformApiError):
                logger.exception("Failed to spawn a runner.")
                return tuple()

        return RunnerManager._spawn_runners_using_multiprocessing(create_runner_args_sequence, num)

    @staticmethod
    def _spawn_runners_using_multiprocessing(
        create_runner_args_sequence: Sequence["RunnerManager._CreateRunnerArgs"], num: int
    ) -> tuple[InstanceID, ...]:
        """Parallel spawn of runners.

        The length of the create_runner_args is number _create_runner invocation, and therefore the
        number of runner spawned.

        Args:
            create_runner_args_sequence: Sequence of args for invoking _create_runner method.
            num: The number of runners to spawn.

        Returns:
            A tuple of instance ID's of runners spawned.
        """
        instance_id_list = []
        with Pool(processes=min(num, 30)) as pool:
            jobs = pool.imap_unordered(
                func=RunnerManager._create_runner, iterable=create_runner_args_sequence
            )
            for _ in range(num):
                try:
                    instance_id = next(jobs)
                except (RunnerError, PlatformApiError):
                    logger.exception("Failed to spawn a runner.")
                except StopIteration:
                    break
                else:
                    instance_id_list.append(instance_id)
        return tuple(instance_id_list)

    def _issue_runner_metrics(self, metrics: Iterator[RunnerMetrics]) -> IssuedMetricEventsStats:
        """Issue runner metrics.

        Args:
            metrics: Runner metrics to issue.

        Returns:
            Stats on runner metrics issued.
        """
        total_stats: IssuedMetricEventsStats = {}

        for extracted_metrics in metrics:
            job_metrics = None

            # We need a guard because pre-job metrics may not be available for idle runners
            # that are deleted.
            if extracted_metrics.pre_job:
                try:
                    job_metrics = github_metrics.job(
                        platform_provider=self._platform,
                        pre_job_metrics=extracted_metrics.pre_job,
                        metadata=extracted_metrics.metadata,
                        runner=extracted_metrics.instance_id,
                    )
                except GithubMetricsError:
                    logger.exception(
                        "Failed to calculate job metrics for %s",
                        extracted_metrics.instance_id,
                    )
            else:
                logger.debug(
                    "No pre-job metrics found for %s, will not calculate job metrics.",
                    extracted_metrics.instance_id,
                )
            issued_events = runner_metrics.issue_events(
                runner_metrics=extracted_metrics,
                job_metrics=job_metrics,
                flavor=self.manager_name,
            )

            for event_type in issued_events:
                total_stats[event_type] = total_stats.get(event_type, 0) + 1

        return total_stats

    @dataclass
    class _CreateRunnerArgs:
        """Arguments for the _create_runner function.

        These arguments are used in the forked processes and should be reviewed.

        Attrs:
            cloud_runner_manager: For managing the cloud instance of the runner.
            platform_provider: To manage self-hosted runner on the Platform side.
            metadata: Metadata for the runner to create.
            labels: List of labels to add to the runners.
            reactive: If the runner is reactive.
        """

        cloud_runner_manager: CloudRunnerManager
        platform_provider: PlatformProvider
        metadata: RunnerMetadata
        labels: list[str]
        reactive: bool

    @staticmethod
    def _create_runner(args: _CreateRunnerArgs) -> InstanceID:
        """Create a single runner.

        This is a staticmethod for usage with multiprocess.Pool.

        Args:
            args: The arguments.

        Returns:
            The instance ID of the runner created.

        Raises:
            RunnerError: On error creating OpenStack runner.
        """
        instance_id = InstanceID.build(args.cloud_runner_manager.name_prefix, args.reactive)
        runner_context, runner_info = args.platform_provider.get_runner_context(
            instance_id=instance_id, metadata=args.metadata, labels=args.labels
        )

        # Update the runner id if necessary
        if not args.metadata.runner_id:
            args.metadata.runner_id = str(runner_info.id)

        runner_identity = RunnerIdentity(instance_id=instance_id, metadata=args.metadata)
        try:
            args.cloud_runner_manager.create_runner(
                runner_identity=runner_identity,
                runner_context=runner_context,
            )
        except RunnerError:
            logger.warning("Deleting runner %s from platform after creation failed", instance_id)
            args.platform_provider.delete_runners(runner_ids=[args.metadata.runner_id])
            raise
        return instance_id


def _filter_runner_to_delete(
    cloud_runner: VM,
    health: PlatformRunnerHealth | None,
    *,
    clean_idle: bool = False,
    force_delete: bool = False,
) -> bool:
    """Filter runners to delete based on the input arguments.

    This is the main function to filter what runners to delete. Runners that are deletable
    in the health information from platform should be deleted. For the other cases, the
    filtering will depend on the input arguments.

    Args:
        cloud_runner: Cloud runner.
        health: Platform runner or None if health information is not available.
        clean_idle: Remove runners that are idle.
        force_delete: Delete the runner in all conditions.

    Returns:
        True if the runner should be deleted
    """
    if force_delete:
        return True

    # Do not delete runners without health information.
    if health is None:
        logger.info("No health information for %s. Skip deletion.", cloud_runner.instance_id)
        return False

    # Always delete deletable runners with health information.
    if health.deletable:
        return True

    if clean_idle and health.online and not health.busy:
        return True

    if not health.online and not health.busy:
        # Kill old runners that are offline and idle as they could be in failed state.
        # We may also kill here runners that were online and not busy and went temporarily to
        # offline, but that should not be an issue, as those runners will be spawned again.
        if cloud_runner.is_older_than(RUNNER_MAXIMUM_CREATION_TIME):
            return True

    return False


def _runner_deletion_sort_key(
    health_runners_map: dict[InstanceID, PlatformRunnerHealth], cloud_runner: VM
) -> int:
    """Order the runners in accordance to how inconvenient it is to delete them.

    Deletable runner should be the first to be removed, and busy runner should be the last
    ones to delete. For the other ones it is a bit more arbitrary, but runners without health
    information should not be preferred to be deleted, as they could be busy.
    The value returned will be used for the sorting function, so runners with
    smaller values will be deleted first.
    """
    if cloud_runner.instance_id in health_runners_map:
        health = health_runners_map[cloud_runner.instance_id]
        if health.deletable:
            return 1
        if health.busy:
            return 4
        return 2
    return 3<|MERGE_RESOLUTION|>--- conflicted
+++ resolved
@@ -73,29 +73,17 @@
     instance_id: InstanceID
     metadata: RunnerMetadata
     platform_state: PlatformRunnerState | None
-<<<<<<< HEAD
-=======
     platform_health: PlatformRunnerHealth | None
->>>>>>> c6dfb0eb
     cloud_state: VMState
 
     @property
     def health(self) -> HealthState:
         """Overall health state of the runner instance."""
-<<<<<<< HEAD
-        if not self.platform_state:
-            return HealthState.UNHEALTHY
-        if self.platform_state == (
-            PlatformRunnerState.BUSY,
-            PlatformRunnerState.IDLE,
-        ):
-=======
         if not self.platform_health:
             return HealthState.UNKNOWN
         if self.platform_health.deletable:
             return HealthState.UNHEALTHY
         if self.platform_health.online:
->>>>>>> c6dfb0eb
             return HealthState.HEALTHY
         return HealthState.UNKNOWN
 
@@ -205,12 +193,8 @@
         health_runners_map = {runner.identity.instance_id: runner for runner in runners_health}
         return tuple(
             RunnerInstance.from_cloud_and_platform_health(
-<<<<<<< HEAD
-                cloud_runner, health_runners_map.get(cloud_runner.instance_id, None)
-=======
                 cloud_instance=cloud_runner,
                 platform_health_state=health_runners_map.get(cloud_runner.instance_id, None),
->>>>>>> c6dfb0eb
             )
             for cloud_runner in cloud_runners
         )
