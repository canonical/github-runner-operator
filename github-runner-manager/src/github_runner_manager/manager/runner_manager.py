# Copyright 2025 Canonical Ltd.
# See LICENSE file for licensing details.

"""Module for managing the GitHub self-hosted runners hosted on cloud instances."""

import copy
import logging
import time
from dataclasses import dataclass
from enum import Enum, auto
from multiprocessing import Pool
from typing import Iterator, Sequence, Type

from github_runner_manager import constants
from github_runner_manager.errors import GithubMetricsError, RunnerError
from github_runner_manager.manager.models import InstanceID, RunnerIdentity, RunnerMetadata
from github_runner_manager.manager.vm_manager import VM, CloudRunnerManager, HealthState, VMState
from github_runner_manager.metrics import events as metric_events
from github_runner_manager.metrics import github as github_metrics
from github_runner_manager.metrics import reconcile as reconcile_metrics
from github_runner_manager.metrics import runner as runner_metrics
from github_runner_manager.metrics.runner import RunnerMetrics
from github_runner_manager.openstack_cloud.constants import CREATE_SERVER_TIMEOUT
from github_runner_manager.platform.platform_provider import (
    PlatformApiError,
    PlatformProvider,
    PlatformRunnerHealth,
    PlatformRunnerState,
    RunnersHealthResponse,
)

logger = logging.getLogger(__name__)

# After a runner is created, there will be as many health checks as
# elements in this variable. The elements in the tuple represent
# the time waiting before each health check against the platform provider.
RUNNER_CREATION_WAITING_TIMES = (60, 60, 120, 240, 480)

# For the reconcile loop, specially for reactive runner (as it is outside of this loop),
# we do not want to delete runners that are offline and not busy in the platform and
# that are not very old in the cloud, as they could be just starting. The creation time will
# be equal to all the possible wait times in creation plus an extra amount.
RUNNER_MAXIMUM_CREATION_TIME = CREATE_SERVER_TIMEOUT + sum(RUNNER_CREATION_WAITING_TIMES) + 120

IssuedMetricEventsStats = dict[Type[metric_events.Event], int]


class FlushMode(Enum):
    """Strategy for flushing runners.

    Attributes:
        FLUSH_IDLE: Flush idle runners.
        FLUSH_BUSY: Flush busy runners.
    """

    FLUSH_IDLE = auto()
    FLUSH_BUSY = auto()


@dataclass(frozen=True)
class RunnerInstance:
    """Represents an instance of runner.

    Attributes:
        name: Full name of the runner. Managed by the cloud runner manager.
        instance_id: ID of the runner. Managed by the runner manager.
        metadata: Metadata for the runner.
        health: The health state of the runner.
        platform_state: State on the platform.
        platform_health: Health information queried from the platform provider.
        cloud_state: State on cloud.
    """

    name: str
    instance_id: InstanceID
    metadata: RunnerMetadata
    platform_state: PlatformRunnerState | None
    platform_health: PlatformRunnerHealth | None
    cloud_state: VMState

    @property
    def health(self) -> HealthState:
        """Overall health state of the runner instance."""
        if not self.platform_health:
            return HealthState.UNKNOWN
        if self.platform_health.deletable:
            return HealthState.UNHEALTHY
        if self.platform_health.online:
            return HealthState.HEALTHY
        return HealthState.UNKNOWN

    @classmethod
    def from_cloud_and_platform_health(
        cls,
        cloud_instance: VM,
        platform_health_state: PlatformRunnerHealth | None,
    ) -> "RunnerInstance":
        """Construct an instance.

        Args:
            cloud_instance: Information on the cloud instance.
            platform_health_state: Health state in the platform provider.

        Returns:
            The RunnerInstance instantiated from cloud instance and platform state.
        """
        return cls(
            name=cloud_instance.instance_id.name,
            instance_id=cloud_instance.instance_id,
            metadata=cloud_instance.metadata,
            platform_state=(
                PlatformRunnerState.from_platform_health(health=platform_health_state)
                if platform_health_state is not None
                else None
            ),
            platform_health=platform_health_state,
            cloud_state=cloud_instance.state,
        )


class RunnerManager:
    """Manage the runners.

    Attributes:
        manager_name: A name to identify this manager.
        name_prefix: The name prefix of the runners.
    """

    def __init__(
        self,
        manager_name: str,
        platform_provider: PlatformProvider,
        cloud_runner_manager: CloudRunnerManager,
        labels: list[str],
    ):
        """Construct the object.

        Args:
            manager_name: Name of the manager.
            platform_provider: Platform provider.
            cloud_runner_manager: For managing the cloud instance of the runner.
            labels: Labels for the runners created.
        """
        self.manager_name = manager_name
        self._cloud = cloud_runner_manager
        self.name_prefix = self._cloud.name_prefix
        self._platform: PlatformProvider = platform_provider
        self._labels = labels

    def create_runners(
        self, num: int, metadata: RunnerMetadata, reactive: bool = False
    ) -> tuple[InstanceID, ...]:
        """Create runners.

        Args:
            num: Number of runners to create.
            metadata: Metadata information for the runner.
            reactive: If the runner is reactive.

        Returns:
            List of instance ID of the runners.
        """
        logger.info("Creating %s runners", num)

        labels = list(self._labels)
        # This labels are added by default by the github agent, but with JIT tokens
        # we have to add them manually.
        labels += constants.GITHUB_DEFAULT_LABELS
        create_runner_args = [
            RunnerManager._CreateRunnerArgs(
                cloud_runner_manager=self._cloud,
                platform_provider=self._platform,
                # The metadata may be manipulated when creating the runner, as the platform may
                # assign for example the id of the runner if it was not provided.
                metadata=copy.copy(metadata),
                labels=labels,
                reactive=reactive,
            )
            for _ in range(num)
        ]
        return RunnerManager._spawn_runners(create_runner_args)

    def get_runners(self) -> tuple[RunnerInstance, ...]:
        """Get runners with health information.

        Returns:
            Information on the runners.
        """
        logger.debug("runner_manager::get_runners")
        vms = self._cloud.get_vms()
        logger.info("list vms response: %s", vms)
        runners_health_response = self._platform.get_runners_health(vms)
        logger.info("runner health response %s", runners_health_response)
        runners_health = runners_health_response.requested_runners
        health_runners_map = {runner.identity.instance_id: runner for runner in runners_health}
        return tuple(
            RunnerInstance.from_cloud_and_platform_health(
                cloud_instance=vm,
                platform_health_state=health_runners_map.get(vm.instance_id, None),
            )
            for vm in vms
        )

    def delete_runners(self, num: int) -> IssuedMetricEventsStats:
        """Delete runners.

        Args:
            num: The number of runner to delete.

        Returns:
            Stats on metrics events issued during the deletion of runners.
        """
        logger.info("runner_manager::delete_runners Deleting %s runners", num)
        vms = self._cloud.get_vms()
        logger.info("VMs: %s", vms)
        runners_health_response = self._platform.get_runners_health(requested_runners=vms)
        logger.info("Runner health: %s", runners_health_response)

        platform_runner_ids_to_cleanup = _get_platform_runners_to_cleanup(
            runners=runners_health_response, vms=vms
        )
        logger.info("Runners to clean up: %s", platform_runner_ids_to_cleanup)
        runners_not_marked_for_cleanup = [
            runner
            for runner in runners_health_response.requested_runners
            if runner.identity.metadata.runner_id
            and runner.identity.metadata.runner_id not in platform_runner_ids_to_cleanup
        ]
        num_runners_to_scale_down = max(num - len(platform_runner_ids_to_cleanup), 0)
        platform_runner_ids_to_scaledown = _get_platform_runners_to_scale_down(
            runners=runners_not_marked_for_cleanup,
            num=num_runners_to_scale_down,
        )
        logger.info("Runners to scale down: %s", platform_runner_ids_to_scaledown)
        platform_runner_ids_to_delete = list(
            platform_runner_ids_to_cleanup | platform_runner_ids_to_scaledown
        )
        logger.info("Deleting platform runners: %s", platform_runner_ids_to_delete)
        deleted_runner_ids = self._platform.delete_runners(
            runner_ids=platform_runner_ids_to_delete
        )
        logger.info("Deleted runners: %s", deleted_runner_ids)

        vm_ids_to_cleanup = list(
            _get_vms_to_cleanup(
                vms=vms,
                runner_ids=platform_runner_ids_to_delete,
            )
        )
        logger.info("Extracting metrics from VMs: %s", vm_ids_to_cleanup)
        extracted_metrics = self._cloud.extract_metrics(instance_ids=vm_ids_to_cleanup)
        logger.info("Deleting VMs: %s", vm_ids_to_cleanup)
        self._cloud.delete_vms(instance_ids=vm_ids_to_cleanup)

        return self._issue_runner_metrics(metrics=iter(extracted_metrics))

    def flush_runners(
        self, flush_mode: FlushMode = FlushMode.FLUSH_IDLE
    ) -> IssuedMetricEventsStats:
        """Delete runners according to state.

        Args:
            flush_mode: The type of runners affect by the deletion.

        Returns:
            Stats on metrics events issued during the deletion of runners.
        """
        logger.info("runner_manager::flush_runners. mode %s", flush_mode)
        vms = self._cloud.get_vms()
        logger.info("VMs: %s", vms)
        runners_health_response = self._platform.get_runners_health(requested_runners=vms)
        logger.info("Runner health: %s", runners_health_response)

        platform_runner_ids_to_cleanup = _get_platform_runners_to_cleanup(
            runners=runners_health_response, vms=vms
        )
        logger.info("Runners to clean up: %s", platform_runner_ids_to_cleanup)
        platform_runner_ids_to_flush = _get_platform_runners_to_flush(
            runners=runners_health_response, flush_mode=flush_mode
        )
        logger.info("Runners to flush: %s", platform_runner_ids_to_flush)
        platform_runner_ids_to_delete = list(
            platform_runner_ids_to_cleanup | platform_runner_ids_to_flush
        )
        logger.info("Deleting platform runners: %s", platform_runner_ids_to_flush)
        deleted_runner_ids = self._platform.delete_runners(
            runner_ids=platform_runner_ids_to_delete
        )
        logger.info("Deleted runners: %s", deleted_runner_ids)

        vm_ids_to_cleanup = list(
            _get_vms_to_cleanup(
                vms=vms,
                runner_ids=(
                    # Some runners may be rejected for deletion due to a race condition in which
                    # the runner has picked up a job when delete runner was requested. Flush idle
                    # should only delete underlying VMs for the runners which were successfully
                    # deleted.
                    deleted_runner_ids
                    if flush_mode == FlushMode.FLUSH_IDLE
                    else platform_runner_ids_to_delete
                ),
            )
        )
        logger.info("Extracting metrics from VMs: %s", vm_ids_to_cleanup)
        extracted_metrics = self._cloud.extract_metrics(instance_ids=vm_ids_to_cleanup)
        logger.info("Deleting VMs: %s", vm_ids_to_cleanup)
        self._cloud.delete_vms(instance_ids=vm_ids_to_cleanup)

        return self._issue_runner_metrics(metrics=iter(extracted_metrics))

    def cleanup(self) -> IssuedMetricEventsStats:
        """Run cleanup of the runners and other resources.

        Returns:
            Stats on metrics events issued during the cleanup of runners.
        """
        logger.info("runner_manager::cleanup")
        vms = self._cloud.get_vms()
        logger.info("VMs: %s", vms)
        runners_health_response = self._platform.get_runners_health(requested_runners=vms)
        logger.info("Runner health: %s", runners_health_response)

        self._cloud.cleanup()
        platform_runner_ids_to_cleanup = list(
            _get_platform_runners_to_cleanup(runners=runners_health_response, vms=vms)
        )
        logger.info("Cleaning up platform runners: %s", platform_runner_ids_to_cleanup)
        cleanedup_runner_ids = self._platform.delete_runners(
            runner_ids=platform_runner_ids_to_cleanup
        )
        logger.info("Cleaned up platform runners: %s", cleanedup_runner_ids)

<<<<<<< HEAD
    def _delete_cloud_runners(
        self,
        cloud_runners: Sequence[VM],
        runners_health: Sequence[PlatformRunnerHealth],
        delete_busy_runners: bool = False,
    ) -> Iterable[runner_metrics.RunnerMetrics]:
        """Delete runners in the platform and the cloud.

        If delete_busy_runners is False, when the platform provider fails in deleting the
        runner because it can be busy, will mean that that runner should not be deleted.

        Runners without health information should not be deleted.
        """
        if not cloud_runners:
            return []

        runner_identity_map = {
            health_info.identity.instance_id: health_info.identity
            for health_info in runners_health
        }
        platform_runner_ids_to_delete = [
            # The runner_id cannot be None due to the if condition. the type system
            # isn't able to catch that.
            cast(str, runner_identity_map[runner.instance_id].metadata.runner_id)
            for runner in cloud_runners
            if runner.instance_id in runner_identity_map
            and runner_identity_map[runner.instance_id].metadata.runner_id
        ]

        logger.info("Deleting runners from platform: %s", platform_runner_ids_to_delete)
        delete_runner_start = time.time()
        deleted_runner_ids = self._platform.delete_runners(
            runner_ids=platform_runner_ids_to_delete
        )
        delete_runner_end = time.time()
        reconcile_metrics.DELETE_RUNNER_DURATION_SECONDS.labels(self.manager_name).observe(
            delete_runner_end - delete_runner_start
        )
        reconcile_metrics.DELETED_RUNNERS_TOTAL.labels(self.manager_name).inc(
            amount=len(deleted_runner_ids)
        )
        logger.info(
            "Deleted runners from platform: %s (diff: %s)",
            deleted_runner_ids,
            set(platform_runner_ids_to_delete) - set(deleted_runner_ids),
        )

        logger.info("Cloud runners: %s", cloud_runners)
        cloud_vm_ids_to_delete = [
            runner.instance_id
            for runner in cloud_runners
            # We can delete all VMs if delete_busy_runners is True
            if delete_busy_runners
            # We can delete the VM if no runner is associated with it
            or not runner.metadata.runner_id
            # We can delete the VM if it has been deleted from the Platform provider.
            or runner.metadata.runner_id in deleted_runner_ids
        ]
        logger.info("Extracting metrics from cloud VMs: %s", cloud_vm_ids_to_delete)
        extract_metrics_start = time.time()
        extracted_metrics = self._cloud.extract_metrics(instance_ids=cloud_vm_ids_to_delete)
        extract_metrics_end = time.time()
        runner_metrics.EXTRACT_METRICS_DURATION_SECONDS.labels(self.manager_name).observe(
            extract_metrics_end - extract_metrics_start
        )
        logger.info("Extracted metrics from cloud VMs: %s", extracted_metrics)

        logger.info("Deleting VMs %s", cloud_vm_ids_to_delete)
        delete_vms_start = time.time()
        deleted_vm_ids = self._cloud.delete_vms(instance_ids=cloud_vm_ids_to_delete)
        delete_vms_end = time.time()
        reconcile_metrics.DELETE_VM_DURATION_SECONDS.labels(self.manager_name).observe(
            delete_vms_end - delete_vms_start
        )
        reconcile_metrics.DELETED_VMS_TOTAL.labels(self.manager_name).inc(len(deleted_vm_ids))
        logger.info(
            "Deleted VMs: %s, (diff: %s)",
            deleted_vm_ids,
            set(cloud_vm_ids_to_delete) - set(deleted_vm_ids),
        )

        return tuple(extracted_metrics)
=======
        vm_ids_to_cleanup = list(
            _get_vms_to_cleanup(
                vms=vms,
                runner_ids=cleanedup_runner_ids,
            )
        )
        logger.info("Extracting metrics from VMs: %s", vm_ids_to_cleanup)
        extracted_metrics = self._cloud.extract_metrics(instance_ids=vm_ids_to_cleanup)
        logger.info("Cleaning up VMs: %s", vm_ids_to_cleanup)
        self._cloud.delete_vms(instance_ids=vm_ids_to_cleanup)
>>>>>>> 4b2cf557

        return self._issue_runner_metrics(metrics=iter(extracted_metrics))

    @staticmethod
    def _spawn_runners(
        create_runner_args_sequence: Sequence["RunnerManager._CreateRunnerArgs"],
    ) -> tuple[InstanceID, ...]:
        """Spawn runners in parallel using multiprocessing.

        Multiprocessing is only used if there are more than one runner to spawn. Otherwise,
        the runner is created in the current process, which is required for reactive,
        where we don't assume to spawn another process inside the reactive process.

        The length of the create_runner_args is number _create_runner invocation, and therefore the
        number of runner spawned.

        Args:
            create_runner_args_sequence: Sequence of args for invoking _create_runner method.

        Returns:
            A tuple of instance ID's of runners spawned.
        """
        num = len(create_runner_args_sequence)

        if num == 1:
            try:
                return (RunnerManager._create_runner(create_runner_args_sequence[0]),)
            except (RunnerError, PlatformApiError):
                logger.exception("Failed to spawn a runner.")
                return tuple()

        return RunnerManager._spawn_runners_using_multiprocessing(create_runner_args_sequence, num)

    @staticmethod
    def _spawn_runners_using_multiprocessing(
        create_runner_args_sequence: Sequence["RunnerManager._CreateRunnerArgs"], num: int
    ) -> tuple[InstanceID, ...]:
        """Parallel spawn of runners.

        The length of the create_runner_args is number _create_runner invocation, and therefore the
        number of runner spawned.

        Args:
            create_runner_args_sequence: Sequence of args for invoking _create_runner method.
            num: The number of runners to spawn.

        Returns:
            A tuple of instance ID's of runners spawned.
        """
        instance_id_list = []
        with Pool(processes=min(num, 30)) as pool:
            jobs = pool.imap_unordered(
                func=RunnerManager._create_runner, iterable=create_runner_args_sequence
            )
            for _ in range(num):
                try:
                    instance_id = next(jobs)
                except (RunnerError, PlatformApiError):
                    logger.exception("Failed to spawn a runner.")
                except StopIteration:
                    break
                else:
                    instance_id_list.append(instance_id)
        return tuple(instance_id_list)

    def _issue_runner_metrics(self, metrics: Iterator[RunnerMetrics]) -> IssuedMetricEventsStats:
        """Issue runner metrics.

        Args:
            metrics: Runner metrics to issue.

        Returns:
            Stats on runner metrics issued.
        """
        total_stats: IssuedMetricEventsStats = {}

        for extracted_metrics in metrics:
            job_metrics = None

            # We need a guard because pre-job metrics may not be available for idle runners
            # that are deleted.
            if extracted_metrics.pre_job:
                try:
                    job_metrics = github_metrics.job(
                        platform_provider=self._platform,
                        pre_job_metrics=extracted_metrics.pre_job,
                        metadata=extracted_metrics.metadata,
                        runner=extracted_metrics.instance_id,
                    )
                except GithubMetricsError:
                    logger.exception(
                        "Failed to calculate job metrics for %s",
                        extracted_metrics.instance_id,
                    )
            else:
                logger.debug(
                    "No pre-job metrics found for %s, will not calculate job metrics.",
                    extracted_metrics.instance_id,
                )
            issued_events = runner_metrics.issue_events(
                runner_metrics=extracted_metrics,
                job_metrics=job_metrics,
                flavor=self.manager_name,
            )

            for event_type in issued_events:
                total_stats[event_type] = total_stats.get(event_type, 0) + 1

        return total_stats

    @dataclass
    class _CreateRunnerArgs:
        """Arguments for the _create_runner function.

        These arguments are used in the forked processes and should be reviewed.

        Attrs:
            cloud_runner_manager: For managing the cloud instance of the runner.
            platform_provider: To manage self-hosted runner on the Platform side.
            metadata: Metadata for the runner to create.
            labels: List of labels to add to the runners.
            reactive: If the runner is reactive.
        """

        cloud_runner_manager: CloudRunnerManager
        platform_provider: PlatformProvider
        metadata: RunnerMetadata
        labels: list[str]
        reactive: bool

    @staticmethod
    def _create_runner(args: _CreateRunnerArgs) -> InstanceID:
        """Create a single runner.

        This is a staticmethod for usage with multiprocess.Pool.

        Args:
            args: The arguments.

        Returns:
            The instance ID of the runner created.

        Raises:
            RunnerError: On error creating OpenStack runner.
        """
        instance_id = InstanceID.build(args.cloud_runner_manager.name_prefix, args.reactive)
        runner_context, runner_info = args.platform_provider.get_runner_context(
            instance_id=instance_id, metadata=args.metadata, labels=args.labels
        )

        # Update the runner id if necessary
        if not args.metadata.runner_id:
            args.metadata.runner_id = str(runner_info.id)

        runner_identity = RunnerIdentity(instance_id=instance_id, metadata=args.metadata)
        try:
            args.cloud_runner_manager.create_runner(
                runner_identity=runner_identity,
                runner_context=runner_context,
            )
        except RunnerError:
            logger.warning("Deleting runner %s from platform after creation failed", instance_id)
            args.platform_provider.delete_runners(runner_ids=[args.metadata.runner_id])
            raise
        return instance_id


def _get_platform_runners_to_cleanup(
    *, runners: RunnersHealthResponse, vms: Sequence[VM]
) -> set[str]:
    """Determine platform runners to clean up.

    1. Always clean up danging platform runners (platform runners that have no VM associated).
    2. Always clean up deletable platform runners (deletable decision made by platform provider).
    3. Clean up runners that in offline-idle status that have timed out where the possible
        scenarios is:
        - runner registered (during registration token generation) but VM has failed to spawn.

    Args:
        runners: platform runners health information.
        vms: cloud VM state.

    Returns:
        The runner IDs to delete.
    """
    # Always clean all runners in the platform that are not in the cloud
    dangling_runners: set[str] = set(
        runner.metadata.runner_id
        for runner in runners.non_requested_runners
        if runner.metadata.runner_id
    )
    logger.debug("Dangling runners IDs: %s", dangling_runners)

    deletable_runners: set[str] = set(
        runner.identity.metadata.runner_id
        for runner in runners.requested_runners
        if runner.deletable and runner.identity.metadata.runner_id
    )
    logger.debug("Deletable runner IDs: %s", deletable_runners)

    vm_instance_id_map = {vm.instance_id: vm for vm in vms}
    # Kill old runners that are offline and idle as they could be in failed state.
    # We may also kill here runners that were online and not busy and went temporarily to
    # offline, but that should not be an issue, as those runners will be spawned again.
    timed_out_offline_idle_runners: set[str] = set(
        runner.identity.metadata.runner_id
        for runner in runners.requested_runners
        if runner.identity.metadata.runner_id
        and not runner.online
        and not runner.busy
        and runner.identity.instance_id in vm_instance_id_map
        and vm_instance_id_map[runner.identity.instance_id].is_older_than(
            RUNNER_MAXIMUM_CREATION_TIME
        )
    )
    logger.debug("Timed out offline idle runner IDs: %s", timed_out_offline_idle_runners)

    return dangling_runners | deletable_runners | timed_out_offline_idle_runners


def _get_platform_runners_to_flush(
    runners: RunnersHealthResponse, flush_mode: FlushMode
) -> set[str]:
    """Determine runners to flush.

    Args:
        runners: RunnersHealthResponse
        flush_mode: Runner flushing strategy.
    """
    online_idle_runners = set(
        runner.identity.metadata.runner_id
        for runner in runners.requested_runners
        if runner.identity.metadata.runner_id and runner.online and not runner.busy
    )
    logger.debug("Online idle runners: %s", online_idle_runners)
    busy_runners = set(
        runner.identity.metadata.runner_id
        for runner in runners.requested_runners
        if runner.identity.metadata.runner_id
        and runner.identity.metadata.runner_id not in online_idle_runners
    )
    logger.debug("Busy runners: %s", busy_runners)
    match flush_mode:
        case FlushMode.FLUSH_IDLE:
            return online_idle_runners
        case FlushMode.FLUSH_BUSY:
            return online_idle_runners | busy_runners
        case _:
            logger.critical("Unknown flush mode %s encountered, contact developers", flush_mode)
            return set()


def _get_platform_runners_to_scale_down(
    runners: Sequence[PlatformRunnerHealth], num: int
) -> set[str]:
    """Determine the number of runners to scale down.

    Args:
        runners: pool of runners to select to scale down.
        num: number of runners to scale down by.
    """
    # prioritize deletable --> idle --> busy
    sorted_runners = sorted(
        runners, key=lambda runner: 1 if runner.deletable else 2 if not runner.busy else 3
    )
    return set(
        runner.identity.metadata.runner_id
        for runner in sorted_runners[:num]
        if runner.identity.metadata.runner_id
    )


def _get_vms_to_cleanup(*, vms: Sequence[VM], runner_ids: list[str]) -> set[InstanceID]:
    """Determine cloud VMs to clean up.

    Args:
        vms: cloud VM state.
        runner_ids: platform runner IDs that are safe to delete the underlying VM for.

    Returns:
        The VM InstanceIDs (NOT VM UUIDs) to clean up.
    """
    vms_without_runner_ids = set(vm.instance_id for vm in vms if not vm.metadata.runner_id)
    logger.debug("VMs without platform runner ID metadata:\n%s", vms_without_runner_ids)
    vms_with_deleted_runners = set(
        vm.instance_id
        for vm in vms
        if vm.metadata.runner_id and vm.metadata.runner_id in runner_ids
    )
    logger.debug("VMs with deleted platform runners:\n%s", vms_with_deleted_runners)

    return vms_without_runner_ids | vms_with_deleted_runners<|MERGE_RESOLUTION|>--- conflicted
+++ resolved
@@ -5,7 +5,6 @@
 
 import copy
 import logging
-import time
 from dataclasses import dataclass
 from enum import Enum, auto
 from multiprocessing import Pool
@@ -17,7 +16,6 @@
 from github_runner_manager.manager.vm_manager import VM, CloudRunnerManager, HealthState, VMState
 from github_runner_manager.metrics import events as metric_events
 from github_runner_manager.metrics import github as github_metrics
-from github_runner_manager.metrics import reconcile as reconcile_metrics
 from github_runner_manager.metrics import runner as runner_metrics
 from github_runner_manager.metrics.runner import RunnerMetrics
 from github_runner_manager.openstack_cloud.constants import CREATE_SERVER_TIMEOUT
@@ -331,90 +329,6 @@
         )
         logger.info("Cleaned up platform runners: %s", cleanedup_runner_ids)
 
-<<<<<<< HEAD
-    def _delete_cloud_runners(
-        self,
-        cloud_runners: Sequence[VM],
-        runners_health: Sequence[PlatformRunnerHealth],
-        delete_busy_runners: bool = False,
-    ) -> Iterable[runner_metrics.RunnerMetrics]:
-        """Delete runners in the platform and the cloud.
-
-        If delete_busy_runners is False, when the platform provider fails in deleting the
-        runner because it can be busy, will mean that that runner should not be deleted.
-
-        Runners without health information should not be deleted.
-        """
-        if not cloud_runners:
-            return []
-
-        runner_identity_map = {
-            health_info.identity.instance_id: health_info.identity
-            for health_info in runners_health
-        }
-        platform_runner_ids_to_delete = [
-            # The runner_id cannot be None due to the if condition. the type system
-            # isn't able to catch that.
-            cast(str, runner_identity_map[runner.instance_id].metadata.runner_id)
-            for runner in cloud_runners
-            if runner.instance_id in runner_identity_map
-            and runner_identity_map[runner.instance_id].metadata.runner_id
-        ]
-
-        logger.info("Deleting runners from platform: %s", platform_runner_ids_to_delete)
-        delete_runner_start = time.time()
-        deleted_runner_ids = self._platform.delete_runners(
-            runner_ids=platform_runner_ids_to_delete
-        )
-        delete_runner_end = time.time()
-        reconcile_metrics.DELETE_RUNNER_DURATION_SECONDS.labels(self.manager_name).observe(
-            delete_runner_end - delete_runner_start
-        )
-        reconcile_metrics.DELETED_RUNNERS_TOTAL.labels(self.manager_name).inc(
-            amount=len(deleted_runner_ids)
-        )
-        logger.info(
-            "Deleted runners from platform: %s (diff: %s)",
-            deleted_runner_ids,
-            set(platform_runner_ids_to_delete) - set(deleted_runner_ids),
-        )
-
-        logger.info("Cloud runners: %s", cloud_runners)
-        cloud_vm_ids_to_delete = [
-            runner.instance_id
-            for runner in cloud_runners
-            # We can delete all VMs if delete_busy_runners is True
-            if delete_busy_runners
-            # We can delete the VM if no runner is associated with it
-            or not runner.metadata.runner_id
-            # We can delete the VM if it has been deleted from the Platform provider.
-            or runner.metadata.runner_id in deleted_runner_ids
-        ]
-        logger.info("Extracting metrics from cloud VMs: %s", cloud_vm_ids_to_delete)
-        extract_metrics_start = time.time()
-        extracted_metrics = self._cloud.extract_metrics(instance_ids=cloud_vm_ids_to_delete)
-        extract_metrics_end = time.time()
-        runner_metrics.EXTRACT_METRICS_DURATION_SECONDS.labels(self.manager_name).observe(
-            extract_metrics_end - extract_metrics_start
-        )
-        logger.info("Extracted metrics from cloud VMs: %s", extracted_metrics)
-
-        logger.info("Deleting VMs %s", cloud_vm_ids_to_delete)
-        delete_vms_start = time.time()
-        deleted_vm_ids = self._cloud.delete_vms(instance_ids=cloud_vm_ids_to_delete)
-        delete_vms_end = time.time()
-        reconcile_metrics.DELETE_VM_DURATION_SECONDS.labels(self.manager_name).observe(
-            delete_vms_end - delete_vms_start
-        )
-        reconcile_metrics.DELETED_VMS_TOTAL.labels(self.manager_name).inc(len(deleted_vm_ids))
-        logger.info(
-            "Deleted VMs: %s, (diff: %s)",
-            deleted_vm_ids,
-            set(cloud_vm_ids_to_delete) - set(deleted_vm_ids),
-        )
-
-        return tuple(extracted_metrics)
-=======
         vm_ids_to_cleanup = list(
             _get_vms_to_cleanup(
                 vms=vms,
@@ -425,7 +339,6 @@
         extracted_metrics = self._cloud.extract_metrics(instance_ids=vm_ids_to_cleanup)
         logger.info("Cleaning up VMs: %s", vm_ids_to_cleanup)
         self._cloud.delete_vms(instance_ids=vm_ids_to_cleanup)
->>>>>>> 4b2cf557
 
         return self._issue_runner_metrics(metrics=iter(extracted_metrics))
 
