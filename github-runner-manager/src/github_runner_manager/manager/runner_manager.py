--- conflicted
+++ resolved
@@ -565,39 +565,13 @@
         for runner in runners.requested_runners
         if runner.identity.metadata.runner_id and runner.online and not runner.busy
     )
-<<<<<<< HEAD
     logger.debug("Online idle runners: %s", online_idle_runners)
     busy_runners = set(
         runner.identity.metadata.runner_id
-=======
-    if not force_delete:
-        return runners_to_cleanup
-
-    if max_runners_to_delete is None:
-        logger.info("Force delete all runners")
-        return [
-            runner.metadata.runner_id
-            for runner in runners.non_requested_runners
-            + [runner.identity for runner in runners.requested_runners]
-            if runner.metadata.runner_id
-        ]
-
-    num_runners_to_cleanup = len(runners_to_cleanup)
-    # max_runners_to_delete is used for scaling down - if we're already able to clean up enough
-    # runners, skip scaling down.
-    # this function is targeted for refactor in a follow up PR to separate scaling logic from
-    # cleanup logic.
-    if num_runners_to_cleanup >= max_runners_to_delete:
-        return runners_to_cleanup
-
-    runners_not_marked_for_cleanup = [
-        runner
->>>>>>> eb61bc0d
         for runner in runners.requested_runners
         if runner.identity.metadata.runner_id
         and runner.identity.metadata.runner_id not in online_idle_runners
     )
-<<<<<<< HEAD
     logger.debug("Busy runners: %s", busy_runners)
     match flush_mode:
         case FlushMode.FLUSH_IDLE:
@@ -625,12 +599,6 @@
     return set(
         runner.identity.metadata.runner_id
         for runner in sorted_runners[:num]
-=======
-    max_remaining_runners_to_delete = max_runners_to_delete - num_runners_to_cleanup
-    runners_to_force_delete = [
-        runner.identity.metadata.runner_id
-        for runner in runners_not_marked_for_cleanup[:max_remaining_runners_to_delete]
->>>>>>> eb61bc0d
         if runner.identity.metadata.runner_id
     )
 
@@ -657,59 +625,4 @@
     )
     logger.info("VMs with deleted platform runners:\n%s", vms_with_deleted_runners)
 
-<<<<<<< HEAD
-    return vms_without_runner_ids | vms_with_deleted_runners
-=======
-    vms_to_cleanup = list(vms_without_runner_ids | vms_with_deleted_runners)
-
-    if not force_delete:
-        return vms_to_cleanup
-
-    if max_vms_to_delete is None:
-        logger.info("Force delete all VMs")
-        return [vm.instance_id for vm in vms]
-
-    num_vms_to_cleanup = len(vms_to_cleanup)
-    # max_vms_to_delete is used for scaling down - if we're already able to clean up enough
-    # runners, skip scaling down.
-    # this function is targeted for refactor in a follow up PR to separate scaling logic from
-    # cleanup logic.
-    if num_vms_to_cleanup >= max_vms_to_delete:
-        return vms_to_cleanup
-
-    vms_not_marked_for_cleanup = [vm for vm in vms if vm.instance_id not in vms_to_cleanup]
-    instance_id_to_runner_map = {
-        runner.identity.instance_id: runner for runner in runners.requested_runners
-    }
-    max_remaining_vms_to_delete = max_vms_to_delete - num_vms_to_cleanup
-    vms_to_force_delete = [
-        vm.instance_id
-        for vm in sorted(
-            vms_not_marked_for_cleanup,
-            key=partial(_runner_deletion_sort_key, instance_id_to_runner_map),
-        )[:max_remaining_vms_to_delete]
-    ]
-    logger.info("VMs to force delete after cleanup: %s", vms_to_force_delete)
-    return vms_to_cleanup + vms_to_force_delete
->>>>>>> eb61bc0d
-
-
-def _runner_deletion_sort_key(
-    health_runners_map: dict[InstanceID, PlatformRunnerHealth], cloud_runner: VM
-) -> int:
-    """Order the runners in accordance to how inconvenient it is to delete them.
-
-    Deletable runner should be the first to be removed, and busy runner should be the last
-    ones to delete. For the other ones it is a bit more arbitrary, but runners without health
-    information should not be preferred to be deleted, as they could be busy.
-    The value returned will be used for the sorting function, so runners with
-    smaller values will be deleted first.
-    """
-    if cloud_runner.instance_id in health_runners_map:
-        health = health_runners_map[cloud_runner.instance_id]
-        if health.deletable:
-            return 1
-        if health.busy:
-            return 4
-        return 2
-    return 3+    return vms_without_runner_ids | vms_with_deleted_runners