# Copyright 2025 Canonical Ltd.
# See LICENSE file for licensing details.

"""Module for scaling the runners amount."""

import logging
import time
from dataclasses import dataclass

import github_runner_manager.reactive.runner_manager as reactive_runner_manager
from github_runner_manager.configuration import (
    ApplicationConfiguration,
    UserInfo,
)
from github_runner_manager.constants import GITHUB_SELF_HOSTED_ARCH_LABELS
from github_runner_manager.errors import (
    CloudError,
    IssueMetricEventError,
    MissingServerConfigError,
    ReconcileError,
)
from github_runner_manager.manager.cloud_runner_manager import (
    HealthState,
)
from github_runner_manager.manager.runner_manager import (
    FlushMode,
    IssuedMetricEventsStats,
    RunnerInstance,
    RunnerManager,
    RunnerMetadata,
)
from github_runner_manager.metrics import events as metric_events
from github_runner_manager.openstack_cloud.models import OpenStackServerConfig
from github_runner_manager.openstack_cloud.openstack_runner_manager import (
    OpenStackRunnerManager,
    OpenStackRunnerManagerConfig,
)
from github_runner_manager.platform.multiplexor_provider import MultiplexorPlatform
from github_runner_manager.platform.platform_provider import PlatformRunnerState
from github_runner_manager.reactive.types_ import ReactiveProcessConfig

logger = logging.getLogger(__name__)


@dataclass
class RunnerInfo:
    """Information on the runners.

    Attributes:
        online: The number of runner in online state.
        busy: The number of the runner in busy state.
        offline: The number of runner in offline state.
        unknown: The number of runner in unknown state.
        runners: The names of the online runners.
        busy_runners: The names of the busy runners.
    """

    online: int
    busy: int
    offline: int
    unknown: int
    runners: tuple[str, ...]
    busy_runners: tuple[str, ...]


@dataclass
class _ReconcileResult:
    """The result of the reconcile.

    Attributes:
        runner_diff: The number of runners created/removed.
        metric_stats: The metric stats.
    """

    runner_diff: int
    metric_stats: IssuedMetricEventsStats


@dataclass
class _ReconcileMetricData:
    """Data used to issue the reconciliation metric.

    Attributes:
        start_timestamp: The start timestamp of the reconciliation.
        end_timestamp: The end timestamp of the reconciliation.
        metric_stats: The metric stats issued by the runner manager.
        runner_list: The list of runners in the cloud.
        flavor: The name of the flavor in the reconciliation event.
        expected_runner_quantity: The expected number of runners.
            May be None if reactive mode is enabled.
    """

    start_timestamp: float
    end_timestamp: float
    metric_stats: IssuedMetricEventsStats
    runner_list: tuple[RunnerInstance]
    flavor: str
    expected_runner_quantity: int


class RunnerScaler:
    """Manage the reconcile of runners."""

    @classmethod
    def build(
        cls,
        application_configuration: ApplicationConfiguration,
        user: UserInfo,
    ) -> "RunnerScaler":
        """Create a RunnerScaler from application and OpenStack configuration.

        Args:
            application_configuration: Main configuration for the application.
            user: The user to run reactive process.

        Raises:
            ValueError: Invalid configuration.

        Returns:
            A new RunnerScaler.
        """
        labels = application_configuration.extra_labels
        server_config = None
        base_quantity = 0
        if combinations := application_configuration.non_reactive_configuration.combinations:
            combination = combinations[0]
            labels += combination.image.labels
            labels += combination.flavor.labels
            server_config = OpenStackServerConfig(
                image=combination.image.name,
                # Pending to add support for more flavor label combinations
                flavor=combination.flavor.name,
                network=application_configuration.openstack_configuration.network,
            )
            base_quantity = combination.base_virtual_machines

        openstack_runner_manager_config = OpenStackRunnerManagerConfig(
            prefix=application_configuration.openstack_configuration.vm_prefix,
            credentials=application_configuration.openstack_configuration.credentials,
            server_config=server_config,
            service_config=application_configuration.service_config,
        )
        if application_configuration.github_config:
<<<<<<< HEAD
            platform_provider = MultiplexorPlatform.build(
                prefix=openstack_configuration.vm_prefix,
=======
            platform_provider = GitHubRunnerPlatform.build(
                prefix=application_configuration.openstack_configuration.vm_prefix,
>>>>>>> 7ed40fa2
                github_configuration=application_configuration.github_config,
            )
        else:
            raise ValueError("No valid platform configuration")

        runner_manager = RunnerManager(
            manager_name=application_configuration.name,
            platform_provider=platform_provider,
            cloud_runner_manager=OpenStackRunnerManager(
                config=openstack_runner_manager_config,
                user=user,
            ),
            labels=labels,
        )

        max_quantity = 0
        reactive_runner_config = None
        if reactive_config := application_configuration.reactive_configuration:
            # The charm is not able to determine which architecture the runner is running on,
            # so we add all architectures to the supported labels.
            supported_labels = set(labels) | GITHUB_SELF_HOSTED_ARCH_LABELS
            reactive_runner_config = ReactiveProcessConfig(
                queue=reactive_config.queue,
                manager_name=application_configuration.name,
                github_configuration=application_configuration.github_config,
                cloud_runner_manager=openstack_runner_manager_config,
                supported_labels=supported_labels,
                labels=labels,
            )
            max_quantity = reactive_config.max_total_virtual_machines
        return cls(
            runner_manager=runner_manager,
            reactive_process_config=reactive_runner_config,
            user=user,
            base_quantity=base_quantity,
            max_quantity=max_quantity,
        )

    # The `user` argument will be removed once the charm no longer uses the github-runner-manager
    # as a library. The `user` is currently an argument as github-runner-manager as a library needs
    # it to be set to a hardcoded value, while as an application the value would be the current
    # user.
    # Disable the too many arguments for now as `user` will be removed later on.
    def __init__(  # pylint: disable=too-many-arguments, too-many-positional-arguments
        self,
        runner_manager: RunnerManager,
        reactive_process_config: ReactiveProcessConfig | None,
        user: UserInfo,
        base_quantity: int,
        max_quantity: int,
    ):
        """Construct the object.

        Args:
            runner_manager: The RunnerManager to perform runner reconcile.
            reactive_process_config: Reactive runner configuration.
            user: The user to run the reactive process.
            base_quantity: The number of intended non-reactive runners.
            max_quantity: The number of maximum runners for reactive.
        """
        self._manager = runner_manager
        self._reactive_config = reactive_process_config
        self._user = user
        self._base_quantity = base_quantity
        self._max_quantity = max_quantity

    def get_runner_info(self) -> RunnerInfo:
        """Get information on the runners.

        Returns:
            The information on the runners.
        """
        runner_list = self._manager.get_runners()
        online = 0
        busy = 0
        offline = 0
        unknown = 0
        online_runners = []
        busy_runners = []
        for runner in runner_list:
            match runner.github_state:
                case PlatformRunnerState.BUSY:
                    online += 1
                    online_runners.append(runner.name)
                    busy += 1
                    busy_runners.append(runner.name)
                case PlatformRunnerState.IDLE:
                    online += 1
                    online_runners.append(runner.name)
                case PlatformRunnerState.OFFLINE:
                    offline += 1
                case _:
                    unknown += 1
        return RunnerInfo(
            online=online,
            busy=busy,
            offline=offline,
            unknown=unknown,
            runners=tuple(online_runners),
            busy_runners=tuple(busy_runners),
        )

    def flush(self, flush_mode: FlushMode = FlushMode.FLUSH_IDLE) -> int:
        """Flush the runners.

        Args:
            flush_mode: Determines the types of runner to be flushed.

        Returns:
            Number of runners flushed.
        """
        metric_stats = self._manager.cleanup()
        delete_metric_stats = self._manager.flush_runners(flush_mode=flush_mode)
        events = set(delete_metric_stats.keys()) | set(metric_stats.keys())
        metric_stats = {
            event_name: delete_metric_stats.get(event_name, 0) + metric_stats.get(event_name, 0)
            for event_name in events
        }
        return metric_stats.get(metric_events.RunnerStop, 0)

    def reconcile(self) -> int:
        """Reconcile the quantity of runners.

        Returns:
            The Change in number of runners or reactive processes.

        Raises:
            ReconcileError: If an expected error occurred during the reconciliation.
        """
        logger.info(
            "Start reconcile. base_quantity %s. max_quantity: %s.",
            self._base_quantity,
            self._max_quantity,
        )

        metric_stats = {}
        start_timestamp = time.time()

        expected_runner_quantity = self._base_quantity

        try:
            if self._reactive_config is not None:
                logger.info(
                    "Reactive configuration detected, going into experimental reactive mode."
                )
                reconcile_result = reactive_runner_manager.reconcile(
                    expected_quantity=self._max_quantity,
                    runner_manager=self._manager,
                    reactive_process_config=self._reactive_config,
                    user=self._user,
                )
                reconcile_diff = reconcile_result.processes_diff
                metric_stats = reconcile_result.metric_stats
            else:
                reconcile_result = self._reconcile_non_reactive(self._base_quantity)
                reconcile_diff = reconcile_result.runner_diff
                metric_stats = reconcile_result.metric_stats
        except CloudError as exc:
            logger.error("Failed to reconcile runners.")
            raise ReconcileError("Failed to reconcile runners.") from exc
        finally:
            runner_list = self._manager.get_runners()
            self._log_runners(runner_list)
            end_timestamp = time.time()
            reconcile_metric_data = _ReconcileMetricData(
                start_timestamp=start_timestamp,
                end_timestamp=end_timestamp,
                metric_stats=metric_stats,
                runner_list=runner_list,
                flavor=self._manager.manager_name,
                expected_runner_quantity=expected_runner_quantity,
            )
            _issue_reconciliation_metric(reconcile_metric_data)

        logger.info("Finished reconciliation.")

        return reconcile_diff

    def _reconcile_non_reactive(self, expected_quantity: int) -> _ReconcileResult:
        """Reconcile the quantity of runners in non-reactive mode.

        Args:
            expected_quantity: The number of intended runners.

        Returns:
            The reconcile result.
        """
        delete_metric_stats = None
        metric_stats = self._manager.cleanup()
        runners = self._manager.get_runners()
        logger.info("Reconcile runners from %s to %s", len(runners), expected_quantity)
        runner_diff = expected_quantity - len(runners)
        if runner_diff > 0:
            try:
                self._manager.create_runners(num=runner_diff, metadata=RunnerMetadata())
            except MissingServerConfigError:
                logging.exception(
                    "Unable to spawn runner due to missing server configuration, "
                    "such as, image."
                )
        elif runner_diff < 0:
            delete_metric_stats = self._manager.delete_runners(-runner_diff)
        else:
            logger.info("No changes to the number of runners.")
        # Merge the two metric stats.
        if delete_metric_stats is not None:
            metric_stats = {
                event_name: delete_metric_stats.get(event_name, 0)
                + metric_stats.get(event_name, 0)
                for event_name in set(delete_metric_stats) | set(metric_stats)
            }
        return _ReconcileResult(runner_diff=runner_diff, metric_stats=metric_stats)

    @staticmethod
    def _log_runners(runner_list: tuple[RunnerInstance]) -> None:
        """Log information about the runners found.

        Args:
            runner_list: The list of runners.
        """
        for runner in runner_list:
            logger.info(
                "Runner %s: state=%s, health=%s",
                runner.name,
                runner.github_state,
                runner.health,
            )
        busy_runners = [
            runner for runner in runner_list if runner.github_state == PlatformRunnerState.BUSY
        ]
        idle_runners = [
            runner for runner in runner_list if runner.github_state == PlatformRunnerState.IDLE
        ]
        offline_healthy_runners = [
            runner
            for runner in runner_list
            if runner.github_state == PlatformRunnerState.OFFLINE
            and runner.health == HealthState.HEALTHY
        ]
        unhealthy_states = {HealthState.UNHEALTHY, HealthState.UNKNOWN}
        unhealthy_runners = [runner for runner in runner_list if runner.health in unhealthy_states]
        logger.info("Found %s busy runners: %s", len(busy_runners), busy_runners)
        logger.info("Found %s idle runners: %s", len(idle_runners), idle_runners)
        logger.info(
            "Found %s offline runners that are healthy: %s",
            len(offline_healthy_runners),
            offline_healthy_runners,
        )
        logger.info("Found %s unhealthy runners: %s", len(unhealthy_runners), unhealthy_runners)


def _issue_reconciliation_metric(
    reconcile_metric_data: _ReconcileMetricData,
) -> None:
    """Issue the reconciliation metric.

    Args:
        reconcile_metric_data: The data used to issue the reconciliation metric.
    """
    idle_runners = {
        runner.name
        for runner in reconcile_metric_data.runner_list
        if runner.github_state == PlatformRunnerState.IDLE
    }

    offline_healthy_runners = {
        runner.name
        for runner in reconcile_metric_data.runner_list
        if runner.github_state == PlatformRunnerState.OFFLINE
        and runner.health == HealthState.HEALTHY
    }
    available_runners = idle_runners | offline_healthy_runners
    active_runners = {
        runner.name
        for runner in reconcile_metric_data.runner_list
        if runner.github_state == PlatformRunnerState.BUSY
    }
    logger.info("Current available runners (idle + healthy offline): %s", available_runners)
    logger.info("Current active runners: %s", active_runners)

    try:

        metric_events.issue_event(
            metric_events.Reconciliation(
                timestamp=time.time(),
                flavor=reconcile_metric_data.flavor,
                crashed_runners=reconcile_metric_data.metric_stats.get(
                    metric_events.RunnerStart, 0
                )
                - reconcile_metric_data.metric_stats.get(metric_events.RunnerStop, 0),
                idle_runners=len(available_runners),
                active_runners=len(active_runners),
                expected_runners=reconcile_metric_data.expected_runner_quantity,
                duration=reconcile_metric_data.end_timestamp
                - reconcile_metric_data.start_timestamp,
            )
        )
    except IssueMetricEventError:
        logger.exception("Failed to issue Reconciliation metric")<|MERGE_RESOLUTION|>--- conflicted
+++ resolved
@@ -141,13 +141,8 @@
             service_config=application_configuration.service_config,
         )
         if application_configuration.github_config:
-<<<<<<< HEAD
             platform_provider = MultiplexorPlatform.build(
-                prefix=openstack_configuration.vm_prefix,
-=======
-            platform_provider = GitHubRunnerPlatform.build(
                 prefix=application_configuration.openstack_configuration.vm_prefix,
->>>>>>> 7ed40fa2
                 github_configuration=application_configuration.github_config,
             )
         else:
