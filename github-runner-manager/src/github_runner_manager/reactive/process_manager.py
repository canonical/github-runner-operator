#  Copyright 2025 Canonical Ltd.
#  See LICENSE file for licensing details.

"""Module for managing processes which spawn runners reactively."""
import logging
import os
import shutil
import signal

# All commands run by subprocess are secure.
import subprocess  # nosec
from pathlib import Path

from github_runner_manager import constants
from github_runner_manager.configuration import UserInfo
from github_runner_manager.reactive.types_ import ReactiveProcessConfig
from github_runner_manager.utilities import secure_run_subprocess

logger = logging.getLogger(__name__)

REACTIVE_RUNNER_LOG_DIR = Path("/var/log/reactive_runner")

PYTHON_BIN = "/usr/bin/python3"
REACTIVE_RUNNER_SCRIPT_MODULE = "github_runner_manager.reactive.runner"
REACTIVE_RUNNER_CMD_LINE_PREFIX = f"{PYTHON_BIN} -m {REACTIVE_RUNNER_SCRIPT_MODULE}"
PID_CMD_COLUMN_WIDTH = len(REACTIVE_RUNNER_CMD_LINE_PREFIX)
PIDS_COMMAND_LINE = [
    "ps",
    "axo",
    f"cmd:{PID_CMD_COLUMN_WIDTH},pid",
    "--no-headers",
    "--sort=-start_time",
]
UBUNTU_USER = "ubuntu"
RUNNER_CONFIG_ENV_VAR = "RUNNER_CONFIG"


class ReactiveRunnerError(Exception):
    """Raised when a reactive runner error occurs."""


def reconcile(
    quantity: int,
    reactive_process_config: ReactiveProcessConfig,
    user: UserInfo,
    python_path: str | None = None,
) -> int:
    """Reconcile the number of reactive runner processes.

    Args:
        quantity: The number of processes to spawn.
        reactive_process_config: The reactive runner configuration.
        user: The user to run the reactive process.
        python_path: The PYTHONPATH to access the github-runner-manager library.

    Raises a ReactiveRunnerError if the runner fails to spawn.

    Returns:
        The number of reactive runner processes spawned/killed.
    """
    pids = _get_pids()
    current_quantity = len(pids)
    logger.info(
        "Reactive runner processes: current quantity %s, expected quantity %s",
        current_quantity,
        quantity,
    )
    delta = quantity - current_quantity
    if delta > 0:
        logger.info("Will spawn %d new reactive runner process(es)", delta)
        _setup_logging_for_processes(user.user, user.group)
        for _ in range(delta):
            _spawn_runner(reactive_process_config, python_path)
    elif delta < 0:
        logger.info("Will kill %d process(es).", -delta)
        for pid in pids[:-delta]:
            logger.info("Killing reactive runner process with pid %s", pid)
            try:
                os.kill(pid, signal.SIGTERM)
            except ProcessLookupError:
                # There can be a race condition that the process has already terminated.
                # We just ignore and log the fact.
                logger.info(
                    "Failed to kill process with pid %s. Process might have terminated it self.",
                    pid,
                )
    else:
        logger.info("No changes to number of reactive runner processes needed.")

    return delta


def kill_reactive_processes() -> None:
<<<<<<< HEAD
    """Kill all reactive processes.

    Raises:
        ReactiveRunnerError: Failed to kill the reactive processes.
    """
    result = secure_run_subprocess(cmd=["pkill", "-f", REACTIVE_RUNNER_CMD_LINE_PREFIX])
    if result.returncode == 0:
        logger.info("Flushed some reactive processes")
    elif result.returncode == 1:
        logger.info("No reactive processes to flush")
    else:
        raise ReactiveRunnerError("Failed to kill the reactive processes")
=======
    """Kill all reactive processes."""
    pids = _get_pids()
    if pids:
        for pid in pids:
            try:
                logger.info("Killing reactive runner process with pid %s", pid)
                os.kill(pid, signal.SIGTERM)
            except ProcessLookupError:
                logger.info(
                    "Failed to kill process with pid %s. Process might have terminated it self.",
                    pid,
                )
    else:
        logger.info("No reactive processes to flush")
>>>>>>> d0947c68


def _get_pids() -> list[int]:
    """Get the PIDs of the reactive runners processes.

    Returns:
        The PIDs of the reactive runner processes sorted by start time in descending order.

    Raises:
        ReactiveRunnerError: If the command to get the PIDs fails
    """
    result = secure_run_subprocess(cmd=PIDS_COMMAND_LINE)
    if result.returncode != 0:
        raise ReactiveRunnerError("Failed to get list of processes")

    # stdout will look like
    #
    # ps axo cmd:57,pid --no-headers --sort=-start_time         2302635
    # -bash                                                     2302498
    # /bin/sh -c /usr/bin/python3 -m github_runner_manager.reac 1757306
    # /usr/bin/python3 -m github_runner_manager.reactive.runner 1757308

    # we filter for the command line of the reactive runner processes and extract the PID

    return [
        int(line.rstrip().rsplit(maxsplit=1)[-1])
        for line in result.stdout.decode().split("\n")
        if line.startswith(REACTIVE_RUNNER_CMD_LINE_PREFIX)
    ]


def _setup_logging_for_processes(user: str, group: str) -> None:
    """Set up the log dir.

    Args:
        user: The user for logging.
        group: The group owning the logs.
    """
    REACTIVE_RUNNER_LOG_DIR.mkdir(exist_ok=True)
    shutil.chown(
        REACTIVE_RUNNER_LOG_DIR,
        user=user,
        group=group,
    )


def _spawn_runner(reactive_process_config: ReactiveProcessConfig, python_path: str | None) -> None:
    """Spawn a runner.

    Args:
        reactive_process_config: The runner configuration to pass to the spawned runner process.
        python_path: The PYTHONPATH to access the github-runner-manager library.
    """
    env = {
        RUNNER_CONFIG_ENV_VAR: reactive_process_config.json(),
    }
    if python_path is not None:
        env["PYTHONPATH"] = str(python_path)
    # We do not want to wait for the process to finish, so we do not use with statement.
    # We trust the command.
    command = " ".join(
        [
            PYTHON_BIN,
            "-m",
            REACTIVE_RUNNER_SCRIPT_MODULE,
            ">>",
            # $$ will be replaced by the PID of the process, so we can track the error log easily.
            f"{REACTIVE_RUNNER_LOG_DIR}/$$.log",
            "2>&1",
        ]
    )
    logger.debug("Spawning a new reactive runner process with command: %s", command)
    process = subprocess.Popen(  # pylint: disable=consider-using-with  # nosec
        command,
        shell=True,
        env=env,
        stdout=subprocess.DEVNULL,
        stderr=subprocess.DEVNULL,
        user=constants.RUNNER_MANAGER_USER,
        group=constants.RUNNER_MANAGER_GROUP,
    )

    logger.info("Spawned a new reactive runner process with pid %s", process.pid)<|MERGE_RESOLUTION|>--- conflicted
+++ resolved
@@ -91,20 +91,6 @@
 
 
 def kill_reactive_processes() -> None:
-<<<<<<< HEAD
-    """Kill all reactive processes.
-
-    Raises:
-        ReactiveRunnerError: Failed to kill the reactive processes.
-    """
-    result = secure_run_subprocess(cmd=["pkill", "-f", REACTIVE_RUNNER_CMD_LINE_PREFIX])
-    if result.returncode == 0:
-        logger.info("Flushed some reactive processes")
-    elif result.returncode == 1:
-        logger.info("No reactive processes to flush")
-    else:
-        raise ReactiveRunnerError("Failed to kill the reactive processes")
-=======
     """Kill all reactive processes."""
     pids = _get_pids()
     if pids:
@@ -119,7 +105,6 @@
                 )
     else:
         logger.info("No reactive processes to flush")
->>>>>>> d0947c68
 
 
 def _get_pids() -> list[int]:
