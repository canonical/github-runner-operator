--- conflicted
+++ resolved
@@ -46,17 +46,12 @@
 
     setup_root_logging()
     queue_config = runner_config.queue
-<<<<<<< HEAD
-    openstack_runner_manager = OpenStackRunnerManager(config=runner_config.cloud_runner_manager)
-    github_provider = MultiplexorPlatform.build(
-=======
 
     user = UserInfo(getpass.getuser(), grp.getgrgid(os.getgid()))
     openstack_runner_manager = OpenStackRunnerManager(
         config=runner_config.cloud_runner_manager, user=user
     )
-    github_provider = GitHubRunnerPlatform.build(
->>>>>>> 7ed40fa2
+    github_provider = MultiplexorPlatform.build(
         prefix=runner_config.cloud_runner_manager.prefix,
         github_configuration=runner_config.github_configuration,
     )
