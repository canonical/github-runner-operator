--- conflicted
+++ resolved
@@ -9,11 +9,7 @@
 import os
 import sys
 
-<<<<<<< HEAD
 from github_runner_manager.configuration import UserInfo
-from github_runner_manager.github_client import GithubClient
-=======
->>>>>>> db445fde
 from github_runner_manager.manager.runner_manager import RunnerManager
 from github_runner_manager.openstack_cloud.openstack_runner_manager import OpenStackRunnerManager
 from github_runner_manager.platform.github_provider import GitHubRunnerPlatform
@@ -50,17 +46,14 @@
 
     setup_root_logging()
     queue_config = runner_config.queue
-<<<<<<< HEAD
 
     user = UserInfo(getpass.getuser(), grp.getgrgid(os.getgid()))
     openstack_runner_manager = OpenStackRunnerManager(
         config=runner_config.cloud_runner_manager, user=user
-=======
-    openstack_runner_manager = OpenStackRunnerManager(config=runner_config.cloud_runner_manager)
+    )
     github_provider = GitHubRunnerPlatform.build(
         prefix=runner_config.cloud_runner_manager.prefix,
         github_configuration=runner_config.github_configuration,
->>>>>>> db445fde
     )
     runner_manager = RunnerManager(
         manager_name=runner_config.manager_name,
