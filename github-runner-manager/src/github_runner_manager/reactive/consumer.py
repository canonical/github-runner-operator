--- conflicted
+++ resolved
@@ -136,7 +136,7 @@
                     # flavours are sent to the same queue.
                     msg.reject(requeue=False)
                     continue
-                if _check_job_been_picked_up(job_url=job_details.url, github_client=github_client):
+                if platform_provider.check_job_been_picked_up(job_url=job_details.url):
                     msg.ack()
                     continue
                 _spawn_runner(
@@ -199,12 +199,6 @@
         msg: The message to acknowledge or reject.
         platform_provider: Platform provider.
     """
-<<<<<<< HEAD
-=======
-    if platform_provider.check_job_been_picked_up(job_url=job_url):
-        msg.ack()
-        return
->>>>>>> db445fde
     instance_ids = runner_manager.create_runners(1, reactive=True)
     if not instance_ids:
         logger.error("Failed to spawn a runner. Will reject the message.")
@@ -219,38 +213,6 @@
         msg.reject(requeue=True)
 
 
-<<<<<<< HEAD
-def _check_job_been_picked_up(job_url: HttpUrl, github_client: GithubClient) -> bool:
-    """Check if the job has already been picked up.
-
-    Args:
-        job_url: The URL of the job.
-        github_client: The GitHub client to use to check the job status.
-
-    Returns:
-        True if the job has been picked up, False otherwise.
-    """
-    # job_url has the format:
-    # "https://api.github.com/repos/cbartz/gh-runner-test/actions/jobs/22428484402"
-    path = job_url.path
-    # we know that path is not empty as it is validated by the JobDetails model
-    job_url_path_parts = path.split("/")  # type: ignore
-    job_id = job_url_path_parts[-1]
-    owner = job_url_path_parts[2]
-    repo = job_url_path_parts[3]
-    logging.info(
-        "Parsed job_id: %s, owner: %s, repo: %s from job_url path %s", job_id, owner, repo, path
-    )
-
-    # See response format:
-    # https://docs.github.com/en/rest/actions/workflow-jobs?apiVersion=2022-11-28#get-a-job-for-a-workflow-run
-
-    job_info = github_client.get_job_info(path=GitHubRepo(owner=owner, repo=repo), job_id=job_id)
-    return job_info.status in [*JobPickedUpStates]
-
-
-=======
->>>>>>> db445fde
 @contextlib.contextmanager
 def signal_handler(signal_code: signal.Signals) -> Generator[None, None, None]:
     """Set a signal handler and after the context, restore the default handler.
