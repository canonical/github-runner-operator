# Copyright 2025 Canonical Ltd.
# See LICENSE file for licensing details.

"""Class for accessing OpenStack API for managing servers."""
import copy
import functools
import logging
import shutil
from contextlib import contextmanager
from dataclasses import dataclass
from datetime import datetime, timezone
from functools import reduce
from pathlib import Path
from typing import Any, Callable, Iterable, Iterator, ParamSpec, TypeVar, cast

import keystoneauth1.exceptions
import openstack
import openstack.exceptions
import paramiko
from fabric import Connection as SSHConnection
from openstack.compute.v2.keypair import Keypair as OpenstackKeypair
from openstack.compute.v2.server import Server as OpenstackServer
from openstack.connection import Connection as OpenstackConnection
from openstack.network.v2.security_group import SecurityGroup as OpenstackSecurityGroup
from openstack.network.v2.security_group_rule import SecurityGroupRule
from paramiko.ssh_exception import NoValidConnectionsError

from github_runner_manager.errors import KeyfileError, OpenStackError, SSHError
from github_runner_manager.manager.models import InstanceID, RunnerMetadata
from github_runner_manager.openstack_cloud.configuration import OpenStackCredentials
from github_runner_manager.openstack_cloud.constants import CREATE_SERVER_TIMEOUT
from github_runner_manager.openstack_cloud.models import OpenStackServerConfig

logger = logging.getLogger(__name__)

# Update the version when the security group rules are not backward compatible.
_SECURITY_GROUP_NAME = "github-runner-v1"

_SSH_TIMEOUT = 30
_TEST_STRING = "test_string"

<<<<<<< HEAD
SecurityRuleDict = dict[str, Any]

DEFAULT_SECURITY_RULES: dict[str, SecurityRuleDict] = {
    "icmp": {
        "protocol": "icmp",
        "direction": "ingress",
        "ethertype": "IPv4",
    },
    "ssh": {
        "protocol": "tcp",
        "port_range_min": 22,
        "port_range_max": 22,
        "direction": "ingress",
        "ethertype": "IPv4",
    },
    "tmate_ssh": {
        "protocol": "tcp",
        "port_range_min": 10022,
        "port_range_max": 10022,
        "direction": "egress",
        "ethertype": "IPv4",
    },
}
=======
# Keypairs younger than this value should not be deleted to avoid a race condition where
# the openstack server is in construction but not yet returned by the API, and the keypair gets
# deleted.
_MIN_KEYPAIR_AGE_IN_SECONDS_BEFORE_DELETION = 60
>>>>>>> ed66e7d3


@dataclass
class OpenstackInstance:
    """Represents an OpenStack instance.

    Attributes:
        addresses: IP addresses assigned to the server.
        created_at: The timestamp in which the instance was created at.
        instance_id: ID used by OpenstackCloud class to manage the instances. See docs on the
            OpenstackCloud.
        server_id: ID of server assigned by OpenStack.
        status: Status of the server.
        metadata: Medatada of the server.
    """

    addresses: list[str]
    created_at: datetime
    instance_id: InstanceID
    server_id: str
    status: str
    metadata: RunnerMetadata

    def __init__(self, server: OpenstackServer, prefix: str):
        """Construct the object.

        Args:
            server: The OpenStack server.
            prefix: The name prefix for the servers.
        """
        self.addresses = [
            address["addr"]
            for network_addresses in server.addresses.values()
            for address in network_addresses
        ]
        self.created_at = datetime.strptime(server.created_at, "%Y-%m-%dT%H:%M:%SZ")
        self.instance_id = InstanceID.build_from_name(prefix, server.name)
        self.server_id = server.id
        self.status = server.status
        # To be backwards compatible, we need a default RunnerMetadata.
        self.metadata = RunnerMetadata(**server.metadata) if server.metadata else RunnerMetadata()


P = ParamSpec("P")
T = TypeVar("T")


def _catch_openstack_errors(func: Callable[P, T]) -> Callable[P, T]:
    """Decorate a function to wrap OpenStack exceptions in a custom exception.

    Args:
        func: The function to decorate.

    Returns:
        The decorated function.
    """

    @functools.wraps(func)
    def exception_handling_wrapper(*args: P.args, **kwargs: P.kwargs) -> T:
        """Wrap the function with exception handling.

        Args:
            args: The positional arguments.
            kwargs: The keyword arguments.

        Raises:
            OpenStackError: If any OpenStack exception is caught.

        Returns:
            The return value of the decorated function.
        """
        try:
            return func(*args, **kwargs)
        except (
            openstack.exceptions.SDKException,
            keystoneauth1.exceptions.ClientException,
        ) as exc:
            logger.error("OpenStack API call failure")
            raise OpenStackError("Failed OpenStack API call") from exc

    return exception_handling_wrapper


@contextmanager
def _get_openstack_connection(credentials: OpenStackCredentials) -> Iterator[OpenstackConnection]:
    """Create a connection context managed object, to be used within with statements.

    Using the context manager ensures that the connection is properly closed after use.

    Args:
        credentials: The OpenStack authorization information.

    Yields:
        An openstack.connection.Connection object.
    """
    # api documents that keystoneauth1.exceptions.MissingRequiredOptions can be raised but
    # I could not reproduce it. Therefore, no catch here for such exception.
    with openstack.connect(
        auth_url=credentials.auth_url,
        project_name=credentials.project_name,
        username=credentials.username,
        password=credentials.password,
        region_name=credentials.region_name,
        user_domain_name=credentials.user_domain_name,
        project_domain_name=credentials.project_domain_name,
    ) as conn:
        conn.authorize()
        yield conn


class OpenstackCloud:
    """Client to interact with OpenStack cloud.

    The OpenStack server name is managed by this cloud. Caller refers to the instances via
    instance_id. It is the same as the server name.
    """

    def __init__(
        self,
        credentials: OpenStackCredentials,
        prefix: str,
        system_user: str,
        proxy_command: str | None = None,
    ):
        """Create the object.

        Args:
            credentials: The OpenStack authorization information.
            prefix: Prefix attached to names of resource managed by this instance. Used for
                identifying which resource belongs to this instance.
            system_user: The system user to own the key files.
            proxy_command: The gateway argument for fabric Connection. Similar to ProxyCommand in
                ssh-config.
        """
        self._credentials = credentials
        self.prefix = prefix
        self._system_user = system_user
        self._ssh_key_dir = Path(f"~{system_user}").expanduser() / ".ssh"
        self._proxy_command = proxy_command

    @_catch_openstack_errors
    # Pending to review the list of arguments
    def launch_instance(  # pylint: disable=too-many-arguments, too-many-positional-arguments
        self,
        metadata: RunnerMetadata,
        instance_id: InstanceID,
        server_config: OpenStackServerConfig,
        cloud_init: str,
        ingress_tcp_ports_to_open: list[int] | None = None,
    ) -> OpenstackInstance:
        """Create an OpenStack instance.

        Args:
            metadata: Metadata for the runner.
            instance_id: The instance ID to form the instance name.
            server_config: Configuration for the instance to create.
            cloud_init: The cloud init userdata to startup the instance.
            ingress_tcp_ports_to_open: Ports to be allowed to connect to the new instance.

        Raises:
            OpenStackError: Unable to create OpenStack server.

        Returns:
            The OpenStack instance created.
        """
        logger.info("Creating openstack server with %s", instance_id)

        with _get_openstack_connection(credentials=self._credentials) as conn:
            security_group = OpenstackCloud._ensure_security_group(conn, ingress_tcp_ports_to_open)
            # there is a race condition in here in the reactive case.
            # When a key is created in the file system but the instance is
            # not yet in openstack, the reconcile can remove that key.
            keypair = self._setup_keypair(conn, instance_id)
            meta = metadata.as_dict()
            meta["prefix"] = self.prefix
            try:
                server = conn.create_server(
                    name=instance_id.name,
                    image=server_config.image,
                    key_name=keypair.name,
                    flavor=server_config.flavor,
                    network=server_config.network,
                    security_groups=[security_group.id],
                    userdata=cloud_init,
                    auto_ip=False,
                    timeout=CREATE_SERVER_TIMEOUT,
                    wait=True,
                    meta=meta,
                )
            except openstack.exceptions.ResourceTimeout as err:
                logger.exception("Timeout creating openstack server %s", instance_id)
                logger.info(
                    "Attempting clean up of openstack server %s that timeout during creation",
                    instance_id,
                )
                self._delete_instance(conn, instance_id)
                raise OpenStackError(f"Timeout creating openstack server {instance_id}") from err
            except openstack.exceptions.SDKException as err:
                logger.exception("Failed to create openstack server %s", instance_id)
                self._delete_keypair(conn, instance_id)
                raise OpenStackError(f"Failed to create openstack server {instance_id}") from err

            return OpenstackInstance(server, self.prefix)

    @_catch_openstack_errors
    def get_instance(self, instance_id: InstanceID) -> OpenstackInstance | None:
        """Get OpenStack instance by instance ID.

        Args:
            instance_id: The instance ID.

        Returns:
            The OpenStack instance if found.
        """
        logger.info("Getting openstack server with %s", instance_id)

        with _get_openstack_connection(credentials=self._credentials) as conn:
            server = OpenstackCloud._get_and_ensure_unique_server(conn, instance_id)
            if server is not None:
                return OpenstackInstance(server, self.prefix)
        return None

    @_catch_openstack_errors
    def delete_instance(self, instance_id: InstanceID) -> None:
        """Delete a openstack instance.

        Args:
            instance_id: The instance ID of the instance to delete.
        """
        logger.info("Deleting openstack server with %s", instance_id)

        with _get_openstack_connection(credentials=self._credentials) as conn:
            self._delete_instance(conn, instance_id)

    def _delete_instance(self, conn: OpenstackConnection, instance_id: InstanceID) -> None:
        """Delete a openstack instance.

        Raises:
            OpenStackError: Unable to delete OpenStack server.

        Args:
            conn: The openstack connection to use.
            instance_id: The full name of the server.
        """
        try:
            server = OpenstackCloud._get_and_ensure_unique_server(conn, instance_id)
            if server is not None:
                conn.delete_server(name_or_id=server.id)
            self._delete_keypair(conn, instance_id)
        except (
            openstack.exceptions.SDKException,
            openstack.exceptions.ResourceTimeout,
        ) as err:
            raise OpenStackError(f"Failed to remove openstack runner {instance_id}") from err

    @_catch_openstack_errors
    def get_ssh_connection(self, instance: OpenstackInstance) -> SSHConnection:
        """Get SSH connection to an OpenStack instance.

        Args:
            instance: The OpenStack instance to connect to.

        Raises:
            SSHError: Unable to get a working SSH connection to the instance.
            KeyfileError: Unable to find the keyfile to connect to the instance.

        Returns:
            SSH connection object.
        """
        key_path = self._get_key_path(instance.instance_id.name)

        if not key_path.exists():
            raise KeyfileError(
                f"Missing keyfile for server: {instance.instance_id.name}, key path: {key_path}"
            )
        if not instance.addresses:
            raise SSHError(f"No addresses found for OpenStack server {instance.instance_id.name}")

        for ip in instance.addresses:
            try:
                connection = SSHConnection(
                    host=ip,
                    user="ubuntu",
                    connect_kwargs={"key_filename": str(key_path)},
                    connect_timeout=_SSH_TIMEOUT,
                    gateway=self._proxy_command,
                )
                result = connection.run(
                    f"echo {_TEST_STRING}", warn=True, timeout=_SSH_TIMEOUT, hide=True
                )
                if not result.ok:
                    logger.warning(
                        "SSH test connection failed, server: %s, address: %s",
                        instance.instance_id.name,
                        ip,
                    )
                    continue
                if _TEST_STRING in result.stdout:
                    return connection
            except NoValidConnectionsError as exc:
                logger.warning(
                    "NoValidConnectionsError. Unable to SSH into %s with address %s. Error: %s",
                    instance.instance_id.name,
                    connection.host,
                    str(exc),
                )
                continue
            except (TimeoutError, paramiko.ssh_exception.SSHException):
                logger.warning(
                    "Unable to SSH into %s with address %s",
                    instance.instance_id.name,
                    connection.host,
                    exc_info=True,
                )
                continue
        raise SSHError(
            f"No connectable SSH addresses found, server: {instance.instance_id.name}, "
            f"addresses: {instance.addresses}"
        )

    @_catch_openstack_errors
    def get_instances(self) -> tuple[OpenstackInstance, ...]:
        """Get all OpenStack instances.

        Returns:
            The OpenStack instances.
        """
        logger.info("Getting all openstack servers managed by the charm")

        with _get_openstack_connection(credentials=self._credentials) as conn:
            instance_list = list(self._get_openstack_instances(conn))
            server_names = set(server.name for server in instance_list)

            server_list = [
                OpenstackCloud._get_and_ensure_unique_server(conn, name, instance_list)
                for name in server_names
            ]
            return tuple(
                OpenstackInstance(server, self.prefix)
                for server in server_list
                if server is not None
            )

    @_catch_openstack_errors
    def cleanup(self) -> None:
        """Cleanup unused key files and openstack keypairs."""
        with _get_openstack_connection(credentials=self._credentials) as conn:
            instances = self._get_openstack_instances(conn)
            exclude_keyfiles_set = {
                self._get_key_path(InstanceID.build_from_name(self.prefix, server.name))
                for server in instances
            }
            exclude_keyfiles_set |= set(self._get_fresh_keypair_files())
            self._cleanup_key_files(exclude_keyfiles_set)
            # we implicitly assume that the mapping keyfile -> openstack key name
            # is done using the filename
            exclude_key_set = set(
                keyfile.name.removesuffix(".key") for keyfile in exclude_keyfiles_set
            )
            self._cleanup_openstack_keypairs(conn, exclude_key_set)

    def _get_fresh_keypair_files(self) -> Iterable[Path]:
        """Get the keypair files that are younger than the minimum age."""
        now_ts = datetime.now(timezone.utc).timestamp()
        for path in self._ssh_key_dir.iterdir():
            if (
                path.is_file()
                and InstanceID.name_has_prefix(self.prefix, path.name)
                and path.name.endswith(".key")
                and path.stat().st_mtime >= now_ts - _MIN_KEYPAIR_AGE_IN_SECONDS_BEFORE_DELETION
            ):
                yield path

    def _cleanup_key_files(self, exclude_key_files: set[Path]) -> None:
        """Delete all SSH key files except the specified instances or the ones with young age.

        Args:
            exclude_key_files: These key files will not be deleted.
        """
        logger.info("Cleaning up SSH key files")

        total = 0
        deleted = 0
        for path in self._ssh_key_dir.iterdir():
            # Find key file from this application.
            if (
                path.is_file()
                and InstanceID.name_has_prefix(self.prefix, path.name)
                and path.name.endswith(".key")
            ):
                total += 1
                if path in exclude_key_files:
                    continue
                path.unlink()
                deleted += 1
        logger.info("Found %s key files, clean up %s key files", total, deleted)

    def _cleanup_openstack_keypairs(
        self, conn: OpenstackConnection, exclude_keys: set[str]
    ) -> None:
        """Delete all OpenStack keypairs except the specified instances or the ones with young age.

        Args:
            conn: The Openstack connection instance.
            exclude_keys: These keys will not be deleted.
        """
        logger.info("Cleaning up openstack keypairs")
        keypairs = conn.list_keypairs()
        for key in keypairs:
            # The `name` attribute is of resource.Body type.
            if key.name and InstanceID.name_has_prefix(self.prefix, key.name):
                if str(key.name) in exclude_keys:
                    continue
                try:
                    self._delete_keypair(conn, InstanceID.build_from_name(self.prefix, key.name))
                except openstack.exceptions.SDKException:
                    logger.warning(
                        "Unable to delete OpenStack keypair associated with deleted key file %s ",
                        key.name,
                    )

    def _get_openstack_instances(self, conn: OpenstackConnection) -> tuple[OpenstackServer, ...]:
        """Get the OpenStack servers managed by this unit.

        Args:
            conn: The connection object to access OpenStack cloud.

        Returns:
            List of OpenStack instances.
        """
        return tuple(
            server
            for server in cast(list[OpenstackServer], conn.list_servers())
            if InstanceID.name_has_prefix(self.prefix, server.name)
        )

    @staticmethod
    def _get_and_ensure_unique_server(
        conn: OpenstackConnection, name: str, all_servers: list[OpenstackServer] | None = None
    ) -> OpenstackServer | None:
        """Get the latest server of the name and ensure it is unique.

        If multiple servers with the same name are found, the latest server in creation time is
        returned. Other servers is deleted.

        Args:
            conn: The connection to OpenStack.
            name: The name of the OpenStack name.
            all_servers: Optionally the list of servers to not request it to openstack again.

        Returns:
            A server with the name.
        """
        servers: list[OpenstackServer]
        if not all_servers:
            servers = conn.search_servers(name)
        else:
            servers = [server for server in all_servers if server.name == name]

        if not servers:
            return None

        latest_server = reduce(
            lambda a, b: (
                a
                if datetime.fromisoformat(a.created_at.replace("Z", "+00:00"))
                < datetime.fromisoformat(b.created_at.replace("Z", "+00:00"))
                else b
            ),
            servers,
        )
        outdated_servers = filter(lambda x: x != latest_server, servers)
        for server in outdated_servers:
            try:
                conn.delete_server(name_or_id=server.id)
            except (openstack.exceptions.SDKException, openstack.exceptions.ResourceTimeout):
                logger.warning(
                    "Unable to delete server with duplicate name %s with ID %s",
                    name,
                    server.id,
                    stack_info=True,
                )

        return latest_server

    def _get_key_path(self, instance_id: InstanceID) -> Path:
        """Get the filepath for storing private SSH of a runner.

        Args:
            instance_id: The name of the runner.

        Returns:
            Path to reserved for the key file of the runner.
        """
        return self._ssh_key_dir / f"{instance_id}.key"

    def _setup_keypair(
        self, conn: OpenstackConnection, instance_id: InstanceID
    ) -> OpenstackKeypair:
        """Create OpenStack keypair.

        Args:
            conn: The connection object to access OpenStack cloud.
            instance_id: The name of the keypair.

        Returns:
            The OpenStack keypair.
        """
        key_path = self._get_key_path(instance_id)

        if key_path.exists():
            logger.warning("Existing private key file for %s found, removing it.", instance_id)
            key_path.unlink(missing_ok=True)

        keypair = conn.create_keypair(name=str(instance_id))
        key_path.write_text(keypair.private_key)
        # the charm executes this as root, so we need to change the ownership of the key file
        shutil.chown(key_path, user=self._system_user)
        key_path.chmod(0o400)
        return keypair

    def _delete_keypair(self, conn: OpenstackConnection, instance_id: InstanceID) -> None:
        """Delete OpenStack keypair.

        Args:
            conn: The connection object to access OpenStack cloud.
            instance_id: The name of the keypair.
        """
        logger.debug("Deleting keypair for %s", instance_id)
        try:
            # Keypair have unique names, access by ID is not needed.
            if not conn.delete_keypair(instance_id.name):
                logger.warning("Unable to delete keypair for %s", instance_id)
        except (openstack.exceptions.SDKException, openstack.exceptions.ResourceTimeout):
            logger.warning("Unable to delete keypair for %s", instance_id, stack_info=True)

        key_path = self._get_key_path(instance_id.name)
        key_path.unlink(missing_ok=True)

    @staticmethod
    def _ensure_security_group(
        conn: OpenstackConnection, ingress_tcp_ports_to_open: list[int] | None
    ) -> OpenstackSecurityGroup:
        """Ensure runner security group exists.

        These rules will apply to all runners in the security group in
        the OpenStack project. An improvement would be to do it based on
        runner manager and platform provider, as those opened ports will be
        currently for all runners in the openstack project.

        Args:
            conn: The connection object to access OpenStack cloud.
            ingress_tcp_ports_to_open: Ports to create an ingress rule for.

        Returns:
            The security group with the rules for runners.
        """
        security_group_list = conn.list_security_groups(filters={"name": _SECURITY_GROUP_NAME})
        # Pick the first security_group returned.
        security_group = next(iter(security_group_list), None)
        if security_group is None:
            logger.info("Security group %s not found, creating it", _SECURITY_GROUP_NAME)
            security_group = conn.create_security_group(
                name=_SECURITY_GROUP_NAME,
                description="For servers managed by the github-runner charm.",
            )

        missing_rules = get_missing_security_rules(security_group, ingress_tcp_ports_to_open)

        for missing_rule_name, missing_rule in missing_rules.items():
            conn.create_security_group_rule(secgroup_name_or_id=security_group.id, **missing_rule)
            logger.info(
                "Adding %s in existing security group %s of ID %s",
                missing_rule_name,
                _SECURITY_GROUP_NAME,
                security_group.id,
            )
        return security_group


def get_missing_security_rules(
    security_group: OpenstackSecurityGroup, ingress_tcp_ports_to_open: list[int] | None
) -> dict[str, SecurityRuleDict]:
    """Get security rules to add to the security group.

    Args:
        security_group: The security group where rules will be added.
        ingress_tcp_ports_to_open: Ports to create an ingress rule for.

    Returns:
        A dictionary with the rules that should be added to the security group.
    """
    missing_rules: dict[str, SecurityRuleDict] = {}

    # We do not want to mess with the default security rules, so the deepcopy.
    expected_rules = copy.deepcopy(DEFAULT_SECURITY_RULES)
    if ingress_tcp_ports_to_open:
        for tcp_port in ingress_tcp_ports_to_open:
            expected_rules[f"tcp{tcp_port}"] = {
                "protocol": "tcp",
                "port_range_min": tcp_port,
                "port_range_max": tcp_port,
                "direction": "ingress",
                "ethertype": "IPv4",
            }

    existing_rules = security_group.security_group_rules
    for expected_rule_name, expected_rule in expected_rules.items():
        expected_rule_found = False
        for existing_rule in existing_rules:
            if _rule_matches(existing_rule, expected_rule):
                expected_rule_found = True
                break
        if not expected_rule_found:
            missing_rules[expected_rule_name] = expected_rule
    return missing_rules


def _rule_matches(rule: SecurityGroupRule, expected_rule_dict: SecurityRuleDict) -> bool:
    """Check if an expected rule matches a security rule."""
    for condition_name, condition_value in expected_rule_dict.items():
        if rule[condition_name] != condition_value:
            return False
    return True<|MERGE_RESOLUTION|>--- conflicted
+++ resolved
@@ -39,7 +39,6 @@
 _SSH_TIMEOUT = 30
 _TEST_STRING = "test_string"
 
-<<<<<<< HEAD
 SecurityRuleDict = dict[str, Any]
 
 DEFAULT_SECURITY_RULES: dict[str, SecurityRuleDict] = {
@@ -63,12 +62,11 @@
         "ethertype": "IPv4",
     },
 }
-=======
+
 # Keypairs younger than this value should not be deleted to avoid a race condition where
 # the openstack server is in construction but not yet returned by the API, and the keypair gets
 # deleted.
 _MIN_KEYPAIR_AGE_IN_SECONDS_BEFORE_DELETION = 60
->>>>>>> ed66e7d3
 
 
 @dataclass
