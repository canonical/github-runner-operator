# Copyright 2025 Canonical Ltd.
# See LICENSE file for licensing details.

"""Class for accessing OpenStack API for managing servers."""
import functools
import logging
import shutil
from contextlib import contextmanager
from dataclasses import dataclass
from datetime import datetime
from functools import reduce
from pathlib import Path
from typing import Callable, Iterable, Iterator, ParamSpec, TypeVar, cast

import keystoneauth1.exceptions
import openstack
import openstack.exceptions
import paramiko
from fabric import Connection as SSHConnection
from openstack.compute.v2.keypair import Keypair as OpenstackKeypair
from openstack.compute.v2.server import Server as OpenstackServer
from openstack.connection import Connection as OpenstackConnection
from openstack.network.v2.security_group import SecurityGroup as OpenstackSecurityGroup
from paramiko.ssh_exception import NoValidConnectionsError

from github_runner_manager.errors import KeyfileError, OpenStackError, SSHError
from github_runner_manager.manager.models import InstanceID, RunnerMetadata
from github_runner_manager.openstack_cloud.configuration import OpenStackCredentials
from github_runner_manager.openstack_cloud.constants import CREATE_SERVER_TIMEOUT

logger = logging.getLogger(__name__)

# Update the version when the security group rules are not backward compatible.
_SECURITY_GROUP_NAME = "github-runner-v1"

_SSH_TIMEOUT = 30
_TEST_STRING = "test_string"


@dataclass
class OpenstackInstance:
    """Represents an OpenStack instance.

    Attributes:
        addresses: IP addresses assigned to the server.
        created_at: The timestamp in which the instance was created at.
        instance_id: ID used by OpenstackCloud class to manage the instances. See docs on the
            OpenstackCloud.
        server_id: ID of server assigned by OpenStack.
        status: Status of the server.
        metadata: TODO
    """

    addresses: list[str]
    created_at: datetime
    instance_id: InstanceID
    server_id: str
    status: str
    metadata: RunnerMetadata

    def __init__(self, server: OpenstackServer, prefix: str):
        """Construct the object.

        Args:
            server: The OpenStack server.
            prefix: The name prefix for the servers.
        """
        self.addresses = [
            address["addr"]
            for network_addresses in server.addresses.values()
            for address in network_addresses
        ]
        self.created_at = datetime.strptime(server.created_at, "%Y-%m-%dT%H:%M:%SZ")
        self.instance_id = InstanceID.build_from_name(prefix, server.name)
        self.server_id = server.id
        self.status = server.status
        self.metadata = RunnerMetadata(**server.metadata) if server.metadata else RunnerMetadata()


P = ParamSpec("P")
T = TypeVar("T")


def _catch_openstack_errors(func: Callable[P, T]) -> Callable[P, T]:
    """Decorate a function to wrap OpenStack exceptions in a custom exception.

    Args:
        func: The function to decorate.

    Returns:
        The decorated function.
    """

    @functools.wraps(func)
    def exception_handling_wrapper(*args: P.args, **kwargs: P.kwargs) -> T:
        """Wrap the function with exception handling.

        Args:
            args: The positional arguments.
            kwargs: The keyword arguments.

        Raises:
            OpenStackError: If any OpenStack exception is caught.

        Returns:
            The return value of the decorated function.
        """
        try:
            return func(*args, **kwargs)
        except (
            openstack.exceptions.SDKException,
            keystoneauth1.exceptions.ClientException,
        ) as exc:
            logger.error("OpenStack API call failure")
            raise OpenStackError("Failed OpenStack API call") from exc

    return exception_handling_wrapper


@contextmanager
def _get_openstack_connection(credentials: OpenStackCredentials) -> Iterator[OpenstackConnection]:
    """Create a connection context managed object, to be used within with statements.

    Using the context manager ensures that the connection is properly closed after use.

    Args:
        credentials: The OpenStack authorization information.

    Yields:
        An openstack.connection.Connection object.
    """
    # api documents that keystoneauth1.exceptions.MissingRequiredOptions can be raised but
    # I could not reproduce it. Therefore, no catch here for such exception.
    with openstack.connect(
        auth_url=credentials.auth_url,
        project_name=credentials.project_name,
        username=credentials.username,
        password=credentials.password,
        region_name=credentials.region_name,
        user_domain_name=credentials.user_domain_name,
        project_domain_name=credentials.project_domain_name,
    ) as conn:
        conn.authorize()
        yield conn


class OpenstackCloud:
    """Client to interact with OpenStack cloud.

    The OpenStack server name is managed by this cloud. Caller refers to the instances via
    instance_id. It is the same as the server name.
    """

    def __init__(
        self,
        credentials: OpenStackCredentials,
        prefix: str,
        system_user: str,
        proxy_command: str | None = None,
    ):
        """Create the object.

        Args:
            credentials: The OpenStack authorization information.
            prefix: Prefix attached to names of resource managed by this instance. Used for
                identifying which resource belongs to this instance.
            system_user: The system user to own the key files.
            proxy_command: The gateway argument for fabric Connection. Similar to ProxyCommand in
                ssh-config.
        """
        self._credentials = credentials
        self.prefix = prefix
        self._system_user = system_user
        self._ssh_key_dir = Path(f"~{system_user}").expanduser() / ".ssh"
        self._proxy_command = proxy_command

    @_catch_openstack_errors
    # Ignore "Too many arguments" as 6 args should be fine. Move to a dataclass if new args are
    # added.
    def launch_instance(  # pylint: disable=too-many-arguments, too-many-positional-arguments
        self,
        metadata: RunnerMetadata,
        instance_id: InstanceID,
        image: str,
        flavor: str,
        network: str,
        cloud_init: str,
    ) -> OpenstackInstance:
        """Create an OpenStack instance.

        Args:
            metadata: TODO.
            instance_id: The instance ID to form the instance name.
            image: The image used to create the instance.
            flavor: The flavor used to create the instance.
            network: The network used to create the instance.
            cloud_init: The cloud init userdata to startup the instance.

        Raises:
            OpenStackError: Unable to create OpenStack server.

        Returns:
            The OpenStack instance created.
        """
        logger.info("Creating openstack server with %s", instance_id)

        with _get_openstack_connection(credentials=self._credentials) as conn:
            security_group = OpenstackCloud._ensure_security_group(conn)
            # there is a race condition in here in the reactive case.
            # When a key is created in the file system but the instance is
            # not yet in openstack, the reconcile can remove that key.
            keypair = self._setup_keypair(conn, instance_id)
<<<<<<< HEAD
            meta = metadata.as_dict()
            meta["prefix"] = self.prefix
=======
>>>>>>> f82ddc4a
            try:
                server = conn.create_server(
                    name=instance_id.name,
                    image=image,
                    key_name=keypair.name,
                    flavor=flavor,
                    network=network,
                    security_groups=[security_group.id],
                    userdata=cloud_init,
                    auto_ip=False,
                    timeout=CREATE_SERVER_TIMEOUT,
                    wait=True,
                    meta=meta,
                )
            except openstack.exceptions.ResourceTimeout as err:
                logger.exception("Timeout creating openstack server %s", instance_id)
                logger.info(
                    "Attempting clean up of openstack server %s that timeout during creation",
                    instance_id,
                )
                self._delete_instance(conn, instance_id)
                raise OpenStackError(f"Timeout creating openstack server {instance_id}") from err
            except openstack.exceptions.SDKException as err:
                logger.exception("Failed to create openstack server %s", instance_id)
                self._delete_keypair(conn, instance_id)
                raise OpenStackError(f"Failed to create openstack server {instance_id}") from err

            return OpenstackInstance(server, self.prefix)

    @_catch_openstack_errors
    def get_instance(self, instance_id: InstanceID) -> OpenstackInstance | None:
        """Get OpenStack instance by instance ID.

        Args:
            instance_id: The instance ID.

        Returns:
            The OpenStack instance if found.
        """
        logger.info("Getting openstack server with %s", instance_id)

        with _get_openstack_connection(credentials=self._credentials) as conn:
            server = OpenstackCloud._get_and_ensure_unique_server(conn, instance_id)
            if server is not None:
                return OpenstackInstance(server, self.prefix)
        return None

    @_catch_openstack_errors
    def delete_instance(self, instance_id: InstanceID) -> None:
        """Delete a openstack instance.

        Args:
            instance_id: The instance ID of the instance to delete.
        """
        logger.info("Deleting openstack server with %s", instance_id)

        with _get_openstack_connection(credentials=self._credentials) as conn:
            self._delete_instance(conn, instance_id)

    def _delete_instance(self, conn: OpenstackConnection, instance_id: InstanceID) -> None:
        """Delete a openstack instance.

        Raises:
            OpenStackError: Unable to delete OpenStack server.

        Args:
            conn: The openstack connection to use.
            instance_id: The full name of the server.
        """
        try:
            server = OpenstackCloud._get_and_ensure_unique_server(conn, instance_id)
            if server is not None:
                conn.delete_server(name_or_id=server.id)
            self._delete_keypair(conn, instance_id)
        except (
            openstack.exceptions.SDKException,
            openstack.exceptions.ResourceTimeout,
        ) as err:
            raise OpenStackError(f"Failed to remove openstack runner {instance_id}") from err

    @_catch_openstack_errors
    def get_ssh_connection(self, instance: OpenstackInstance) -> SSHConnection:
        """Get SSH connection to an OpenStack instance.

        Args:
            instance: The OpenStack instance to connect to.

        Raises:
            SSHError: Unable to get a working SSH connection to the instance.
            KeyfileError: Unable to find the keyfile to connect to the instance.

        Returns:
            SSH connection object.
        """
        key_path = self._get_key_path(instance.instance_id.name)

        if not key_path.exists():
            raise KeyfileError(
                f"Missing keyfile for server: {instance.instance_id.name}, key path: {key_path}"
            )
        if not instance.addresses:
            raise SSHError(f"No addresses found for OpenStack server {instance.instance_id.name}")

        for ip in instance.addresses:
            try:
                connection = SSHConnection(
                    host=ip,
                    user="ubuntu",
                    connect_kwargs={"key_filename": str(key_path)},
                    connect_timeout=_SSH_TIMEOUT,
                    gateway=self._proxy_command,
                )
                result = connection.run(
                    f"echo {_TEST_STRING}", warn=True, timeout=_SSH_TIMEOUT, hide=True
                )
                if not result.ok:
                    logger.warning(
                        "SSH test connection failed, server: %s, address: %s",
                        instance.instance_id.name,
                        ip,
                    )
                    continue
                if _TEST_STRING in result.stdout:
                    return connection
            except NoValidConnectionsError as exc:
                logger.warning(
                    "NoValidConnectionsError. Unable to SSH into %s with address %s. Error: %s",
                    instance.instance_id.name,
                    connection.host,
                    str(exc),
                )
                continue
            except (TimeoutError, paramiko.ssh_exception.SSHException):
                logger.warning(
                    "Unable to SSH into %s with address %s",
                    instance.instance_id.name,
                    connection.host,
                    exc_info=True,
                )
                continue
        raise SSHError(
            f"No connectable SSH addresses found, server: {instance.instance_id.name}, "
            f"addresses: {instance.addresses}"
        )

    @_catch_openstack_errors
    def get_instances(self) -> tuple[OpenstackInstance, ...]:
        """Get all OpenStack instances.

        Returns:
            The OpenStack instances.
        """
        logger.info("Getting all openstack servers managed by the charm")

        with _get_openstack_connection(credentials=self._credentials) as conn:
            instance_list = list(self._get_openstack_instances(conn))
            server_names = set(server.name for server in instance_list)

            server_list = [
                OpenstackCloud._get_and_ensure_unique_server(conn, name, instance_list)
                for name in server_names
            ]
            return tuple(
                OpenstackInstance(server, self.prefix)
                for server in server_list
                if server is not None
            )

    @_catch_openstack_errors
    def cleanup(self) -> None:
        """Cleanup unused key files and openstack keypairs."""
        with _get_openstack_connection(credentials=self._credentials) as conn:
            instances = self._get_openstack_instances(conn)
            exclude_list = [server.name for server in instances]
            self._cleanup_key_files(exclude_list)
            self._cleanup_openstack_keypairs(conn, exclude_list)

    def _cleanup_key_files(self, exclude_instances: Iterable[str]) -> None:
        """Delete all SSH key files except the specified instances.

        Args:
            exclude_instances: The keys of these instance will not be deleted.
        """
        logger.info("Cleaning up SSH key files")
        exclude_filename = set(self._get_key_path(instance) for instance in exclude_instances)

        total = 0
        deleted = 0
        for path in self._ssh_key_dir.iterdir():
            # Find key file from this application.
            if (
                path.is_file()
                and InstanceID.name_has_prefix(self.prefix, path.name)
                and path.name.endswith(".key")
            ):
                total += 1
                if path in exclude_filename:
                    continue
                path.unlink()
                deleted += 1
        logger.info("Found %s key files, clean up %s key files", total, deleted)

    def _cleanup_openstack_keypairs(
        self, conn: OpenstackConnection, exclude_instances: Iterable[str]
    ) -> None:
        """Delete all OpenStack keypairs except the specified instances.

        Args:
            conn: The Openstack connection instance.
            exclude_instances: The keys of these instance will not be deleted.
        """
        logger.info("Cleaning up openstack keypairs")
        exclude_instance_set = set(exclude_instances)
        keypairs = conn.list_keypairs()
        for key in keypairs:
            # The `name` attribute is of resource.Body type.
            if key.name and InstanceID.name_has_prefix(self.prefix, key.name):
                if str(key.name) in exclude_instance_set:
                    continue
                try:
                    self._delete_keypair(conn, InstanceID.build_from_name(self.prefix, key.name))
                except openstack.exceptions.SDKException:
                    logger.warning(
                        "Unable to delete OpenStack keypair associated with deleted key file %s ",
                        key.name,
                    )

    def _get_openstack_instances(self, conn: OpenstackConnection) -> tuple[OpenstackServer, ...]:
        """Get the OpenStack servers managed by this unit.

        Args:
            conn: The connection object to access OpenStack cloud.

        Returns:
            List of OpenStack instances.
        """
        return tuple(
            server
            for server in cast(list[OpenstackServer], conn.list_servers())
            if InstanceID.name_has_prefix(self.prefix, server.name)
        )

    @staticmethod
    def _get_and_ensure_unique_server(
        conn: OpenstackConnection, name: str, all_servers: list[OpenstackServer] | None = None
    ) -> OpenstackServer | None:
        """Get the latest server of the name and ensure it is unique.

        If multiple servers with the same name are found, the latest server in creation time is
        returned. Other servers is deleted.

        Args:
            conn: The connection to OpenStack.
            name: The name of the OpenStack name.
            all_servers: Optionally the list of servers to not request it to openstack again.

        Returns:
            A server with the name.
        """
        servers: list[OpenstackServer]
        if not all_servers:
            servers = conn.search_servers(name)
        else:
            servers = [server for server in all_servers if server.name == name]

        if not servers:
            return None

        latest_server = reduce(
            lambda a, b: (
                a
                if datetime.fromisoformat(a.created_at.replace("Z", "+00:00"))
                < datetime.fromisoformat(b.created_at.replace("Z", "+00:00"))
                else b
            ),
            servers,
        )
        outdated_servers = filter(lambda x: x != latest_server, servers)
        for server in outdated_servers:
            try:
                conn.delete_server(name_or_id=server.id)
            except (openstack.exceptions.SDKException, openstack.exceptions.ResourceTimeout):
                logger.warning(
                    "Unable to delete server with duplicate name %s with ID %s",
                    name,
                    server.id,
                    stack_info=True,
                )

        return latest_server

    def _get_key_path(self, instance_id: InstanceID) -> Path:
        """Get the filepath for storing private SSH of a runner.

        Args:
            instance_id: The name of the runner.

        Returns:
            Path to reserved for the key file of the runner.
        """
        return self._ssh_key_dir / f"{instance_id}.key"

    def _setup_keypair(
        self, conn: OpenstackConnection, instance_id: InstanceID
    ) -> OpenstackKeypair:
        """Create OpenStack keypair.

        Args:
            conn: The connection object to access OpenStack cloud.
            instance_id: The name of the keypair.

        Returns:
            The OpenStack keypair.
        """
        key_path = self._get_key_path(instance_id)

        if key_path.exists():
            logger.warning("Existing private key file for %s found, removing it.", instance_id)
            key_path.unlink(missing_ok=True)

        keypair = conn.create_keypair(name=str(instance_id))
        key_path.write_text(keypair.private_key)
        # the charm executes this as root, so we need to change the ownership of the key file
        shutil.chown(key_path, user=self._system_user)
        key_path.chmod(0o400)
        return keypair

    def _delete_keypair(self, conn: OpenstackConnection, instance_id: InstanceID) -> None:
        """Delete OpenStack keypair.

        Args:
            conn: The connection object to access OpenStack cloud.
            instance_id: The name of the keypair.
        """
        logger.debug("Deleting keypair for %s", instance_id)
        try:
            # Keypair have unique names, access by ID is not needed.
            if not conn.delete_keypair(instance_id.name):
                logger.warning("Unable to delete keypair for %s", instance_id)
        except (openstack.exceptions.SDKException, openstack.exceptions.ResourceTimeout):
            logger.warning("Unable to delete keypair for %s", instance_id, stack_info=True)

        key_path = self._get_key_path(instance_id.name)
        key_path.unlink(missing_ok=True)

    @staticmethod
    def _ensure_security_group(conn: OpenstackConnection) -> OpenstackSecurityGroup:
        """Ensure runner security group exists.

        Args:
            conn: The connection object to access OpenStack cloud.

        Returns:
            The security group with the rules for runners.
        """
        rule_exists_icmp = False
        rule_exists_ssh = False
        rule_exists_tmate_ssh = False

        security_group_list = conn.list_security_groups(filters={"name": _SECURITY_GROUP_NAME})
        # Pick the first security_group returned.
        security_group = next(iter(security_group_list), None)
        if security_group is None:
            logger.info("Security group %s not found, creating it", _SECURITY_GROUP_NAME)
            security_group = conn.create_security_group(
                name=_SECURITY_GROUP_NAME,
                description="For servers managed by the github-runner charm.",
            )
        else:
            existing_rules = security_group.security_group_rules
            for rule in existing_rules:
                if rule["protocol"] == "icmp":
                    logger.debug(
                        "Found ICMP rule in existing security group %s of ID %s",
                        _SECURITY_GROUP_NAME,
                        security_group.id,
                    )
                    rule_exists_icmp = True
                if (
                    rule["protocol"] == "tcp"
                    and rule["port_range_min"] == rule["port_range_max"] == 22
                ):
                    logger.debug(
                        "Found SSH rule in existing security group %s of ID %s",
                        _SECURITY_GROUP_NAME,
                        security_group.id,
                    )
                    rule_exists_ssh = True
                if (
                    rule["protocol"] == "tcp"
                    and rule["port_range_min"] == rule["port_range_max"] == 10022
                ):
                    logger.debug(
                        "Found tmate SSH rule in existing security group %s of ID %s",
                        _SECURITY_GROUP_NAME,
                        security_group.id,
                    )
                    rule_exists_tmate_ssh = True

        if not rule_exists_icmp:
            conn.create_security_group_rule(
                secgroup_name_or_id=security_group.id,
                protocol="icmp",
                direction="ingress",
                ethertype="IPv4",
            )
        if not rule_exists_ssh:
            conn.create_security_group_rule(
                secgroup_name_or_id=security_group.id,
                port_range_min="22",
                port_range_max="22",
                protocol="tcp",
                direction="ingress",
                ethertype="IPv4",
            )
        if not rule_exists_tmate_ssh:
            conn.create_security_group_rule(
                secgroup_name_or_id=security_group.id,
                port_range_min="10022",
                port_range_max="10022",
                protocol="tcp",
                direction="egress",
                ethertype="IPv4",
            )
        return security_group<|MERGE_RESOLUTION|>--- conflicted
+++ resolved
@@ -210,11 +210,8 @@
             # When a key is created in the file system but the instance is
             # not yet in openstack, the reconcile can remove that key.
             keypair = self._setup_keypair(conn, instance_id)
-<<<<<<< HEAD
             meta = metadata.as_dict()
             meta["prefix"] = self.prefix
-=======
->>>>>>> f82ddc4a
             try:
                 server = conn.create_server(
                     name=instance_id.name,
