--- conflicted
+++ resolved
@@ -15,11 +15,8 @@
 import paramiko
 from fabric import Connection as SSHConnection
 
-<<<<<<< HEAD
 from github_runner_manager.configuration import SupportServiceConfig, UserInfo
-=======
 from github_runner_manager import constants
->>>>>>> 5e3eb88d
 from github_runner_manager.errors import (
     KeyfileError,
     MissingServerConfigError,
