#  Copyright 2025 Canonical Ltd.
#  See LICENSE file for licensing details.

"""Classes and function to extract the metrics from storage and issue runner metrics events."""

import concurrent.futures
import io
import json
import logging
from dataclasses import dataclass
from datetime import datetime
from pathlib import Path
from typing import Optional, Sequence, Type

import paramiko
import paramiko.ssh_exception
from fabric import Connection as SSHConnection
from prometheus_client import Histogram
from pydantic import NonNegativeFloat, ValidationError

from github_runner_manager.errors import IssueMetricEventError, RunnerMetricsError, SSHError
from github_runner_manager.manager.models import InstanceID
from github_runner_manager.manager.vm_manager import (
    PostJobMetrics,
    PreJobMetrics,
    RunnerMetadata,
    RunnerMetrics,
)
from github_runner_manager.metrics import events as metric_events
from github_runner_manager.metrics import labels
from github_runner_manager.metrics.type import GithubJobMetrics
from github_runner_manager.openstack_cloud.constants import (
    POST_JOB_METRICS_FILE_PATH,
    PRE_JOB_METRICS_FILE_PATH,
    RUNNER_INSTALLED_TS_FILE_PATH,
)
from github_runner_manager.openstack_cloud.openstack_cloud import OpenstackCloud, OpenstackInstance

logger = logging.getLogger(__name__)

MAX_METRICS_FILE_SIZE = 1024

RUNNER_SPAWN_DURATION_SECONDS = Histogram(
    name="runner_spawn_duration_seconds",
    documentation="Time in seconds to initialize the VM and register the runner on GitHub.",
    labelnames=[labels.FLAVOR],
    buckets=[5, 10, 15, 30, 60, 60 * 2, 60 * 3, 60 * 5, 60 * 10, float("inf")],
)
RUNNER_IDLE_DURATION_SECONDS = Histogram(
    name="runner_idle_duration_seconds",
    documentation="Time in seconds to runner waiting idle for the job to be picked up.",
    labelnames=[labels.FLAVOR],
)
RUNNER_QUEUE_DURATION_SECONDS = Histogram(
    name="runner_queue_duration_seconds",
    documentation="Time taken in seconds for the job to be started.",
    labelnames=[labels.FLAVOR],
)
<<<<<<< HEAD
EXTRACT_METRICS_DURATION_SECONDS = Histogram(
    name="extract_metrics_duration_seconds",
    documentation="Time taken in seconds for the metrics to be extracted.",
    labelnames=[labels.FLAVOR],
)
=======
>>>>>>> 29a87850


class PullFileError(Exception):
    """Represents an error while pulling a file from the runner instance."""


@dataclass
class _PullRunnerMetricsConfig:
    """Configurations for pulling runner metrics from a VM.

    Attributes:
        cloud_service: The OpenStack cloud service.
        instance_id: The instance ID to fetch the runner metric from.
    """

    cloud_service: OpenstackCloud
    instance_id: InstanceID


def pull_runner_metrics(
    cloud_service: OpenstackCloud, instance_ids: Sequence[InstanceID]
) -> "list[PulledMetrics]":
    """Pull metrics from runner.

    This function uses multiprocessing to fetch metrics in parallel.

    Args:
        cloud_service: The OpenStack cloud service.
        instance_ids: The instance IDs to fetch the metrics from.

    Returns:
        Metrics pulled from the instance.
    """
    if not instance_ids:
        return []
    pull_metrics_configs = [
        _PullRunnerMetricsConfig(cloud_service=cloud_service, instance_id=instance_id)
        for instance_id in instance_ids
    ]
    pulled_metrics: list[PulledMetrics] = []
    with concurrent.futures.ThreadPoolExecutor(max_workers=min(len(instance_ids), 30)) as executor:
        future_to_pull_metrics_config = {
            executor.submit(_pull_runner_metrics, config): config
            for config in pull_metrics_configs
        }
        for future in concurrent.futures.as_completed(future_to_pull_metrics_config):
            pull_config = future_to_pull_metrics_config[future]
            metric = future.result()
            if not metric:
                logger.warning("No metrics pulled for %s", pull_config.instance_id)
            else:
                pulled_metrics.append(metric)
    return pulled_metrics


def _pull_runner_metrics(pull_config: _PullRunnerMetricsConfig) -> "PulledMetrics | None":
    """Pull metrics from a single runner via SSH file pull.

    Args:
        pull_config: Configurations for pulling the runner metrics.

    Returns:
        PulledMetrics if metrics were available. None otherwise.
    """
    instance = pull_config.cloud_service.get_instance(instance_id=pull_config.instance_id)
    if not instance:
        logger.warning(
            "Skipping fetching metrics, instance not found: %s", pull_config.instance_id
        )
        return None

    pulled_file_contents = _pull_file_contents(
        cloud_service=pull_config.cloud_service,
        instance=instance,
        metrics_paths=(
            RUNNER_INSTALLED_TS_FILE_PATH,
            PRE_JOB_METRICS_FILE_PATH,
            POST_JOB_METRICS_FILE_PATH,
        ),
    )
    parsed_metrics = _parse_metrics_contents(metrics_contents_map=pulled_file_contents)

    return (
        PulledMetrics(
            instance=instance,
            runner_installed_timestamp=parsed_metrics.runner_installed_timestamp,
            pre_job=parsed_metrics.pre_job_metrics,
            post_job=parsed_metrics.post_job_metrics,
        )
        if (
            parsed_metrics.runner_installed_timestamp
            or parsed_metrics.pre_job_metrics
            or parsed_metrics.post_job_metrics
        )
        else None
    )


def _pull_file_contents(
    cloud_service: OpenstackCloud, instance: OpenstackInstance, metrics_paths: Sequence[Path]
) -> dict[Path, str | None]:
    """Pull the metric files from the runner."""
    metric_files_contents: dict[Path, str | None] = {}
    try:
        with cloud_service.get_ssh_connection(instance=instance) as ssh_conn:
            for remote_path in metrics_paths:
                try:
                    metric_files_contents[remote_path] = _ssh_pull_file(
                        ssh_conn=ssh_conn,
                        remote_path=str(remote_path),
                        max_size=MAX_METRICS_FILE_SIZE,
                    )
                except PullFileError as exc:
                    logger.warning(
                        "Failed to pull file %s metrics for %s: %s.",
                        remote_path.name,
                        instance.instance_id,
                        exc,
                    )
    except SSHError:
        logger.warning(
            "Failed to create SSH connection for pulling metrics: %s", instance.instance_id
        )
    return metric_files_contents


@dataclass
class _ParsedMetricContents:
    """Parsed metric contents mapping.

    Attributes:
        runner_installed_timestamp: The timestamp when the runner was installed.
        pre_job_metrics: Parsed pre-job metrics for the runner.
        post_job_metrics: Parsed post-job metrics for the runner.
    """

    runner_installed_timestamp: float | None
    pre_job_metrics: PreJobMetrics | None
    post_job_metrics: PostJobMetrics | None


def _parse_metrics_contents(metrics_contents_map: dict[Path, str | None]) -> _ParsedMetricContents:
    """Parse metrics contents to concrete data structures.

    Args:
        metrics_contents_map: The map of metric paths to contents.

    Returns:
        The parsed metric contents.
    """
    runner_installed_timestamp: float | None = None
    if timestamp := metrics_contents_map.get(RUNNER_INSTALLED_TS_FILE_PATH, None):
        try:
            runner_installed_timestamp = float(timestamp)
        except ValueError:
            logger.warning("Corrupt runner installed timestamp: %s", timestamp)

    pre_job_metrics: PreJobMetrics | None = None
    if pre_job := metrics_contents_map.get(PRE_JOB_METRICS_FILE_PATH, None):
        try:
            pre_job_metrics = PreJobMetrics.parse_obj(json.loads(pre_job))
        except (json.JSONDecodeError, ValidationError):
            logger.warning("Corrupt pre-job metrics: %s")

    post_job_metrics: PostJobMetrics | None = None
    if post_job := metrics_contents_map.get(POST_JOB_METRICS_FILE_PATH, None):
        try:
            post_job_metrics = PostJobMetrics.parse_obj(json.loads(post_job))
        except (json.JSONDecodeError, ValidationError):
            logger.warning("Corrupt post-job metrics %s")

    return _ParsedMetricContents(
        runner_installed_timestamp=runner_installed_timestamp,
        pre_job_metrics=pre_job_metrics,
        post_job_metrics=post_job_metrics,
    )


def _ssh_pull_file(ssh_conn: SSHConnection, remote_path: str, max_size: int) -> str:
    """Pull file from the runner instance.

    Args:
        ssh_conn: The SSH connection instance.
        remote_path: The file path on the runner instance.
        max_size: If the file is larger than this, it will not be pulled.

    Returns:
        The content of the file as a string

    Raises:
        PullFileError: Unable to pull the file from the runner instance.
        SSHError: Issue with SSH connection.
    """
    try:
        result = ssh_conn.run(f"stat -c %s {remote_path}", warn=True, timeout=60, hide=True)
    except (
        TimeoutError,
        paramiko.ssh_exception.NoValidConnectionsError,
        paramiko.ssh_exception.SSHException,
    ) as exc:
        raise SSHError(f"Unable to SSH into {ssh_conn.host}") from exc
    if not result.ok:
        logger.warning(
            (
                "Unable to get file size of %s on instance %s, "
                "exit code: %s, stdout: %s, stderr: %s"
            ),
            remote_path,
            ssh_conn.host,
            result.return_code,
            result.stdout,
            result.stderr,
        )
        raise PullFileError(f"Unable to get file size of {remote_path}")

    stdout = result.stdout
    try:
        stdout.strip()
        size = int(stdout)
        if size > max_size:
            raise PullFileError(f"File size of {remote_path} too large {size} > {max_size}")
    except ValueError as exc:
        raise PullFileError(f"Invalid file size for {remote_path}: stdout") from exc

    try:
        file_like_obj = FileLikeLimited(max_size)
        ssh_conn.get(remote=remote_path, local=file_like_obj)
        value = file_like_obj.getvalue().decode("utf-8")
    except (
        TimeoutError,
        paramiko.ssh_exception.NoValidConnectionsError,
        paramiko.ssh_exception.SSHException,
    ) as exc:
        raise SSHError(f"Unable to SSH into {ssh_conn.host}") from exc
    except (OSError, UnicodeDecodeError, FileLimitError) as exc:
        raise PullFileError(f"Error retrieving file {remote_path}. Error: {exc}") from exc
    return value


@dataclass(frozen=True)
class PulledMetrics:
    """Metrics pulled from a runner.

    Attributes:
        instance: The instance in which the metrics were pulled from.
        runner_installed_timestamp: The timestamp in which the runner was installed.
        pre_job: String with the pre-job-metrics file.
        post_job: String with the post-job-metrics file.
        metadata: The metadata of the VM in which the metrics are fetched from.
        instance_id: The instance ID of the VM in which the metrics are fetched from.
        installation_start_timestamp: The UNIX timestamp of in which the VM setup started.
        installation_end_timestamp: The UNIX timestamp of in which the VM setup ended.
    """

    instance: OpenstackInstance
    runner_installed_timestamp: NonNegativeFloat | None = None
    pre_job: PreJobMetrics | None = None
    post_job: PostJobMetrics | None = None

    @property
    def instance_id(self) -> InstanceID:
        """The instance ID of the VM."""
        return self.instance.instance_id

    @property
    def metadata(self) -> RunnerMetadata:
        """The metadata of the VM."""
        return self.instance.metadata

    @property
    def installation_start_timestamp(self) -> NonNegativeFloat:
        """The UNIX timestamp of in which the VM setup started."""
        return self.instance.created_at.timestamp()

    @property
    def installation_end_timestamp(self) -> NonNegativeFloat | None:
        """The UNIX timestamp of in which the VM setup ended."""
        return self.runner_installed_timestamp


def issue_events(
    runner_metrics: RunnerMetrics,
    flavor: str,
    job_metrics: Optional[GithubJobMetrics],
) -> set[Type[metric_events.Event]]:
    """Issue the metrics events for a runner.

    Args:
        runner_metrics: The metrics for the runner.
        flavor: The flavor of the runner.
        job_metrics: The metrics about the job run by the runner.

    Returns:
        A set of issued events.
    """
    issued_events: set[Type[metric_events.Event]] = set()

    try:
        if runner_metrics.installation_start_timestamp:
            issued_events.add(
                _issue_runner_installed(runner_metrics=runner_metrics, flavor=flavor)
            )
        if runner_metrics.pre_job:
            issued_events.add(
                _issue_runner_start(
                    runner_metrics=runner_metrics, flavor=flavor, job_metrics=job_metrics
                )
            )
            if runner_metrics.post_job:
                issued_events.add(
                    _issue_runner_stop(
                        runner_metrics=runner_metrics, flavor=flavor, job_metrics=job_metrics
                    )
                )
        else:
            logger.debug(
                "Pre-job metrics not found for runner %s. Will not issue RunnerStop metric.",
                runner_metrics.instance_id,
            )
    except (ValidationError, IssueMetricEventError):
        if runner_metrics.installation_start_timestamp and not issued_events:
            logger.exception(
                "Not able to issue RunnerInstalled metric for runner %s with"
                " installation_start_timestamp %s."
                "Will not issue RunnerStart and RunnerStop metric.",
                runner_metrics.instance_id,
                runner_metrics.installation_start_timestamp,
            )
        elif metric_events.RunnerStart not in issued_events:
            logger.exception(
                "Not able to issue RunnerStart metric for "
                "runner %s with pre-job metrics %s and job_metrics %s."
                "Will not issue RunnerStop metric.",
                runner_metrics.instance_id,
                runner_metrics.pre_job,
                job_metrics,
            )
        else:
            logger.exception(
                "Not able to issue RunnerStop metric for "
                "runner %s with pre-job metrics %s, post-job metrics %s and job_metrics %s.",
                runner_metrics.instance_id,
                runner_metrics.pre_job,
                runner_metrics.post_job,
                job_metrics,
            )

    return issued_events


def _issue_runner_installed(
    runner_metrics: RunnerMetrics, flavor: str
) -> Type[metric_events.Event]:
    """Issue the RunnerInstalled metric for a runner.

    If installation_end_timestamp is missing for any reasons (SSHError, installation failure, ...),
    the timestamp will be set to the time of metrics issue and duration will be set as infinite.

    Args:
        runner_metrics: The metrics for the runner.
        flavor: The flavor of the runner.

    Returns:
        The type of the issued event.
    """
    installation_end_timestamp = (
        runner_metrics.installation_end_timestamp or datetime.now().timestamp()
    )
    duration = (
        installation_end_timestamp - runner_metrics.installation_start_timestamp
        if runner_metrics.installation_start_timestamp
        else float("inf")
    )
    runner_installed = metric_events.RunnerInstalled(
        timestamp=installation_end_timestamp,
        flavor=flavor,
        duration=duration,
    )
<<<<<<< HEAD
    RUNNER_SPAWN_DURATION_SECONDS.labels(flavor).observe(installation_duration)
=======
    RUNNER_SPAWN_DURATION_SECONDS.labels(flavor).observe(duration)
>>>>>>> 29a87850
    logger.debug("Issuing RunnerInstalled metric for runner %s", runner_metrics.instance_id)
    metric_events.issue_event(runner_installed)

    return metric_events.RunnerInstalled


def _issue_runner_start(
    runner_metrics: RunnerMetrics, flavor: str, job_metrics: Optional[GithubJobMetrics]
) -> Type[metric_events.Event]:
    """Issue the RunnerStart metric for a runner.

    Args:
        runner_metrics: The metrics for the runner.
        flavor: The flavor of the runner.
        job_metrics: The metrics about the job run by the runner.

    Returns:
        The type of the issued event.
    """
    runner_start_event = _create_runner_start(runner_metrics, flavor, job_metrics)

    logger.debug("Issuing RunnerStart metric for runner %s", runner_metrics.instance_id)
    metric_events.issue_event(runner_start_event)
    idle_duration = (
        (runner_metrics.installation_end_timestamp - runner_metrics.pre_job.timestamp)
        if runner_metrics.installation_end_timestamp and runner_metrics.pre_job
<<<<<<< HEAD
        else 0
    )
    RUNNER_IDLE_DURATION_SECONDS.labels(flavor).observe(idle_duration)
    queue_duration = job_metrics.queue_duration if job_metrics else 0
=======
        else float("inf")
    )
    RUNNER_IDLE_DURATION_SECONDS.labels(flavor).observe(idle_duration)
    queue_duration = job_metrics.queue_duration if job_metrics else float("inf")
>>>>>>> 29a87850
    RUNNER_QUEUE_DURATION_SECONDS.labels(flavor).observe(queue_duration)
    return metric_events.RunnerStart


def _issue_runner_stop(
    runner_metrics: RunnerMetrics, flavor: str, job_metrics: GithubJobMetrics
) -> Type[metric_events.Event]:
    """Issue the RunnerStop metric for a runner.

    Args:
        runner_metrics: The metrics for the runner.
        flavor: The flavor of the runner.
        job_metrics: The metrics about the job run by the runner.

    Returns:
        The type of the issued event.
    """
    runner_stop_event = _create_runner_stop(runner_metrics, flavor, job_metrics)

    logger.debug("Issuing RunnerStop metric for runner %s", runner_metrics.instance_id)
    metric_events.issue_event(runner_stop_event)

    return metric_events.RunnerStop


def _create_runner_start(
    runner_metrics: RunnerMetrics, flavor: str, job_metrics: Optional[GithubJobMetrics]
) -> metric_events.RunnerStart:
    """Create the RunnerStart event.

    Expects that the runner_metrics.pre_job is not None.

    Args:
        runner_metrics: The metrics for the runner containing the pre-job metrics.
        flavor: The flavor of the runner.
        job_metrics: The metrics about the job run by the runner.

    Raises:
        RunnerMetricsError: Raised if the pre-job metrics are not found.

    Returns:
        The RunnerStart event.
    """
    if (pre_job_metrics := runner_metrics.pre_job) is None:
        raise RunnerMetricsError(
            "Pre job runner metric not found during RunnerStop event, contact developers"
        )
    # When a job gets picked up directly after spawning, the runner_metrics installed timestamp
    # might be higher than the pre-job timestamp. This is due to the fact that we issue the runner
    # installed timestamp for Openstack after waiting with delays for the runner to be ready.
    # We set the idle_duration to 0 in this case.
    if pre_job_metrics.timestamp < (runner_metrics.installation_end_timestamp or 0):
        logger.warning(
            "Pre-job timestamp %d is before installed timestamp %d for runner %s."
            " Setting idle_duration to zero",
            pre_job_metrics.timestamp,
            runner_metrics.installation_end_timestamp,
            runner_metrics.instance_id,
        )
    idle_duration = max(
        pre_job_metrics.timestamp - (runner_metrics.installation_end_timestamp or 0), 0
    )

    # GitHub API returns started_at < created_at in some rare cases.
    if job_metrics and job_metrics.queue_duration < 0:
        logger.warning(
            "Queue duration for runner %s is negative: %f. Setting it to zero.",
            runner_metrics.instance_id,
            job_metrics.queue_duration,
        )
    queue_duration = max(job_metrics.queue_duration, 0) if job_metrics else None

    return metric_events.RunnerStart(
        timestamp=pre_job_metrics.timestamp,
        flavor=flavor,
        workflow=pre_job_metrics.workflow,
        repo=pre_job_metrics.repository,
        github_event=pre_job_metrics.event,
        idle=idle_duration,
        queue_duration=queue_duration,
    )


def _create_runner_stop(
    runner_metrics: RunnerMetrics, flavor: str, job_metrics: GithubJobMetrics
) -> metric_events.RunnerStop:
    """Create the RunnerStop event.

    Expects that the runner_metrics.pre_job and runner_metrics.post_job is not None.

    Args:
        runner_metrics: The metrics for the runner containing the pre- and post-job metrics.
        flavor: The flavor of the runner.
        job_metrics: The metrics about the job run by the runner.

    Raises:
        RunnerMetricsError: Raised if the pre-job or post-job metrics are not found.

    Returns:
        The RunnerStop event.
    """
    if (pre_job_metrics := runner_metrics.pre_job) is None:
        raise RunnerMetricsError(
            "Pre job runner metric not found during RunnerStop event, contact developers"
        )
    if (post_job_metrics := runner_metrics.post_job) is None:
        raise RunnerMetricsError(
            "Post job runner metric not found during RunnerStop event, contact developers"
        )

    # When a job gets cancelled directly after spawning,
    # the post-job timestamp might be lower then the pre-job timestamp.
    # This is due to the fact that we don't have a real post-job script but rather use
    # the exit code of the runner application which might exit before the pre-job script
    # job is done in edge cases. See also:
    # https://docs.github.com/en/actions/hosting-your-own-runners/managing-self-hosted-runners/running-scripts-before-or-after-a-job#triggering-the-scripts
    # We set the job_duration to 0 in this case.
    if post_job_metrics.timestamp < pre_job_metrics.timestamp:
        logger.warning(
            "Post-job timestamp %d is before pre-job timestamp %d for runner %s."
            " Setting job_duration to zero",
            post_job_metrics.timestamp,
            pre_job_metrics.timestamp,
            runner_metrics.instance_id,
        )
    job_duration = max(post_job_metrics.timestamp - pre_job_metrics.timestamp, 0)

    return metric_events.RunnerStop(
        timestamp=post_job_metrics.timestamp,
        flavor=flavor,
        workflow=pre_job_metrics.workflow,
        repo=pre_job_metrics.repository,
        github_event=pre_job_metrics.event,
        status=post_job_metrics.status,
        status_info=post_job_metrics.status_info,
        job_duration=job_duration,
        job_conclusion=job_metrics.conclusion if job_metrics else None,
    )


class FileLimitError(Exception):
    """Error returned when a file is too large."""


class FileLikeLimited(io.BytesIO):
    """file-like object with a maximum possible size."""

    def __init__(self, max_size: int):
        """Create a new FileLikeLimited object.

        Args:
            max_size: Maximum allowed size for the file-like object.
        """
        self.max_size = max_size

    # The type of b is tricky. In Python 3.12 it is a collections.abc.Buffer,
    # and as so it does not have len (we use Python 3.10). For our purpose this works,
    # as Fabric sends bytes. If it ever changes, we will catch it in the
    # integration tests.
    def write(self, b, /) -> int:  # type: ignore[no-untyped-def]
        """Write to the internal buffer for the file-like object.

        Args:
            b: bytes to write.

        Returns:
            Number of bytes written.

        Raises:
            FileLimitError: Raised when what is written to the file is over the allowed size.
        """
        if len(self.getvalue()) + len(b) > self.max_size:
            raise FileLimitError(f"Exceeded allowed max file size {self.max_size})")
        return super().write(b)<|MERGE_RESOLUTION|>--- conflicted
+++ resolved
@@ -56,14 +56,11 @@
     documentation="Time taken in seconds for the job to be started.",
     labelnames=[labels.FLAVOR],
 )
-<<<<<<< HEAD
 EXTRACT_METRICS_DURATION_SECONDS = Histogram(
     name="extract_metrics_duration_seconds",
     documentation="Time taken in seconds for the metrics to be extracted.",
     labelnames=[labels.FLAVOR],
 )
-=======
->>>>>>> 29a87850
 
 
 class PullFileError(Exception):
@@ -442,11 +439,7 @@
         flavor=flavor,
         duration=duration,
     )
-<<<<<<< HEAD
-    RUNNER_SPAWN_DURATION_SECONDS.labels(flavor).observe(installation_duration)
-=======
     RUNNER_SPAWN_DURATION_SECONDS.labels(flavor).observe(duration)
->>>>>>> 29a87850
     logger.debug("Issuing RunnerInstalled metric for runner %s", runner_metrics.instance_id)
     metric_events.issue_event(runner_installed)
 
@@ -473,17 +466,10 @@
     idle_duration = (
         (runner_metrics.installation_end_timestamp - runner_metrics.pre_job.timestamp)
         if runner_metrics.installation_end_timestamp and runner_metrics.pre_job
-<<<<<<< HEAD
-        else 0
-    )
-    RUNNER_IDLE_DURATION_SECONDS.labels(flavor).observe(idle_duration)
-    queue_duration = job_metrics.queue_duration if job_metrics else 0
-=======
         else float("inf")
     )
     RUNNER_IDLE_DURATION_SECONDS.labels(flavor).observe(idle_duration)
     queue_duration = job_metrics.queue_duration if job_metrics else float("inf")
->>>>>>> 29a87850
     RUNNER_QUEUE_DURATION_SECONDS.labels(flavor).observe(queue_duration)
     return metric_events.RunnerStart
 
