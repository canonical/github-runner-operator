# Changelog

This changelog documents user-relevant changes to the GitHub runner charm.

## 2025-07-15

<<<<<<< HEAD
- Split the reconcile_duration buckets for Prometheus metrics into a larger bucket set.
=======
- Fix the incorrect default value of the aproxy-exclude-addresses configuration.
>>>>>>> 34cd855d

## 2025-07-09

- Specify max supported nova compute api to be 2.91. This fixes an issue where the charm could fail
 due to a bug on the OpenStack side: https://bugs.launchpad.net/nova/+bug/2095364

### 2025-06-30
- New configuration options aproxy-exclude-addresses and aproxy-redirect-ports for allowing aproxy to redirect arbitrary TCP traffic
- Added prometheus metrics to the GitHub runner manager application.

## 2025-06-26

- Fix a process leak internal to the charm.

- Fix a bug where deleted GitHub Actions Job would cause an endless loop of retries.

### 2025-06-17

- Fix a bug where SSH connection error always appears in the logs.

### 2025-06-16

- Revert copytruncate logrotate method for reactive processes, as copytruncate keeps log files on disks and does not remove them, and each process is writing to a new file leading to a huge and increasing amount
of zero sized files in the reactive log directory. This is a temporary fix until a better solution is implemented, as it has the downside that long lived reactive processes may write to deleted log files.


### 2025-06-12

- Disable and remove any legacy service on upgrade. This fixes issue with the legacy service in upgraded units.

### 2025-06-10

- Fix issue with upgraded charm unit unable to issue metrics due to metric log ownership issues.

### 2025-06-04

- Reduce the reconcile-interval configuration from 10 minutes to 5 minutes. This is the interval 
between reconciling the current and intended number of runners. The value should be kept low, 
unless Github API rate limiting is encountered.
- Removed the reconcile-runners Juju action.

### 2025-06-03

- Redirect HKP protocol traffic (port 11371) to aproxy

### 2025-05-22

- Add possibility to run a script in the pre-job phase of a runner. This can be useful to setup 
network/infrastructure specific things.


### 2025-05-09

- The log rotation is done by copying the logs then truncating. There is a small chance some log might be lost during the log rotation. This affects the github-runner-manager service logs, and the reactive spawning logs.

### 2025-05-06

- The ssh health checks are removed and GitHub is used instead to get the runners health
information. This implies many changes in both the structure of the project and its functionality. Potentially, many race conditions should
disappear.

### 2025-04-28

- Add a visualization of the share of jobs started per application.

### 2025-04-22

- Add how-to landing page.

### 2025-04-15

- Fix a race condition where keypairs were being deleted even though the server was being built, potentially killing active github action runs.

### 2025-04-09

- Remove update-dependencies action. This actions is not needed for external cloud providers.

### 2025-03-27

- Add proxy configuration options for charm to facilitate its use in corporate environments.
  - manager-ssh-proxy-command: ProxyCommand ssh-config option used to ssh from the manager to the runners.
  - runner-http-proxy: Allows the proxy in the runner to be different to the proxy in the
    juju model config for the manager.
  - use-runner-proxy-for-tmate: Whether to proxy the ssh connection from the runner to the tmate-server
    using the runner http proxy.

### 2025-03-25

- Add documentation explaining security design of the charm.

### 2025-03-24

- New terraform product module. This module is composed of one github-runner-image-builder application and the related
github-runner applications.

### 2024-12-13

- Add the difference between expected and actual runners to the "Runners after reconciliation" dashboard panel.

### 2024-12-05

- Bugfix to no longer stop the reconciliation when a runner's health check fails.

### 2024-12-04

- Clean up corresponding OpenStack runner resources when a unit of the charm is removed.

### 2024-11-27

- Fix "Available Runners" dashboard panel to work for multiple flavors.

### 2024-11-15

- Catch ReconcileError and set appropriate message in unit status.

### 2024-11-13

- Added documentation for the reactive mode (howto and mongodb integration references).
- Align the README with the one in https://github.com/canonical/is-charms-template-repo.

### 2024-10-24

- Add "expected_runners" to reconciliation metric.

### 2024-10-23

- Fixed the wrong dateformat usage in the server uniqueness check.

### 2024-10-21

- Fixed bug with charm upgrade due to wrong ownership of reactive runner log directory.

### 2024-10-18

- Bugfix for logrotate configuration ("nocreate" must be passed explicitly)

### 2024-10-17

- Use in-memory authentication instead of clouds.yaml on disk for OpenStack. This prevents
the multi-processing fighting over the file handle for the clouds.yaml file in the github-runner-manager.

- Fixed a bug where metrics storage for unmatched runners could not get cleaned up.

### 2024-10-11

- Added support for COS integration with reactive runners.
- The charm now creates a dedicated user which is used for running the reactive process and 
  storing metrics and ssh keys (also for non-reactive mode).

### 2024-10-07

- Fixed the removal of proxy vars in `.env` file for LXD runners.
- Fixed a regression in the removal of leftover directories.
- Improved reconciliation for reactive runners.

### 2024-09-27

- Added job label validation when consuming a job from the message queue.

### 2024-09-24

- Added support for spawning a runner reactively.
- Fixed a bug where busy runners are killed instead of only idle runners.

### 2024-09-18

- Changed code to be able to spawn a runner in reactive mode.
- Removed reactive mode support for LXD as it is not currently in development.

## 2024-09-09

- Added changelog for tracking user-relevant changes.<|MERGE_RESOLUTION|>--- conflicted
+++ resolved
@@ -4,11 +4,8 @@
 
 ## 2025-07-15
 
-<<<<<<< HEAD
 - Split the reconcile_duration buckets for Prometheus metrics into a larger bucket set.
-=======
 - Fix the incorrect default value of the aproxy-exclude-addresses configuration.
->>>>>>> 34cd855d
 
 ## 2025-07-09
 
