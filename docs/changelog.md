# Changelog

This changelog documents user-relevant changes to the GitHub runner charm.

<<<<<<< HEAD
## 2025-08-19

- Document relevant log files.
=======
## 2025-08-12

- Metrics are now issued even without runner installed timestamp.
>>>>>>> 539f0c91

## 2025-07-28

- Fix an issue where the charm can error out due to timeout during flush runners.

## 2025-07-24

- Fix an issue with infinite retry of a reactive job message.

## 2025-07-22

- Removed support for using both jobmanager and GitHub at the same time.


## 2025-07-18

- Fix an issue where flushing runners does not include reactive processes. This cause some reactive runner to spawn with old code after upgrade.

## 2025-07-16

- Split the `reconcile_duration` buckets for Prometheus metrics into a larger bucket set.
- Fix the incorrect default value of the aproxy-exclude-addresses configuration.

## 2025-07-09

- Specify max supported nova compute API to be 2.91. This fixes an issue where the charm could fail
 due to a bug on the OpenStack side: https://bugs.launchpad.net/nova/+bug/2095364

### 2025-06-30

- New configuration options aproxy-exclude-addresses and aproxy-redirect-ports for allowing aproxy to redirect arbitrary TCP traffic
- Added prometheus metrics to the GitHub runner manager application.

## 2025-06-26

- Fix a process leak internal to the charm.

- Fix a bug where deleted GitHub Actions Job would cause an endless loop of retries.

### 2025-06-17

- Fix a bug where SSH connection error always appears in the logs.

### 2025-06-16

- Revert `copytruncate logrotate` method for reactive processes, as `copytruncate` keeps log files on disks and does not remove them, and each process is writing to a new file leading to a huge and increasing amount
of zero sized files in the reactive log directory. This is a temporary fix until a better solution is implemented, as it has the downside that long lived reactive processes may write to deleted log files.


### 2025-06-12

- Disable and remove any legacy service on upgrade. This fixes issue with the legacy service in upgraded units.

### 2025-06-10

- Fix issue with upgraded charm unit unable to issue metrics due to metric log ownership issues.

### 2025-06-04

- Reduce the reconcile-interval configuration from 10 minutes to 5 minutes. This is the interval 
between reconciling the current and intended number of runners. The value should be kept low, 
unless GitHub API rate limiting is encountered.
- Removed the reconcile-runners Juju action.

### 2025-06-03

- Redirect HKP protocol traffic (port 11371) to aproxy

### 2025-05-22

- Add possibility to run a script in the pre-job phase of a runner. This can be useful to setup 
network/infrastructure specific things.


### 2025-05-09

- The log rotation is done by copying the logs then truncating. There is a small chance some log might be lost during the log rotation. This affects the github-runner-manager service logs, and the reactive spawning logs.

### 2025-05-06

- The ssh health checks are removed and GitHub is used instead to get the runners health
information. This implies many changes in both the structure of the project and its functionality. Potentially, many race conditions should
disappear.

### 2025-04-28

- Add a visualization of the share of jobs started per application.

### 2025-04-22

- Add how-to landing page.

### 2025-04-15

- Fix a race condition where key pairs were being deleted even though the server was being built, potentially killing active GitHub action runs.

### 2025-04-09

- Remove update-dependencies action. This actions is not needed for external cloud providers.

### 2025-03-27

- Add proxy configuration options for charm to facilitate its use in corporate environments.
  - manager-ssh-proxy-command: ProxyCommand ssh-config option used to ssh from the manager to the runners.
  - runner-http-proxy: Allows the proxy in the runner to be different to the proxy in the
    Juju model config for the manager.
  - use-runner-proxy-for-tmate: Whether to proxy the ssh connection from the runner to the tmate-server
    using the runner http proxy.

### 2025-03-25

- Add documentation explaining security design of the charm.

### 2025-03-24

- New terraform product module. This module is composed of one github-runner-image-builder application and the related
github-runner applications.

### 2024-12-13

- Add the difference between expected and actual runners to the "Runners after reconciliation" dashboard panel.

### 2024-12-05

- Bug fix to no longer stop the reconciliation when a runner's health check fails.

### 2024-12-04

- Clean up corresponding OpenStack runner resources when a unit of the charm is removed.

### 2024-11-27

- Fix "Available Runners" dashboard panel to work for multiple flavors.

### 2024-11-15

- Catch ReconcileError and set appropriate message in unit status.

### 2024-11-13

- Added documentation for the reactive mode (how-to and mongodb integration references).
- Align the README with the one in https://github.com/canonical/is-charms-template-repo.

### 2024-10-24

- Add `expected_runners` to reconciliation metric.

### 2024-10-23

- Fixed the wrong `dateformat` usage in the server uniqueness check.

### 2024-10-21

- Fixed bug with charm upgrade due to wrong ownership of reactive runner log directory.

### 2024-10-18

- Bug fix for `logrotate` configuration (`nocreate` must be passed explicitly)

### 2024-10-17

- Use in-memory authentication instead of clouds.yaml on disk for OpenStack. This prevents
the multi-processing fighting over the file handle for the clouds.yaml file in the `github-runner-manager`.

- Fixed a bug where metrics storage for unmatched runners could not get cleaned up.

### 2024-10-11

- Added support for COS integration with reactive runners.
- The charm now creates a dedicated user which is used for running the reactive process and 
  storing metrics and ssh keys (also for non-reactive mode).

### 2024-10-07

- Fixed the removal of proxy vars in `.env` file for LXD runners.
- Fixed a regression in the removal of leftover directories.
- Improved reconciliation for reactive runners.

### 2024-09-27

- Added job label validation when consuming a job from the message queue.

### 2024-09-24

- Added support for spawning a reactive runner.
- Fixed a bug where busy runners are killed instead of only idle runners.

### 2024-09-18

- Changed code to be able to spawn a runner in reactive mode.
- Removed reactive mode support for LXD as it is not currently in development.

## 2024-09-09

- Added changelog for tracking user-relevant changes.<|MERGE_RESOLUTION|>--- conflicted
+++ resolved
@@ -2,15 +2,14 @@
 
 This changelog documents user-relevant changes to the GitHub runner charm.
 
-<<<<<<< HEAD
-## 2025-08-19
+## 2025-08-20
 
 - Document relevant log files.
-=======
+
 ## 2025-08-12
 
 - Metrics are now issued even without runner installed timestamp.
->>>>>>> 539f0c91
+
 
 ## 2025-07-28
 
