--- conflicted
+++ resolved
@@ -1,13 +1,10 @@
 # Changelog
 
-<<<<<<< HEAD
-### 2025-05-09
 
-- Change the repository panel to show the number of jobs per workflow per repository.
-=======
 ### 2025-06-17
 
 - Fix bug where SSH connection error always appears in the logs.
+- Change the repository panel to show the number of jobs per workflow per repository.
 
 ### 2025-06-16
 
@@ -43,7 +40,6 @@
 ### 2025-05-09
 
 - The log rotation is done by copying the logs then truncating. There is a small chance some log might be lost during the log rotation. This affects the github-runner-manager service logs, and the reactive spawning logs.
->>>>>>> 1b1cfa5b
 
 ### 2025-05-06
 
