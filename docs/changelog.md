# Changelog

<<<<<<< HEAD
This changelog documents user-relevant changes to the GitHub runner charm.
=======
### 2025-06-17

- Fix bug where SSH connection error always appears in the logs.
>>>>>>> 1b1cfa5b

### 2025-06-16

- Revert copytruncate logrotate method for reactive processes, as copytruncate keeps log files on disks and does not remove them, and each process is writing to a new file leading to a huge and increasing amount
of zero sized files in the reactive log directory. This is a temporary fix until a better solution is implemented, as it has the downside that long lived reactive processes may write to deleted log files.


### 2025-06-12

- Disable and remove any legacy service on upgrade. This fixes issue with the legacy service in upgraded units.

### 2025-06-10

- Fix issue with upgraded charm unit unable to issue metrics due to metric log ownership issues.

### 2025-06-04

- Reduce the reconcile-interval configuration from 10 minutes to 5 minutes. This is the interval 
between reconciling the current and intended number of runners. The value should be kept low, 
unless Github API rate limiting is encountered.
- Removed the reconcile-runners Juju action.

### 2025-06-03

- Redirect HKP protocol traffic (port 11371) to aproxy

### 2025-05-22

- Add possibility to run a script in the pre-job phase of a runner. This can be useful to setup 
network/infrastructure specific things.


### 2025-05-09

- The log rotation is done by copying the logs then truncating. There is a small chance some log might be lost during the log rotation. This affects the github-runner-manager service logs, and the reactive spawning logs.

### 2025-05-06

- The ssh health checks are removed and the platform providers (GitHub or the JobManager) are used instead to get the runners health
information. This implies many changes in both the structure of the project and its functionality. Potentially, many race conditions should
disappear for the GitHub case. 

### 2025-04-28

- Add a visualization of the share of jobs started per application.

### 2025-04-22

- Add how-to landing page.

### 2025-04-15

- Fix a race condition where keypairs were being deleted even though the server was being built, potentially killing active github action runs.

### 2025-04-09

- Remove update-dependencies action. This actions is not needed for external cloud providers.

### 2025-03-27

- Add proxy configuration options for charm to facilitate its use in corporate environments.
  - manager-ssh-proxy-command: ProxyCommand ssh-config option used to ssh from the manager to the runners.
  - runner-http-proxy: Allows the proxy in the runner to be different to the proxy in the
    Juju model config for the manager.
  - use-runner-proxy-for-tmate: Whether to proxy the ssh connection from the runner to the tmate-server
    using the runner http proxy.

### 2025-03-25

- Add documentation explaining security design of the charm.

### 2025-03-24

- New terraform product module. This module is composed of one github-runner-image-builder application and the related
github-runner applications.

### 2024-12-13

- Add the difference between expected and actual runners to the "Runners after reconciliation" dashboard panel.

### 2024-12-05

- Bugfix to no longer stop the reconciliation when a runner's health check fails.

### 2024-12-04

- Clean up corresponding OpenStack runner resources when a unit of the charm is removed.

### 2024-11-27

- Fix "Available Runners" dashboard panel to work for multiple flavors.

### 2024-11-15

- Catch ReconcileError and set appropriate message in unit status.

### 2024-11-13

- Added documentation for the reactive mode (howto and mongodb integration references).
- Align the README with the one in https://github.com/canonical/is-charms-template-repo.

### 2024-10-24

- Add "expected_runners" to reconciliation metric.

### 2024-10-23

- Fixed the wrong dateformat usage in the server uniqueness check.

### 2024-10-21

- Fixed bug with charm upgrade due to wrong ownership of reactive runner log directory.

### 2024-10-18

- Bugfix for logrotate configuration ("nocreate" must be passed explicitly)

### 2024-10-17

- Use in-memory authentication instead of clouds.yaml on disk for OpenStack. This prevents
the multi-processing fighting over the file handle for the clouds.yaml file in the github-runner-manager.

- Fixed a bug where metrics storage for unmatched runners could not get cleaned up.

### 2024-10-11

- Added support for COS integration with reactive runners.
- The charm now creates a dedicated user which is used for running the reactive process and 
  storing metrics and ssh keys (also for non-reactive mode).

### 2024-10-07

- Fixed the removal of proxy vars in `.env` file for LXD runners.
- Fixed a regression in the removal of leftover directories.
- Improved reconciliation for reactive runners.

### 2024-09-27

- Added job label validation when consuming a job from the message queue.

### 2024-09-24

- Added support for spawning a runner reactively.
- Fixed a bug where busy runners are killed instead of only idle runners.

### 2024-09-18

- Changed code to be able to spawn a runner in reactive mode.
- Removed reactive mode support for LXD as it is not currently in development.

## 2024-09-09

- Added changelog for tracking user-relevant changes.<|MERGE_RESOLUTION|>--- conflicted
+++ resolved
@@ -1,12 +1,12 @@
 # Changelog
 
-<<<<<<< HEAD
 This changelog documents user-relevant changes to the GitHub runner charm.
-=======
+
+
 ### 2025-06-17
 
 - Fix bug where SSH connection error always appears in the logs.
->>>>>>> 1b1cfa5b
+
 
 ### 2025-06-16
 
@@ -70,7 +70,7 @@
 - Add proxy configuration options for charm to facilitate its use in corporate environments.
   - manager-ssh-proxy-command: ProxyCommand ssh-config option used to ssh from the manager to the runners.
   - runner-http-proxy: Allows the proxy in the runner to be different to the proxy in the
-    Juju model config for the manager.
+    juju model config for the manager.
   - use-runner-proxy-for-tmate: Whether to proxy the ssh connection from the runner to the tmate-server
     using the runner http proxy.
 
