--- conflicted
+++ resolved
@@ -2,13 +2,14 @@
 
 This changelog documents user-relevant changes to the GitHub runner charm.
 
+## 2025-07-24
+
+- Fix an issue with infinite retry of a reactive job message.
+
 ## 2025-07-22
 
-<<<<<<< HEAD
-- Fix an issue with infinite retry of a reactive job message.
-=======
 - Removed support for using both jobmaanger and GitHub at the same time.
->>>>>>> b3da7813
+
 
 ## 2025-07-18
 
