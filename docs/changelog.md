# Changelog

This changelog documents user-relevant changes to the GitHub runner charm.

<<<<<<< HEAD
## 2025-07-09

- Specify max supported nova compute api to be 2.91. This fixes an issue where the charm could fail
 due to a bug on the OpenStack side: https://bugs.launchpad.net/nova/+bug/2095364
=======
### 2025-06-30
- New configuration options aproxy-exclude-addresses and aproxy-redirect-ports for allowing aproxy to redirect arbitrary TCP traffic
>>>>>>> 1aa16ada

## 2025-06-26

- Fix a process leak internal to the charm.

- Fix a bug where deleted GitHub Actions Job would cause an endless loop of retries.

### 2025-06-17

- Fix a bug where SSH connection error always appears in the logs.

### 2025-06-16

- Revert copytruncate logrotate method for reactive processes, as copytruncate keeps log files on disks and does not remove them, and each process is writing to a new file leading to a huge and increasing amount
of zero sized files in the reactive log directory. This is a temporary fix until a better solution is implemented, as it has the downside that long lived reactive processes may write to deleted log files.


### 2025-06-12

- Disable and remove any legacy service on upgrade. This fixes issue with the legacy service in upgraded units.

### 2025-06-10

- Fix issue with upgraded charm unit unable to issue metrics due to metric log ownership issues.

### 2025-06-04

- Reduce the reconcile-interval configuration from 10 minutes to 5 minutes. This is the interval 
between reconciling the current and intended number of runners. The value should be kept low, 
unless Github API rate limiting is encountered.
- Removed the reconcile-runners Juju action.

### 2025-06-03

- Redirect HKP protocol traffic (port 11371) to aproxy

### 2025-05-22

- Add possibility to run a script in the pre-job phase of a runner. This can be useful to setup 
network/infrastructure specific things.


### 2025-05-09

- The log rotation is done by copying the logs then truncating. There is a small chance some log might be lost during the log rotation. This affects the github-runner-manager service logs, and the reactive spawning logs.

### 2025-05-06

- The ssh health checks are removed and GitHub is used instead to get the runners health
information. This implies many changes in both the structure of the project and its functionality. Potentially, many race conditions should
disappear.

### 2025-04-28

- Add a visualization of the share of jobs started per application.

### 2025-04-22

- Add how-to landing page.

### 2025-04-15

- Fix a race condition where keypairs were being deleted even though the server was being built, potentially killing active github action runs.

### 2025-04-09

- Remove update-dependencies action. This actions is not needed for external cloud providers.

### 2025-03-27

- Add proxy configuration options for charm to facilitate its use in corporate environments.
  - manager-ssh-proxy-command: ProxyCommand ssh-config option used to ssh from the manager to the runners.
  - runner-http-proxy: Allows the proxy in the runner to be different to the proxy in the
    juju model config for the manager.
  - use-runner-proxy-for-tmate: Whether to proxy the ssh connection from the runner to the tmate-server
    using the runner http proxy.

### 2025-03-25

- Add documentation explaining security design of the charm.

### 2025-03-24

- New terraform product module. This module is composed of one github-runner-image-builder application and the related
github-runner applications.

### 2024-12-13

- Add the difference between expected and actual runners to the "Runners after reconciliation" dashboard panel.

### 2024-12-05

- Bugfix to no longer stop the reconciliation when a runner's health check fails.

### 2024-12-04

- Clean up corresponding OpenStack runner resources when a unit of the charm is removed.

### 2024-11-27

- Fix "Available Runners" dashboard panel to work for multiple flavors.

### 2024-11-15

- Catch ReconcileError and set appropriate message in unit status.

### 2024-11-13

- Added documentation for the reactive mode (howto and mongodb integration references).
- Align the README with the one in https://github.com/canonical/is-charms-template-repo.

### 2024-10-24

- Add "expected_runners" to reconciliation metric.

### 2024-10-23

- Fixed the wrong dateformat usage in the server uniqueness check.

### 2024-10-21

- Fixed bug with charm upgrade due to wrong ownership of reactive runner log directory.

### 2024-10-18

- Bugfix for logrotate configuration ("nocreate" must be passed explicitly)

### 2024-10-17

- Use in-memory authentication instead of clouds.yaml on disk for OpenStack. This prevents
the multi-processing fighting over the file handle for the clouds.yaml file in the github-runner-manager.

- Fixed a bug where metrics storage for unmatched runners could not get cleaned up.

### 2024-10-11

- Added support for COS integration with reactive runners.
- The charm now creates a dedicated user which is used for running the reactive process and 
  storing metrics and ssh keys (also for non-reactive mode).

### 2024-10-07

- Fixed the removal of proxy vars in `.env` file for LXD runners.
- Fixed a regression in the removal of leftover directories.
- Improved reconciliation for reactive runners.

### 2024-09-27

- Added job label validation when consuming a job from the message queue.

### 2024-09-24

- Added support for spawning a runner reactively.
- Fixed a bug where busy runners are killed instead of only idle runners.

### 2024-09-18

- Changed code to be able to spawn a runner in reactive mode.
- Removed reactive mode support for LXD as it is not currently in development.

## 2024-09-09

- Added changelog for tracking user-relevant changes.<|MERGE_RESOLUTION|>--- conflicted
+++ resolved
@@ -2,15 +2,13 @@
 
 This changelog documents user-relevant changes to the GitHub runner charm.
 
-<<<<<<< HEAD
 ## 2025-07-09
 
 - Specify max supported nova compute api to be 2.91. This fixes an issue where the charm could fail
  due to a bug on the OpenStack side: https://bugs.launchpad.net/nova/+bug/2095364
-=======
+
 ### 2025-06-30
 - New configuration options aproxy-exclude-addresses and aproxy-redirect-ports for allowing aproxy to redirect arbitrary TCP traffic
->>>>>>> 1aa16ada
 
 ## 2025-06-26
 
