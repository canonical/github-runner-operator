--- conflicted
+++ resolved
@@ -2,18 +2,12 @@
 
 This changelog documents user-relevant changes to the GitHub runner charm.
 
-<<<<<<< HEAD
-### 2025-06-25
+### 2025-06-30
 - New configuration options aproxy-exclude-addresses and aproxy-redirect-ports for allowing aproxy to redirect arbitrary TCP traffic
 
-### 2025-06-24
-=======
 ## 2025-06-26
 
 - Fix a process leak internal to the charm.
-
-## 2025-06-24
->>>>>>> 43ab437f
 
 - Fix a bug where deleted GitHub Actions Job would cause an endless loop of retries.
 
