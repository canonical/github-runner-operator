# Changelog

<<<<<<< HEAD

### 2025-05-27

- The charm will reconcile the state of the self-hosted runners in the background when it is able to.
- Removed the reconcile-runners juju action.
=======
### 2025-06-03

- Redirect HKP protocol traffic (port 11371) to aproxy
>>>>>>> c8563779

### 2025-05-22

- Add possibility to run a script in the pre-job phase of a runner. This can be useful to setup 
network/infrastructure specific things.


### 2025-05-09

- The log rotation is done by copying the logs then truncating. There is a small chance some log might be lost during the log rotation. This affects the github-runner-manager service logs, and the reactive spawning logs.

### 2025-05-06

- The ssh health checks are removed and the platform providers (GitHub or the JobManager) are used instead to get the runners health
information. This implies many changes in both the structure of the project and its functionality. Potentially, many race conditions should
disappear for the GitHub case. 

### 2025-04-28

- Add a visualization of the share of jobs started per application.

### 2025-04-22

- Add how-to landing page.

### 2025-04-15

- Fix a race condition where keypairs were being deleted even though the server was being built, potentially killing active github action runs.

### 2025-04-09

- Remove update-dependencies action. This actions is not needed for external cloud providers.

### 2025-03-27

- Add proxy configuration options for charm to facilitate its use in corporate environments.
  - manager-ssh-proxy-command: ProxyCommand ssh-config option used to ssh from the manager to the runners.
  - runner-http-proxy: Allows the proxy in the runner to be different to the proxy in the
    juju model config for the manager.
  - use-runner-proxy-for-tmate: Whether to proxy the ssh connection from the runner to the tmate-server
    using the runner http proxy.

### 2025-03-25

- Add documentation explaining security design of the charm.

### 2025-03-24

- New terraform product module. This module is composed of one github-runner-image-builder application and the related
github-runner applications.

### 2024-12-13

- Add the difference between expected and actual runners to the "Runners after reconciliation" dashboard panel.

### 2024-12-05

- Bugfix to no longer stop the reconciliation when a runner's health check fails.

### 2024-12-04

- Clean up corresponding OpenStack runner resources when a unit of the charm is removed.

### 2024-11-27

- Fix "Available Runners" dashboard panel to work for multiple flavors.

### 2024-11-15

- Catch ReconcileError and set appropriate message in unit status.

### 2024-11-13

- Added documentation for the reactive mode (howto and mongodb integration references).
- Align the README with the one in https://github.com/canonical/is-charms-template-repo.

### 2024-10-24

- Add "expected_runners" to reconciliation metric.

### 2024-10-23

- Fixed the wrong dateformat usage in the server uniqueness check.

### 2024-10-21

- Fixed bug with charm upgrade due to wrong ownership of reactive runner log directory.

### 2024-10-18

- Bugfix for logrotate configuration ("nocreate" must be passed explicitly)

### 2024-10-17

- Use in-memory authentication instead of clouds.yaml on disk for OpenStack. This prevents
the multi-processing fighting over the file handle for the clouds.yaml file in the github-runner-manager.

- Fixed a bug where metrics storage for unmatched runners could not get cleaned up.

### 2024-10-11

- Added support for COS integration with reactive runners.
- The charm now creates a dedicated user which is used for running the reactive process and 
  storing metrics and ssh keys (also for non-reactive mode).

### 2024-10-07

- Fixed the removal of proxy vars in `.env` file for LXD runners.
- Fixed a regression in the removal of leftover directories.
- Improved reconciliation for reactive runners.

### 2024-09-27

- Added job label validation when consuming a job from the message queue.

### 2024-09-24

- Added support for spawning a runner reactively.
- Fixed a bug where busy runners are killed instead of only idle runners.

### 2024-09-18

- Changed code to be able to spawn a runner in reactive mode.
- Removed reactive mode support for LXD as it is not currently in development.

## 2024-09-09

- Added changelog for tracking user-relevant changes.<|MERGE_RESOLUTION|>--- conflicted
+++ resolved
@@ -1,16 +1,13 @@
 # Changelog
 
-<<<<<<< HEAD
-
-### 2025-05-27
+### 2025-06-04
 
 - The charm will reconcile the state of the self-hosted runners in the background when it is able to.
 - Removed the reconcile-runners juju action.
-=======
+
 ### 2025-06-03
 
 - Redirect HKP protocol traffic (port 11371) to aproxy
->>>>>>> c8563779
 
 ### 2025-05-22
 
