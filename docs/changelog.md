# Changelog

<<<<<<< HEAD
=======
### 2025-06-12

- Disable and remove any legacy service on upgrade. This fixes issue with the legacy service in upgraded units.

>>>>>>> 0e28f8af
### 2025-06-10

- Fix issue with upgraded charm unit unable to issue metrics due to metric log ownership issues.

### 2025-06-04

- Reduce the reconcile-interval configuration from 10 minutes to 5 minutes. This is the interval 
between reconciling the current and intended number of runners. The value should be kept low, 
unless Github API rate limiting is encountered.
- Removed the reconcile-runners Juju action.

### 2025-06-03

- Redirect HKP protocol traffic (port 11371) to aproxy

### 2025-05-22

- Add possibility to run a script in the pre-job phase of a runner. This can be useful to setup 
network/infrastructure specific things.


### 2025-05-09

- The log rotation is done by copying the logs then truncating. There is a small chance some log might be lost during the log rotation. This affects the github-runner-manager service logs, and the reactive spawning logs.

### 2025-05-06

- The ssh health checks are removed and the platform providers (GitHub or the JobManager) are used instead to get the runners health
information. This implies many changes in both the structure of the project and its functionality. Potentially, many race conditions should
disappear for the GitHub case. 

### 2025-04-28

- Add a visualization of the share of jobs started per application.

### 2025-04-22

- Add how-to landing page.

### 2025-04-15

- Fix a race condition where keypairs were being deleted even though the server was being built, potentially killing active github action runs.

### 2025-04-09

- Remove update-dependencies action. This actions is not needed for external cloud providers.

### 2025-03-27

- Add proxy configuration options for charm to facilitate its use in corporate environments.
  - manager-ssh-proxy-command: ProxyCommand ssh-config option used to ssh from the manager to the runners.
  - runner-http-proxy: Allows the proxy in the runner to be different to the proxy in the
    juju model config for the manager.
  - use-runner-proxy-for-tmate: Whether to proxy the ssh connection from the runner to the tmate-server
    using the runner http proxy.

### 2025-03-25

- Add documentation explaining security design of the charm.

### 2025-03-24

- New terraform product module. This module is composed of one github-runner-image-builder application and the related
github-runner applications.

### 2024-12-13

- Add the difference between expected and actual runners to the "Runners after reconciliation" dashboard panel.

### 2024-12-05

- Bugfix to no longer stop the reconciliation when a runner's health check fails.

### 2024-12-04

- Clean up corresponding OpenStack runner resources when a unit of the charm is removed.

### 2024-11-27

- Fix "Available Runners" dashboard panel to work for multiple flavors.

### 2024-11-15

- Catch ReconcileError and set appropriate message in unit status.

### 2024-11-13

- Added documentation for the reactive mode (howto and mongodb integration references).
- Align the README with the one in https://github.com/canonical/is-charms-template-repo.

### 2024-10-24

- Add "expected_runners" to reconciliation metric.

### 2024-10-23

- Fixed the wrong dateformat usage in the server uniqueness check.

### 2024-10-21

- Fixed bug with charm upgrade due to wrong ownership of reactive runner log directory.

### 2024-10-18

- Bugfix for logrotate configuration ("nocreate" must be passed explicitly)

### 2024-10-17

- Use in-memory authentication instead of clouds.yaml on disk for OpenStack. This prevents
the multi-processing fighting over the file handle for the clouds.yaml file in the github-runner-manager.

- Fixed a bug where metrics storage for unmatched runners could not get cleaned up.

### 2024-10-11

- Added support for COS integration with reactive runners.
- The charm now creates a dedicated user which is used for running the reactive process and 
  storing metrics and ssh keys (also for non-reactive mode).

### 2024-10-07

- Fixed the removal of proxy vars in `.env` file for LXD runners.
- Fixed a regression in the removal of leftover directories.
- Improved reconciliation for reactive runners.

### 2024-09-27

- Added job label validation when consuming a job from the message queue.

### 2024-09-24

- Added support for spawning a runner reactively.
- Fixed a bug where busy runners are killed instead of only idle runners.

### 2024-09-18

- Changed code to be able to spawn a runner in reactive mode.
- Removed reactive mode support for LXD as it is not currently in development.

## 2024-09-09

- Added changelog for tracking user-relevant changes.<|MERGE_RESOLUTION|>--- conflicted
+++ resolved
@@ -1,12 +1,11 @@
 # Changelog
 
-<<<<<<< HEAD
-=======
+
 ### 2025-06-12
 
 - Disable and remove any legacy service on upgrade. This fixes issue with the legacy service in upgraded units.
 
->>>>>>> 0e28f8af
+
 ### 2025-06-10
 
 - Fix issue with upgraded charm unit unable to issue metrics due to metric log ownership issues.
