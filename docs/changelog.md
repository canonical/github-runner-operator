# Changelog

This changelog documents user-relevant changes to the GitHub runner charm.

<<<<<<< HEAD
## 2025-06-30

- Added prometheus metrics to the GitHub runner manager application.
=======
### 2025-06-30
- New configuration options aproxy-exclude-addresses and aproxy-redirect-ports for allowing aproxy to redirect arbitrary TCP traffic
>>>>>>> 1aa16ada

## 2025-06-26

- Fix a process leak internal to the charm.

- Fix a bug where deleted GitHub Actions Job would cause an endless loop of retries.

### 2025-06-17

- Fix a bug where SSH connection error always appears in the logs.

### 2025-06-16

- Revert copytruncate logrotate method for reactive processes, as copytruncate keeps log files on disks and does not remove them, and each process is writing to a new file leading to a huge and increasing amount
of zero sized files in the reactive log directory. This is a temporary fix until a better solution is implemented, as it has the downside that long lived reactive processes may write to deleted log files.


### 2025-06-12

- Disable and remove any legacy service on upgrade. This fixes issue with the legacy service in upgraded units.

### 2025-06-10

- Fix issue with upgraded charm unit unable to issue metrics due to metric log ownership issues.

### 2025-06-04

- Reduce the reconcile-interval configuration from 10 minutes to 5 minutes. This is the interval 
between reconciling the current and intended number of runners. The value should be kept low, 
unless Github API rate limiting is encountered.
- Removed the reconcile-runners Juju action.

### 2025-06-03

- Redirect HKP protocol traffic (port 11371) to aproxy

### 2025-05-22

- Add possibility to run a script in the pre-job phase of a runner. This can be useful to setup 
network/infrastructure specific things.


### 2025-05-09

- The log rotation is done by copying the logs then truncating. There is a small chance some log might be lost during the log rotation. This affects the github-runner-manager service logs, and the reactive spawning logs.

### 2025-05-06

- The ssh health checks are removed and GitHub is used instead to get the runners health
information. This implies many changes in both the structure of the project and its functionality. Potentially, many race conditions should
disappear.

### 2025-04-28

- Add a visualization of the share of jobs started per application.

### 2025-04-22

- Add how-to landing page.

### 2025-04-15

- Fix a race condition where keypairs were being deleted even though the server was being built, potentially killing active github action runs.

### 2025-04-09

- Remove update-dependencies action. This actions is not needed for external cloud providers.

### 2025-03-27

- Add proxy configuration options for charm to facilitate its use in corporate environments.
  - manager-ssh-proxy-command: ProxyCommand ssh-config option used to ssh from the manager to the runners.
  - runner-http-proxy: Allows the proxy in the runner to be different to the proxy in the
    juju model config for the manager.
  - use-runner-proxy-for-tmate: Whether to proxy the ssh connection from the runner to the tmate-server
    using the runner http proxy.

### 2025-03-25

- Add documentation explaining security design of the charm.

### 2025-03-24

- New terraform product module. This module is composed of one github-runner-image-builder application and the related
github-runner applications.

### 2024-12-13

- Add the difference between expected and actual runners to the "Runners after reconciliation" dashboard panel.

### 2024-12-05

- Bugfix to no longer stop the reconciliation when a runner's health check fails.

### 2024-12-04

- Clean up corresponding OpenStack runner resources when a unit of the charm is removed.

### 2024-11-27

- Fix "Available Runners" dashboard panel to work for multiple flavors.

### 2024-11-15

- Catch ReconcileError and set appropriate message in unit status.

### 2024-11-13

- Added documentation for the reactive mode (howto and mongodb integration references).
- Align the README with the one in https://github.com/canonical/is-charms-template-repo.

### 2024-10-24

- Add "expected_runners" to reconciliation metric.

### 2024-10-23

- Fixed the wrong dateformat usage in the server uniqueness check.

### 2024-10-21

- Fixed bug with charm upgrade due to wrong ownership of reactive runner log directory.

### 2024-10-18

- Bugfix for logrotate configuration ("nocreate" must be passed explicitly)

### 2024-10-17

- Use in-memory authentication instead of clouds.yaml on disk for OpenStack. This prevents
the multi-processing fighting over the file handle for the clouds.yaml file in the github-runner-manager.

- Fixed a bug where metrics storage for unmatched runners could not get cleaned up.

### 2024-10-11

- Added support for COS integration with reactive runners.
- The charm now creates a dedicated user which is used for running the reactive process and 
  storing metrics and ssh keys (also for non-reactive mode).

### 2024-10-07

- Fixed the removal of proxy vars in `.env` file for LXD runners.
- Fixed a regression in the removal of leftover directories.
- Improved reconciliation for reactive runners.

### 2024-09-27

- Added job label validation when consuming a job from the message queue.

### 2024-09-24

- Added support for spawning a runner reactively.
- Fixed a bug where busy runners are killed instead of only idle runners.

### 2024-09-18

- Changed code to be able to spawn a runner in reactive mode.
- Removed reactive mode support for LXD as it is not currently in development.

## 2024-09-09

- Added changelog for tracking user-relevant changes.<|MERGE_RESOLUTION|>--- conflicted
+++ resolved
@@ -2,14 +2,9 @@
 
 This changelog documents user-relevant changes to the GitHub runner charm.
 
-<<<<<<< HEAD
-## 2025-06-30
-
-- Added prometheus metrics to the GitHub runner manager application.
-=======
 ### 2025-06-30
 - New configuration options aproxy-exclude-addresses and aproxy-redirect-ports for allowing aproxy to redirect arbitrary TCP traffic
->>>>>>> 1aa16ada
+- Added prometheus metrics to the GitHub runner manager application.
 
 ## 2025-06-26
 
