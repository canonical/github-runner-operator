# Changelog

This changelog documents user-relevant changes to the GitHub runner charm.

<<<<<<< HEAD
## 2025-07-19

- Fix an issue with infinite retry of a reactive job message.

=======
>>>>>>> d0947c68
## 2025-07-18

- Fix an issue where flushing runners does not include reactive processes. This cause some reactive runner to spawn with old code after upgrade.

## 2025-07-16

- Fix the incorrect default value of the aproxy-exclude-addresses configuration.

## 2025-07-09

- Specify max supported nova compute api to be 2.91. This fixes an issue where the charm could fail
 due to a bug on the OpenStack side: https://bugs.launchpad.net/nova/+bug/2095364

### 2025-06-30

- New configuration options aproxy-exclude-addresses and aproxy-redirect-ports for allowing aproxy to redirect arbitrary TCP traffic
- Added prometheus metrics to the GitHub runner manager application.

## 2025-06-26

- Fix a process leak internal to the charm.

- Fix a bug where deleted GitHub Actions Job would cause an endless loop of retries.

### 2025-06-17

- Fix a bug where SSH connection error always appears in the logs.

### 2025-06-16

- Revert copytruncate logrotate method for reactive processes, as copytruncate keeps log files on disks and does not remove them, and each process is writing to a new file leading to a huge and increasing amount
of zero sized files in the reactive log directory. This is a temporary fix until a better solution is implemented, as it has the downside that long lived reactive processes may write to deleted log files.


### 2025-06-12

- Disable and remove any legacy service on upgrade. This fixes issue with the legacy service in upgraded units.

### 2025-06-10

- Fix issue with upgraded charm unit unable to issue metrics due to metric log ownership issues.

### 2025-06-04

- Reduce the reconcile-interval configuration from 10 minutes to 5 minutes. This is the interval 
between reconciling the current and intended number of runners. The value should be kept low, 
unless Github API rate limiting is encountered.
- Removed the reconcile-runners Juju action.

### 2025-06-03

- Redirect HKP protocol traffic (port 11371) to aproxy

### 2025-05-22

- Add possibility to run a script in the pre-job phase of a runner. This can be useful to setup 
network/infrastructure specific things.


### 2025-05-09

- The log rotation is done by copying the logs then truncating. There is a small chance some log might be lost during the log rotation. This affects the github-runner-manager service logs, and the reactive spawning logs.

### 2025-05-06

- The ssh health checks are removed and GitHub is used instead to get the runners health
information. This implies many changes in both the structure of the project and its functionality. Potentially, many race conditions should
disappear.

### 2025-04-28

- Add a visualization of the share of jobs started per application.

### 2025-04-22

- Add how-to landing page.

### 2025-04-15

- Fix a race condition where keypairs were being deleted even though the server was being built, potentially killing active github action runs.

### 2025-04-09

- Remove update-dependencies action. This actions is not needed for external cloud providers.

### 2025-03-27

- Add proxy configuration options for charm to facilitate its use in corporate environments.
  - manager-ssh-proxy-command: ProxyCommand ssh-config option used to ssh from the manager to the runners.
  - runner-http-proxy: Allows the proxy in the runner to be different to the proxy in the
    juju model config for the manager.
  - use-runner-proxy-for-tmate: Whether to proxy the ssh connection from the runner to the tmate-server
    using the runner http proxy.

### 2025-03-25

- Add documentation explaining security design of the charm.

### 2025-03-24

- New terraform product module. This module is composed of one github-runner-image-builder application and the related
github-runner applications.

### 2024-12-13

- Add the difference between expected and actual runners to the "Runners after reconciliation" dashboard panel.

### 2024-12-05

- Bugfix to no longer stop the reconciliation when a runner's health check fails.

### 2024-12-04

- Clean up corresponding OpenStack runner resources when a unit of the charm is removed.

### 2024-11-27

- Fix "Available Runners" dashboard panel to work for multiple flavors.

### 2024-11-15

- Catch ReconcileError and set appropriate message in unit status.

### 2024-11-13

- Added documentation for the reactive mode (howto and mongodb integration references).
- Align the README with the one in https://github.com/canonical/is-charms-template-repo.

### 2024-10-24

- Add "expected_runners" to reconciliation metric.

### 2024-10-23

- Fixed the wrong dateformat usage in the server uniqueness check.

### 2024-10-21

- Fixed bug with charm upgrade due to wrong ownership of reactive runner log directory.

### 2024-10-18

- Bugfix for logrotate configuration ("nocreate" must be passed explicitly)

### 2024-10-17

- Use in-memory authentication instead of clouds.yaml on disk for OpenStack. This prevents
the multi-processing fighting over the file handle for the clouds.yaml file in the github-runner-manager.

- Fixed a bug where metrics storage for unmatched runners could not get cleaned up.

### 2024-10-11

- Added support for COS integration with reactive runners.
- The charm now creates a dedicated user which is used for running the reactive process and 
  storing metrics and ssh keys (also for non-reactive mode).

### 2024-10-07

- Fixed the removal of proxy vars in `.env` file for LXD runners.
- Fixed a regression in the removal of leftover directories.
- Improved reconciliation for reactive runners.

### 2024-09-27

- Added job label validation when consuming a job from the message queue.

### 2024-09-24

- Added support for spawning a runner reactively.
- Fixed a bug where busy runners are killed instead of only idle runners.

### 2024-09-18

- Changed code to be able to spawn a runner in reactive mode.
- Removed reactive mode support for LXD as it is not currently in development.

## 2024-09-09

- Added changelog for tracking user-relevant changes.<|MERGE_RESOLUTION|>--- conflicted
+++ resolved
@@ -2,13 +2,10 @@
 
 This changelog documents user-relevant changes to the GitHub runner charm.
 
-<<<<<<< HEAD
-## 2025-07-19
+## 2025-07-22
 
 - Fix an issue with infinite retry of a reactive job message.
 
-=======
->>>>>>> d0947c68
 ## 2025-07-18
 
 - Fix an issue where flushing runners does not include reactive processes. This cause some reactive runner to spawn with old code after upgrade.
