# Changelog

<<<<<<< HEAD
=======
### 2025-04-09

- Remove update-dependencies action. This actions is not needed for external cloud providers.

### 2025-03-27

- Add proxy configuration options for charm to facilitate its use in corporate environments.
  - manager-ssh-proxy-command: ProxyCommand ssh-config option used to ssh from the manager to the runners.
  - runner-http-proxy: Allows the proxy in the runner to be different to the proxy in the
    juju model config for the manager.
  - use-runner-proxy-for-tmate: Whether to proxy the ssh connection from the runner to the tmate-server
    using the runner http proxy.

>>>>>>> 091e9c79
### 2025-03-25

- Add documentation explaining security design of the charm.

### 2025-03-24

- New terraform product module. This module is composed of one github-runner-image-builder application and the related
github-runner applications.

### 2024-12-13

- Add the difference between expected and actual runners to the "Runners after reconciliation" dashboard panel.

### 2024-12-05

- Bugfix to no longer stop the reconciliation when a runner's health check fails.

### 2024-12-04

- Clean up corresponding OpenStack runner resources when a unit of the charm is removed.

### 2024-11-27

- Fix "Available Runners" dashboard panel to work for multiple flavors.

### 2024-11-15

- Catch ReconcileError and set appropriate message in unit status.

### 2024-11-13

- Added documentation for the reactive mode (howto and mongodb integration references).
- Align the README with the one in https://github.com/canonical/is-charms-template-repo.

### 2024-10-24

- Add "expected_runners" to reconciliation metric.

### 2024-10-23

- Fixed the wrong dateformat usage in the server uniqueness check.

### 2024-10-21

- Fixed bug with charm upgrade due to wrong ownership of reactive runner log directory.

### 2024-10-18

- Bugfix for logrotate configuration ("nocreate" must be passed explicitly)

### 2024-10-17

- Use in-memory authentication instead of clouds.yaml on disk for OpenStack. This prevents
the multi-processing fighting over the file handle for the clouds.yaml file in the github-runner-manager.

- Fixed a bug where metrics storage for unmatched runners could not get cleaned up.

### 2024-10-11

- Added support for COS integration with reactive runners.
- The charm now creates a dedicated user which is used for running the reactive process and 
  storing metrics and ssh keys (also for non-reactive mode).

### 2024-10-07

- Fixed the removal of proxy vars in `.env` file for LXD runners.
- Fixed a regression in the removal of leftover directories.
- Improved reconciliation for reactive runners.

### 2024-09-27

- Added job label validation when consuming a job from the message queue.

### 2024-09-24

- Added support for spawning a runner reactively.
- Fixed a bug where busy runners are killed instead of only idle runners.

### 2024-09-18

- Changed code to be able to spawn a runner in reactive mode.
- Removed reactive mode support for LXD as it is not currently in development.

## 2024-09-09

- Added changelog for tracking user-relevant changes.<|MERGE_RESOLUTION|>--- conflicted
+++ resolved
@@ -1,7 +1,5 @@
 # Changelog
 
-<<<<<<< HEAD
-=======
 ### 2025-04-09
 
 - Remove update-dependencies action. This actions is not needed for external cloud providers.
@@ -15,7 +13,6 @@
   - use-runner-proxy-for-tmate: Whether to proxy the ssh connection from the runner to the tmate-server
     using the runner http proxy.
 
->>>>>>> 091e9c79
 ### 2025-03-25
 
 - Add documentation explaining security design of the charm.
