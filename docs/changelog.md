--- conflicted
+++ resolved
@@ -1,7 +1,5 @@
 # Changelog
 
-<<<<<<< HEAD
-=======
 ### 2025-03-27
 
 - Add proxy configuration options for charm to facilitate its use in corporate environments.
@@ -11,7 +9,6 @@
   - use-runner-proxy-for-tmate: Whether to proxy the ssh connection from the runner to the tmate-server
     using the runner http proxy.
 
->>>>>>> db445fde
 ### 2025-03-25
 
 - Add documentation explaining security design of the charm.
