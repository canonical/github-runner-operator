--- conflicted
+++ resolved
@@ -2,25 +2,18 @@
 
 ### 2024-10-07
 
-<<<<<<< HEAD
 - Fixed the removal of proxy vars in `.env` file for LXD runners.
-
-### 2024-09-30
-
-- Improve reconciliation for reactive runners
+- Fixed a regression in the removal of leftover directories.
+- Improved reconciliation for reactive runners.
 
 ### 2024-09-27
 
-- Add job label validation when consuming a job from the message queue.
+- Added job label validation when consuming a job from the message queue.
 
 ### 2024-09-24
 
-- Add support for spawning a runner reactively
-- Fix a bug where busy runners are killed instead of only idle runners
-=======
-- Fixed a regression in the removal of leftover directories.
-- Fixed the removal of proxy vars in `.env` file for LXD runners.
->>>>>>> 3778f19b
+- Added support for spawning a runner reactively.
+- Fixed a bug where busy runners are killed instead of only idle runners.
 
 ### 2024-09-18
 
