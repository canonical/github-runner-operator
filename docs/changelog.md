--- conflicted
+++ resolved
@@ -2,11 +2,8 @@
 
 ### 2024-11-13
 
-<<<<<<< HEAD
 - Added documentation for the reactive mode (howto and mongodb integration references).
-=======
 - Align the README with the one in https://github.com/canonical/is-charms-template-repo.
->>>>>>> 70234da2
 
 ### 2024-10-24
 
