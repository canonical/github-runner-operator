# Changelog

This changelog documents user-relevant changes to the GitHub runner charm.

## 2025-07-15

<<<<<<< HEAD
- Fix a issue where flushing runners does not include reactive processes. This cause some reactive runner to spawn with old code after upgrade.
=======
- Fix the incorrect default value of the aproxy-exclude-addresses configuration.
>>>>>>> 34cd855d

## 2025-07-09

- Specify max supported nova compute api to be 2.91. This fixes an issue where the charm could fail
 due to a bug on the OpenStack side: https://bugs.launchpad.net/nova/+bug/2095364

### 2025-06-30
- New configuration options aproxy-exclude-addresses and aproxy-redirect-ports for allowing aproxy to redirect arbitrary TCP traffic
- Added prometheus metrics to the GitHub runner manager application.

## 2025-06-26

- Fix a process leak internal to the charm.

- Fix a bug where deleted GitHub Actions Job would cause an endless loop of retries.

### 2025-06-17

- Fix a bug where SSH connection error always appears in the logs.

### 2025-06-16

- Revert copytruncate logrotate method for reactive processes, as copytruncate keeps log files on disks and does not remove them, and each process is writing to a new file leading to a huge and increasing amount
of zero sized files in the reactive log directory. This is a temporary fix until a better solution is implemented, as it has the downside that long lived reactive processes may write to deleted log files.


### 2025-06-12

- Disable and remove any legacy service on upgrade. This fixes issue with the legacy service in upgraded units.

### 2025-06-10

- Fix issue with upgraded charm unit unable to issue metrics due to metric log ownership issues.

### 2025-06-04

- Reduce the reconcile-interval configuration from 10 minutes to 5 minutes. This is the interval 
between reconciling the current and intended number of runners. The value should be kept low, 
unless Github API rate limiting is encountered.
- Removed the reconcile-runners Juju action.

### 2025-06-03

- Redirect HKP protocol traffic (port 11371) to aproxy

### 2025-05-22

- Add possibility to run a script in the pre-job phase of a runner. This can be useful to setup 
network/infrastructure specific things.


### 2025-05-09

- The log rotation is done by copying the logs then truncating. There is a small chance some log might be lost during the log rotation. This affects the github-runner-manager service logs, and the reactive spawning logs.

### 2025-05-06

- The ssh health checks are removed and GitHub is used instead to get the runners health
information. This implies many changes in both the structure of the project and its functionality. Potentially, many race conditions should
disappear.

### 2025-04-28

- Add a visualization of the share of jobs started per application.

### 2025-04-22

- Add how-to landing page.

### 2025-04-15

- Fix a race condition where keypairs were being deleted even though the server was being built, potentially killing active github action runs.

### 2025-04-09

- Remove update-dependencies action. This actions is not needed for external cloud providers.

### 2025-03-27

- Add proxy configuration options for charm to facilitate its use in corporate environments.
  - manager-ssh-proxy-command: ProxyCommand ssh-config option used to ssh from the manager to the runners.
  - runner-http-proxy: Allows the proxy in the runner to be different to the proxy in the
    juju model config for the manager.
  - use-runner-proxy-for-tmate: Whether to proxy the ssh connection from the runner to the tmate-server
    using the runner http proxy.

### 2025-03-25

- Add documentation explaining security design of the charm.

### 2025-03-24

- New terraform product module. This module is composed of one github-runner-image-builder application and the related
github-runner applications.

### 2024-12-13

- Add the difference between expected and actual runners to the "Runners after reconciliation" dashboard panel.

### 2024-12-05

- Bugfix to no longer stop the reconciliation when a runner's health check fails.

### 2024-12-04

- Clean up corresponding OpenStack runner resources when a unit of the charm is removed.

### 2024-11-27

- Fix "Available Runners" dashboard panel to work for multiple flavors.

### 2024-11-15

- Catch ReconcileError and set appropriate message in unit status.

### 2024-11-13

- Added documentation for the reactive mode (howto and mongodb integration references).
- Align the README with the one in https://github.com/canonical/is-charms-template-repo.

### 2024-10-24

- Add "expected_runners" to reconciliation metric.

### 2024-10-23

- Fixed the wrong dateformat usage in the server uniqueness check.

### 2024-10-21

- Fixed bug with charm upgrade due to wrong ownership of reactive runner log directory.

### 2024-10-18

- Bugfix for logrotate configuration ("nocreate" must be passed explicitly)

### 2024-10-17

- Use in-memory authentication instead of clouds.yaml on disk for OpenStack. This prevents
the multi-processing fighting over the file handle for the clouds.yaml file in the github-runner-manager.

- Fixed a bug where metrics storage for unmatched runners could not get cleaned up.

### 2024-10-11

- Added support for COS integration with reactive runners.
- The charm now creates a dedicated user which is used for running the reactive process and 
  storing metrics and ssh keys (also for non-reactive mode).

### 2024-10-07

- Fixed the removal of proxy vars in `.env` file for LXD runners.
- Fixed a regression in the removal of leftover directories.
- Improved reconciliation for reactive runners.

### 2024-09-27

- Added job label validation when consuming a job from the message queue.

### 2024-09-24

- Added support for spawning a runner reactively.
- Fixed a bug where busy runners are killed instead of only idle runners.

### 2024-09-18

- Changed code to be able to spawn a runner in reactive mode.
- Removed reactive mode support for LXD as it is not currently in development.

## 2024-09-09

- Added changelog for tracking user-relevant changes.<|MERGE_RESOLUTION|>--- conflicted
+++ resolved
@@ -2,13 +2,13 @@
 
 This changelog documents user-relevant changes to the GitHub runner charm.
 
-## 2025-07-15
+## 2025-07-16
 
-<<<<<<< HEAD
 - Fix a issue where flushing runners does not include reactive processes. This cause some reactive runner to spawn with old code after upgrade.
-=======
+
+## 2025-07-16
+
 - Fix the incorrect default value of the aproxy-exclude-addresses configuration.
->>>>>>> 34cd855d
 
 ## 2025-07-09
 
@@ -16,6 +16,7 @@
  due to a bug on the OpenStack side: https://bugs.launchpad.net/nova/+bug/2095364
 
 ### 2025-06-30
+
 - New configuration options aproxy-exclude-addresses and aproxy-redirect-ports for allowing aproxy to redirect arbitrary TCP traffic
 - Added prometheus metrics to the GitHub runner manager application.
 
