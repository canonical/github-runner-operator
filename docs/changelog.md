# Changelog

<<<<<<< HEAD
### 2025-04-29

- For reactive runners, once the runner is spawned and online, the number of checks to see if the job has been picked up
  before acknowledging the webrouter message is reduced -from up to 10 checks to 5, and from up to 5 minutes to 2.5 minutes.
=======

### 2025-04-28

- Add a visualization of the share of jobs started per application.

>>>>>>> 5776ff51

### 2025-04-22

- Add how-to landing page.

### 2025-04-15


- Fix a race condition where keypairs were being deleted even though the server was being built, potentially killing active github action runs.

### 2025-04-09

- Remove update-dependencies action. This actions is not needed for external cloud providers.

### 2025-03-27

- Add proxy configuration options for charm to facilitate its use in corporate environments.
  - manager-ssh-proxy-command: ProxyCommand ssh-config option used to ssh from the manager to the runners.
  - runner-http-proxy: Allows the proxy in the runner to be different to the proxy in the
    juju model config for the manager.
  - use-runner-proxy-for-tmate: Whether to proxy the ssh connection from the runner to the tmate-server
    using the runner http proxy.

### 2025-03-25

- Add documentation explaining security design of the charm.

### 2025-03-24

- New terraform product module. This module is composed of one github-runner-image-builder application and the related
github-runner applications.

### 2024-12-13

- Add the difference between expected and actual runners to the "Runners after reconciliation" dashboard panel.

### 2024-12-05

- Bugfix to no longer stop the reconciliation when a runner's health check fails.

### 2024-12-04

- Clean up corresponding OpenStack runner resources when a unit of the charm is removed.

### 2024-11-27

- Fix "Available Runners" dashboard panel to work for multiple flavors.

### 2024-11-15

- Catch ReconcileError and set appropriate message in unit status.

### 2024-11-13

- Added documentation for the reactive mode (howto and mongodb integration references).
- Align the README with the one in https://github.com/canonical/is-charms-template-repo.

### 2024-10-24

- Add "expected_runners" to reconciliation metric.

### 2024-10-23

- Fixed the wrong dateformat usage in the server uniqueness check.

### 2024-10-21

- Fixed bug with charm upgrade due to wrong ownership of reactive runner log directory.

### 2024-10-18

- Bugfix for logrotate configuration ("nocreate" must be passed explicitly)

### 2024-10-17

- Use in-memory authentication instead of clouds.yaml on disk for OpenStack. This prevents
the multi-processing fighting over the file handle for the clouds.yaml file in the github-runner-manager.

- Fixed a bug where metrics storage for unmatched runners could not get cleaned up.

### 2024-10-11

- Added support for COS integration with reactive runners.
- The charm now creates a dedicated user which is used for running the reactive process and 
  storing metrics and ssh keys (also for non-reactive mode).

### 2024-10-07

- Fixed the removal of proxy vars in `.env` file for LXD runners.
- Fixed a regression in the removal of leftover directories.
- Improved reconciliation for reactive runners.

### 2024-09-27

- Added job label validation when consuming a job from the message queue.

### 2024-09-24

- Added support for spawning a runner reactively.
- Fixed a bug where busy runners are killed instead of only idle runners.

### 2024-09-18

- Changed code to be able to spawn a runner in reactive mode.
- Removed reactive mode support for LXD as it is not currently in development.

## 2024-09-09

- Added changelog for tracking user-relevant changes.<|MERGE_RESOLUTION|>--- conflicted
+++ resolved
@@ -1,17 +1,14 @@
 # Changelog
 
-<<<<<<< HEAD
+
 ### 2025-04-29
 
 - For reactive runners, once the runner is spawned and online, the number of checks to see if the job has been picked up
   before acknowledging the webrouter message is reduced -from up to 10 checks to 5, and from up to 5 minutes to 2.5 minutes.
-=======
 
 ### 2025-04-28
 
 - Add a visualization of the share of jobs started per application.
-
->>>>>>> 5776ff51
 
 ### 2025-04-22
 
