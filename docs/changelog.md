--- conflicted
+++ resolved
@@ -1,14 +1,13 @@
 # Changelog
 
-<<<<<<< HEAD
-### 2024-11-08
+
+### 2024-11-15
 
 - Catch ReconcileError and set appropriate message in unit status.
-=======
+
 ### 2024-11-13
 
 - Align the README with the one in https://github.com/canonical/is-charms-template-repo.
->>>>>>> 70234da2
 
 ### 2024-10-24
 
