--- conflicted
+++ resolved
@@ -2,11 +2,8 @@
 
 ### 2024-10-07
 
-<<<<<<< HEAD
 - Fixed a regression in the removal of leftover directories.
-=======
-- Fix removal of proxy vars in `.env` file for LXD runners.
->>>>>>> 40c9b5d4
+- Fixed the removal of proxy vars in `.env` file for LXD runners.
 
 ### 2024-09-18
 
