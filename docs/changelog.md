# Changelog

### 2024-12-04

<<<<<<< HEAD
- Bugfix to no longer stop the reconciliation when a runner's health check fails.
=======
- Clean up corresponding OpenStack runner resources when a unit of the charm is removed.
>>>>>>> 20b65135

### 2024-11-27

- Fix "Available Runners" dashboard panel to work for multiple flavors.

### 2024-11-15

- Catch ReconcileError and set appropriate message in unit status.

### 2024-11-13

- Align the README with the one in https://github.com/canonical/is-charms-template-repo.

### 2024-10-24

- Add "expected_runners" to reconciliation metric.

### 2024-10-23

- Fixed the wrong dateformat usage in the server uniqueness check.

### 2024-10-21

- Fixed bug with charm upgrade due to wrong ownership of reactive runner log directory.

### 2024-10-18

- Bugfix for logrotate configuration ("nocreate" must be passed explicitly)

### 2024-10-17

- Use in-memory authentication instead of clouds.yaml on disk for OpenStack. This prevents
the multi-processing fighting over the file handle for the clouds.yaml file in the github-runner-manager.

- Fixed a bug where metrics storage for unmatched runners could not get cleaned up.

### 2024-10-11

- Added support for COS integration with reactive runners.
- The charm now creates a dedicated user which is used for running the reactive process and 
  storing metrics and ssh keys (also for non-reactive mode).

### 2024-10-07

- Fixed the removal of proxy vars in `.env` file for LXD runners.
- Fixed a regression in the removal of leftover directories.
- Improved reconciliation for reactive runners.

### 2024-09-27

- Added job label validation when consuming a job from the message queue.

### 2024-09-24

- Added support for spawning a runner reactively.
- Fixed a bug where busy runners are killed instead of only idle runners.

### 2024-09-18

- Changed code to be able to spawn a runner in reactive mode.
- Removed reactive mode support for LXD as it is not currently in development.

## 2024-09-09

- Added changelog for tracking user-relevant changes.<|MERGE_RESOLUTION|>--- conflicted
+++ resolved
@@ -1,12 +1,12 @@
 # Changelog
+
+### 2024-12-05
+
+- Bugfix to no longer stop the reconciliation when a runner's health check fails.
 
 ### 2024-12-04
 
-<<<<<<< HEAD
-- Bugfix to no longer stop the reconciliation when a runner's health check fails.
-=======
 - Clean up corresponding OpenStack runner resources when a unit of the charm is removed.
->>>>>>> 20b65135
 
 ### 2024-11-27
 
