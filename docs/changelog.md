# Changelog

This changelog documents user-relevant changes to the GitHub runner charm.

<<<<<<< HEAD
## 2025-12-03

- Deprecate `repo-policy-complinace` service.
=======
## 2025-12-05

- Modified pre-job script to distinguish between internal PRs and fork PRs when applying author association checks. Internal PRs (where head and base repositories match) now skip the author association check, allowing team members to run workflows on their internal branches. Fork PRs continue to enforce OWNER/MEMBER/COLLABORATOR requirements for security.
>>>>>>> 86ba951f

## 2025-12-01

- Added timeouts to API calls (Openstack,GitHub,Repo policy compliance) to fix a hanging GitHub runner manager application. 

## 2025-11-30

- Added a new configuration option `allow-external-contributor` as an non-external replacement for
  `repo-policy-compliance` service.

## 2025-11-21

- Updated broken links in `docs/how-to/index.md`.

## 2025-11-11

- Added Grafana dashboard using Prometheus data source.

## 2025-11-12

- Removed the jobmanager platform provider and related integration tests as they are no longer used and not part of any public API.

## 2025-08-27

- Updated the documentation workflow to be fully integrated with the Vale GitHub Action.

## 2025-08-26

- Add charm configuration for setting the log level of the GitHub runner manager service.

## 2025-08-25

- Fix issue with scaling down overshooting in deleting runners after cleanup


## 2025-08-20

- Document relevant log files.

## 2025-08-12

- Metrics are now issued even without runner installed timestamp.

## 2025-07-28

- Fix an issue where the charm can error out due to timeout during flush runners.

## 2025-07-24

- Fix an issue with infinite retry of a reactive job message.

## 2025-07-22

- Removed support for using both jobmanager and GitHub at the same time.

## 2025-07-18

- Fix an issue where flushing runners does not include reactive processes. This cause some reactive runner to spawn with old code after upgrade.

## 2025-07-16

- Split the `reconcile_duration` buckets for Prometheus metrics into a larger bucket set.
- Fix the incorrect default value of the aproxy-exclude-addresses configuration.

## 2025-07-09

- Specify max supported nova compute API to be 2.91. This fixes an issue where the charm could fail
 due to a bug on the OpenStack side: https://bugs.launchpad.net/nova/+bug/2095364

### 2025-06-30

- New configuration options aproxy-exclude-addresses and aproxy-redirect-ports for allowing aproxy to redirect arbitrary TCP traffic
- Added prometheus metrics to the GitHub runner manager application.

## 2025-06-26

- Fix a process leak internal to the charm.

- Fix a bug where deleted GitHub Actions Job would cause an endless loop of retries.

### 2025-06-17

- Fix a bug where SSH connection error always appears in the logs.

### 2025-06-16

- Revert `copytruncate logrotate` method for reactive processes, as `copytruncate` keeps log files on disks and does not remove them, and each process is writing to a new file leading to a huge and increasing amount
of zero sized files in the reactive log directory. This is a temporary fix until a better solution is implemented, as it has the downside that long lived reactive processes may write to deleted log files.


### 2025-06-12

- Disable and remove any legacy service on upgrade. This fixes issue with the legacy service in upgraded units.

### 2025-06-10

- Fix issue with upgraded charm unit unable to issue metrics due to metric log ownership issues.

### 2025-06-04

- Reduce the reconcile-interval configuration from 10 minutes to 5 minutes. This is the interval 
between reconciling the current and intended number of runners. The value should be kept low, 
unless GitHub API rate limiting is encountered.
- Removed the reconcile-runners Juju action.

### 2025-06-03

- Redirect HKP protocol traffic (port 11371) to aproxy

### 2025-05-22

- Add possibility to run a script in the pre-job phase of a runner. This can be useful to setup 
network/infrastructure specific things.


### 2025-05-09

- The log rotation is done by copying the logs then truncating. There is a small chance some log might be lost during the log rotation. This affects the github-runner-manager service logs, and the reactive spawning logs.

### 2025-05-06

- The ssh health checks are removed and GitHub is used instead to get the runners health
information. This implies many changes in both the structure of the project and its functionality. Potentially, many race conditions should
disappear.

### 2025-04-28

- Add a visualization of the share of jobs started per application.

### 2025-04-22

- Add how-to landing page.

### 2025-04-15

- Fix a race condition where key pairs were being deleted even though the server was being built, potentially killing active GitHub action runs.

### 2025-04-09

- Remove update-dependencies action. This actions is not needed for external cloud providers.

### 2025-03-27

- Add proxy configuration options for charm to facilitate its use in corporate environments.
  - manager-ssh-proxy-command: ProxyCommand ssh-config option used to ssh from the manager to the runners.
  - runner-http-proxy: Allows the proxy in the runner to be different to the proxy in the
    Juju model config for the manager.
  - use-runner-proxy-for-tmate: Whether to proxy the ssh connection from the runner to the tmate-server
    using the runner http proxy.

### 2025-03-25

- Add documentation explaining security design of the charm.

### 2025-03-24

- New terraform product module. This module is composed of one github-runner-image-builder application and the related
github-runner applications.

### 2024-12-13

- Add the difference between expected and actual runners to the "Runners after reconciliation" dashboard panel.

### 2024-12-05

- Bug fix to no longer stop the reconciliation when a runner's health check fails.

### 2024-12-04

- Clean up corresponding OpenStack runner resources when a unit of the charm is removed.

### 2024-11-27

- Fix "Available Runners" dashboard panel to work for multiple flavors.

### 2024-11-15

- Catch ReconcileError and set appropriate message in unit status.

### 2024-11-13

- Added documentation for the reactive mode (how-to and mongodb integration references).
- Align the README with the one in https://github.com/canonical/is-charms-template-repo.

### 2024-10-24

- Add `expected_runners` to reconciliation metric.

### 2024-10-23

- Fixed the wrong `dateformat` usage in the server uniqueness check.

### 2024-10-21

- Fixed bug with charm upgrade due to wrong ownership of reactive runner log directory.

### 2024-10-18

- Bug fix for `logrotate` configuration (`nocreate` must be passed explicitly)

### 2024-10-17

- Use in-memory authentication instead of clouds.yaml on disk for OpenStack. This prevents
the multi-processing fighting over the file handle for the clouds.yaml file in the `github-runner-manager`.

- Fixed a bug where metrics storage for unmatched runners could not get cleaned up.

### 2024-10-11

- Added support for COS integration with reactive runners.
- The charm now creates a dedicated user which is used for running the reactive process and 
  storing metrics and ssh keys (also for non-reactive mode).

### 2024-10-07

- Fixed the removal of proxy vars in `.env` file for LXD runners.
- Fixed a regression in the removal of leftover directories.
- Improved reconciliation for reactive runners.

### 2024-09-27

- Added job label validation when consuming a job from the message queue.

### 2024-09-24

- Added support for spawning a reactive runner.
- Fixed a bug where busy runners are killed instead of only idle runners.

### 2024-09-18

- Changed code to be able to spawn a runner in reactive mode.
- Removed reactive mode support for LXD as it is not currently in development.

## 2024-09-09

- Added changelog for tracking user-relevant changes.<|MERGE_RESOLUTION|>--- conflicted
+++ resolved
@@ -2,15 +2,13 @@
 
 This changelog documents user-relevant changes to the GitHub runner charm.
 
-<<<<<<< HEAD
-## 2025-12-03
+## 2025-12-09
 
 - Deprecate `repo-policy-complinace` service.
-=======
+
 ## 2025-12-05
 
 - Modified pre-job script to distinguish between internal PRs and fork PRs when applying author association checks. Internal PRs (where head and base repositories match) now skip the author association check, allowing team members to run workflows on their internal branches. Fork PRs continue to enforce OWNER/MEMBER/COLLABORATOR requirements for security.
->>>>>>> 86ba951f
 
 ## 2025-12-01
 
