--- conflicted
+++ resolved
@@ -1,24 +1,13 @@
-<<<<<<< HEAD
 # Github-runner operator
 A [Juju](https://juju.is/) [charm](https://juju.is/docs/olm/charmed-operators) deploying self-hosted GitHub runners.
   
 Each unit of this charm will start a configurable number of LXD based containers and virtual machines to host them. Each runner performs only one
 job, after which it unregisters from GitHub to ensure that each job runs in a clean environment. The charm will periodically check the number of idle runners and spawn or destroy them as
 necessary to maintain the configured number of runners. Both the reconciliation interval and the number of runners to maintain are configurable.
-=======
-## Github-runner operator
-GitHub self-hosted runner offer a way to run GitHub action workloads on non-GitHub servers.
->>>>>>> 01adda8d
+
 
 # Contributing to this documentation
 Documentation is an important part of this project, and we take the same open-source approach to the documentation as the code. As such, we welcome community contributions, suggestions and constructive feedback on our documentation. Our documentation is hosted on the [Charmhub forum](https://discourse.charmhub.io/t/github-runner-documentation-overview/7817) to enable easy collaboration. Please use the "Help us improve this documentation" links on each documentation page to either directly change something you see that's wrong, ask a question, or make a suggestion about a potential change via the comments section.
 
-<<<<<<< HEAD
-=======
-For information on self-hosted runner, see [this page](https://docs.github.com/en/actions/hosting-your-own-runners/about-self-hosted-runners).
 
-## Contributing to this documentation
-Documentation is an important part of this project, and we take the same open-source approach to the documentation as the code. As such, we welcome community contributions, suggestions and constructive feedback on our documentation. Our documentation is hosted on the [Charmhub forum](https://discourse.charmhub.io/t/github-runner-documentation-overview/7817) to enable easy collaboration. Please use the "Help us improve this documentation" links on each documentation page to either directly change something you see that's wrong, ask a question, or make a suggestion about a potential change via the comments section.
-
->>>>>>> 01adda8d
 If there's a particular area of documentation that you'd like to see that's missing, please [file a bug](https://github.com/canonical/github-runner-operator/issues).