--- conflicted
+++ resolved
@@ -79,7 +79,6 @@
         "--openstack-clouds-yaml",
         action="store",
         help="The OpenStack clouds yaml file for the charm to use.",
-<<<<<<< HEAD
         default=None,
     )
     # Private endpoint options
@@ -124,7 +123,6 @@
         action="store",
         help="The Openstack region to authenticate to.",
         default=None,
-=======
     )
     parser.addoption(
         "--use-existing-app",
@@ -134,5 +132,4 @@
         "This option is useful for local testing."
         "It is expected that the existing app is already integrated with other apps "
         "like grafana-agent, etc. ",
->>>>>>> 12b92d58
     )