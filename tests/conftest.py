--- conflicted
+++ resolved
@@ -130,16 +130,10 @@
         default=os.environ.get("OS_USERNAME"),
     )
     parser.addoption(
-<<<<<<< HEAD
-        "--openstack-region-name-amd64",
-        action="store",
-        help="The Openstack region to authenticate to.",
-=======
         "--openstack-region-name",
         action="store",
         help="The Openstack region to authenticate to.",
         default=os.environ.get("OS_REGION_NAME"),
->>>>>>> 3ef26d0b
     )
     # Interface testing args
     parser.addoption(
