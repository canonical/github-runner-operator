--- conflicted
+++ resolved
@@ -177,9 +177,6 @@
         "--openstack-region-name-arm64",
         action="store",
         help="The Openstack region to authenticate to.",
-<<<<<<< HEAD
-=======
-        default=None,
     )
     # OpenStack integration tests
     parser.addoption(
@@ -193,5 +190,4 @@
         action="store",
         help="The flavor for testing openstack interfaces. The resource should be enough to boot the test image.",
         default=None,
->>>>>>> b70a5353
     )