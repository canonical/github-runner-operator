# Copyright 2024 Canonical Ltd.
# See LICENSE file for licensing details.

"""Fixtures for github runner charm."""


from pytest import Parser


def pytest_addoption(parser: Parser):
    """Add options to pytest parser.

    Args:
        parser: The pytest argument parser.
    """
    parser.addoption(
        "--path",
        action="store",
        help="The path to repository in <org>/<repo> or <user>/<repo> format.",
    )
    parser.addoption(
        "--token",
        action="store",
        help=(
            "An optionally comma separated GitHub Personal Access Token(s). "
            "Add more than one to help reduce rate limiting."
        ),
    )
    parser.addoption(
        "--charm-file", action="store", help="The prebuilt github-runner-operator charm file."
    )
    parser.addoption(
        "--token-alt", action="store", help="An alternative token to test the change of a token."
    )
    parser.addoption(
        "--http-proxy",
        action="store",
        help="HTTP proxy configuration value for juju model proxy configuration.",
    )
    parser.addoption(
        "--https-proxy",
        action="store",
        help="HTTPS proxy configuration value for juju model proxy configuration.",
    )
    parser.addoption(
        "--no-proxy",
        action="store",
        help="No proxy configuration value for juju model proxy configuration.",
    )
    parser.addoption(
        "--loop-device",
        action="store",
        help="The loop device to create shared FS for metrics logging",
    )
    parser.addoption(
        "--use-existing-app",
        action="store",
        help="The existing app to use."
        "This will skip deployment of the charm and use the existing app."
        "This option is useful for local testing."
        "It is expected that the existing app is already integrated with other apps "
        "like grafana-agent, etc. ",
    )
<<<<<<< HEAD
    # Openstack testing opts
=======
    # Private endpoint options
>>>>>>> 2de539b1
    parser.addoption(
        "--openstack-network-name",
        action="store",
        help="The Openstack network to create testing instances under.",
<<<<<<< HEAD
        default=None,
=======
>>>>>>> 2de539b1
    )
    parser.addoption(
        "--openstack-flavor-name",
        action="store",
        help="The Openstack flavor to create testing instances with.",
<<<<<<< HEAD
        default=None,
    )
    # microstack local testing option
    parser.addoption(
        "--openstack-clouds-yaml",
        action="store",
        help="The OpenStack clouds yaml file for the charm to use.",
        default=None,
    )
    # Private endpoint options
=======
    )
>>>>>>> 2de539b1
    parser.addoption(
        "--openstack-auth-url",
        action="store",
        help="The URL to Openstack authentication service, i.e. keystone.",
<<<<<<< HEAD
        default=None,
=======
>>>>>>> 2de539b1
    )
    parser.addoption(
        "--openstack-password",
        action="store",
        help="The password to authenticate to Openstack service.",
<<<<<<< HEAD
        default=None,
=======
>>>>>>> 2de539b1
    )
    parser.addoption(
        "--openstack-project-domain-name",
        action="store",
        help="The Openstack project domain name to use.",
<<<<<<< HEAD
        default=None,
=======
>>>>>>> 2de539b1
    )
    parser.addoption(
        "--openstack-project-name",
        action="store",
        help="The Openstack project name to use.",
<<<<<<< HEAD
        default=None,
=======
>>>>>>> 2de539b1
    )
    parser.addoption(
        "--openstack-user-domain-name",
        action="store",
        help="The Openstack user domain name to use.",
<<<<<<< HEAD
        default=None,
=======
>>>>>>> 2de539b1
    )
    parser.addoption(
        "--openstack-username",
        action="store",
        help="The Openstack user to authenticate as.",
<<<<<<< HEAD
        default=None,
=======
>>>>>>> 2de539b1
    )
    parser.addoption(
        "--openstack-region-name",
        action="store",
        help="The Openstack region to authenticate to.",
<<<<<<< HEAD
        default=None,
=======
>>>>>>> 2de539b1
    )<|MERGE_RESOLUTION|>--- conflicted
+++ resolved
@@ -61,98 +61,58 @@
         "It is expected that the existing app is already integrated with other apps "
         "like grafana-agent, etc. ",
     )
-<<<<<<< HEAD
-    # Openstack testing opts
-=======
     # Private endpoint options
->>>>>>> 2de539b1
     parser.addoption(
         "--openstack-network-name",
         action="store",
         help="The Openstack network to create testing instances under.",
-<<<<<<< HEAD
         default=None,
-=======
->>>>>>> 2de539b1
     )
     parser.addoption(
         "--openstack-flavor-name",
         action="store",
         help="The Openstack flavor to create testing instances with.",
-<<<<<<< HEAD
         default=None,
     )
-    # microstack local testing option
-    parser.addoption(
-        "--openstack-clouds-yaml",
-        action="store",
-        help="The OpenStack clouds yaml file for the charm to use.",
-        default=None,
-    )
-    # Private endpoint options
-=======
-    )
->>>>>>> 2de539b1
     parser.addoption(
         "--openstack-auth-url",
         action="store",
         help="The URL to Openstack authentication service, i.e. keystone.",
-<<<<<<< HEAD
         default=None,
-=======
->>>>>>> 2de539b1
     )
     parser.addoption(
         "--openstack-password",
         action="store",
         help="The password to authenticate to Openstack service.",
-<<<<<<< HEAD
         default=None,
-=======
->>>>>>> 2de539b1
     )
     parser.addoption(
         "--openstack-project-domain-name",
         action="store",
         help="The Openstack project domain name to use.",
-<<<<<<< HEAD
         default=None,
-=======
->>>>>>> 2de539b1
     )
     parser.addoption(
         "--openstack-project-name",
         action="store",
         help="The Openstack project name to use.",
-<<<<<<< HEAD
         default=None,
-=======
->>>>>>> 2de539b1
     )
     parser.addoption(
         "--openstack-user-domain-name",
         action="store",
         help="The Openstack user domain name to use.",
-<<<<<<< HEAD
         default=None,
-=======
->>>>>>> 2de539b1
     )
     parser.addoption(
         "--openstack-username",
         action="store",
         help="The Openstack user to authenticate as.",
-<<<<<<< HEAD
         default=None,
-=======
->>>>>>> 2de539b1
     )
     parser.addoption(
         "--openstack-region-name",
         action="store",
         help="The Openstack region to authenticate to.",
-<<<<<<< HEAD
         default=None,
-=======
->>>>>>> 2de539b1
     )