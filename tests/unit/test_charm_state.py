# Copyright 2025 Canonical Ltd.
# See LICENSE file for licensing details.
import json
import logging
import platform
import secrets
from unittest.mock import MagicMock

import pytest
import yaml
from charms.data_platform_libs.v0.data_interfaces import DatabaseRequires
from github_runner_manager.configuration.github import GitHubOrg, GitHubRepo
from pydantic import BaseModel
from pydantic.error_wrappers import ValidationError
from pydantic.networks import IPv4Address

import charm_state
from charm_state import (
    BASE_VIRTUAL_MACHINES_CONFIG_NAME,
    DEBUG_SSH_INTEGRATION_NAME,
    DOCKERHUB_MIRROR_CONFIG_NAME,
    FLAVOR_LABEL_COMBINATIONS_CONFIG_NAME,
    GROUP_CONFIG_NAME,
    IMAGE_INTEGRATION_NAME,
    LABELS_CONFIG_NAME,
    MAX_TOTAL_VIRTUAL_MACHINES_CONFIG_NAME,
    OPENSTACK_CLOUDS_YAML_CONFIG_NAME,
    OPENSTACK_FLAVOR_CONFIG_NAME,
    PATH_CONFIG_NAME,
    RECONCILE_INTERVAL_CONFIG_NAME,
    TOKEN_CONFIG_NAME,
    USE_APROXY_CONFIG_NAME,
    VIRTUAL_MACHINES_CONFIG_NAME,
    Arch,
    CharmConfig,
    CharmConfigInvalidError,
    CharmState,
    FlavorLabel,
    GithubConfig,
    OpenstackImage,
    OpenstackRunnerConfig,
    ProxyConfig,
    SSHDebugConnection,
    UnsupportedArchitectureError,
)
from errors import MissingMongoDBError
from tests.unit.factories import MockGithubRunnerCharmFactory


def test_github_repo_path():
    """
    arrange: Create a GithubRepo instance with owner and repo attributes.
    act: Call the path method of the GithubRepo instance with a mock.
    assert: Verify that the returned path is constructed correctly.
    """
    owner = "test_owner"
    repo = "test_repo"
    github_repo = GitHubRepo(owner, repo)

    path = github_repo.path()

    assert path == f"{owner}/{repo}"


def test_github_org_path():
    """
    arrange: Create a GithubOrg instance with org and group attributes.
    act: Call the path method of the GithubOrg instance.
    assert: Verify that the returned path is constructed correctly.
    """
    org = "test_org"
    group = "test_group"
    github_org = GitHubOrg(org, group)

    path = github_org.path()

    assert path == org


def test_github_config_from_charm_invalud_path():
    """
    arrange: Create an invalid GitHub path string and runner group name.
    act: Call parse_github_path with the invalid path string and runner group name.
    assert: Verify that the function raises CharmConfigInvalidError.
    """
    mock_charm = MockGithubRunnerCharmFactory()
    mock_charm.config[PATH_CONFIG_NAME] = "invalidpath/"
    mock_charm.config[GROUP_CONFIG_NAME] = "test_group"

    with pytest.raises(CharmConfigInvalidError):
        GithubConfig.from_charm(mock_charm)


def test_github_config_from_charm_empty_path():
    """
    arrange: Create a mock CharmBase instance with an empty path configuration.
    act: Call from_charm method with the mock CharmBase instance.
    assert: Verify that the method raises CharmConfigInvalidError.
    """
    mock_charm = MockGithubRunnerCharmFactory()
    mock_charm.config[PATH_CONFIG_NAME] = ""

    with pytest.raises(CharmConfigInvalidError):
        GithubConfig.from_charm(mock_charm)


def test_github_config_from_charm_invalid_token():
    """
    arrange: Create a mock CharmBase instance with an empty token configuration.
    act: Call from_charm method with the mock CharmBase instance.
    assert: Verify that the method raises CharmConfigInvalidError.
    """
    mock_charm = MockGithubRunnerCharmFactory()
    mock_charm.config[TOKEN_CONFIG_NAME] = ""

    with pytest.raises(CharmConfigInvalidError):
        GithubConfig.from_charm(mock_charm)


@pytest.mark.parametrize(
    "path_str, runner_group, expected_type, expected_attrs",
    [
        ("owner/repo", "test_group", GitHubRepo, {"owner": "owner", "repo": "repo"}),
        ("test_org", "test_group", GitHubOrg, {"org": "test_org", "group": "test_group"}),
    ],
)
def test_parse_github_path(
    path_str: str,
    runner_group: str,
    expected_type: GitHubRepo | GitHubOrg,
    expected_attrs: dict[str, str],
):
    """
    arrange: Create different GitHub path strings and runner group names.
    act: Call parse_github_path with the given path string and runner group name.
    assert: Verify that the function returns the expected type and attributes.
    """
    result = charm_state.parse_github_path(path_str, runner_group)

    # Assert
    assert isinstance(result, expected_type)
    for attr, value in expected_attrs.items():
        assert getattr(result, attr) == value


@pytest.mark.parametrize(
    "size, expected_result",
    [
        ("100KiB", True),
        ("10MiB", True),
        ("1GiB", True),
        ("0TiB", True),
        ("1000PiB", True),
        ("10000EiB", True),
        ("100KB", False),  # Invalid suffix
        ("100GB", False),  # Invalid suffix
        ("abc", False),  # Non-numeric characters
        ("100", False),  # No suffix
        ("100Ki", False),  # Incomplete suffix
        ("100.5MiB", False),  # Non-integer size
    ],
)
def test_valid_storage_size_str(size: str, expected_result: bool):
    """
    arrange: Provide storage size string.
    act: Call _valid_storage_size_str with the provided storage size string.
    assert: Verify that the function returns the expected result.
    """
    result = charm_state._valid_storage_size_str(size)

    assert result == expected_result


def test_parse_labels_invalid():
    """
    arrange: Provide labels string with an invalid label.
    act: Call _parse_labels with the provided labels string.
    assert: Verify that the function raises ValueError with the correct message.
    """
    labels = "label1, label 2, label3"  # Label containing space, should be considered invalid

    with pytest.raises(ValueError) as exc_info:
        charm_state._parse_labels(labels)
    assert str(exc_info.value) == "Invalid labels label 2 found."


@pytest.mark.parametrize(
    "labels, expected_valid_labels",
    [
        ("label1,label2,label3", ("label1", "label2", "label3")),  # All labels are valid
        ("label1, label2, label3", ("label1", "label2", "label3")),  # Labels with spaces
        ("label1,label2,label3,", ("label1", "label2", "label3")),  # Trailing comma
        ("label1,,label2,label3", ("label1", "label2", "label3")),  # Double commas
        ("label1,label2,label3, ", ("label1", "label2", "label3")),  # Trailing space
        ("", ()),  # Empty string
        (
            "label-1, label-2, label-3",
            ("label-1", "label-2", "label-3"),
        ),  # Labels with hyphens
    ],
)
def test_parse_labels(labels, expected_valid_labels):
    """
    arrange: Provide comma-separated labels string.
    act: Call _parse_labels with the provided labels string.
    assert: Verify that the function returns the expected valid labels.
    """
    result = charm_state._parse_labels(labels)

    assert result == expected_valid_labels


def test_parse_dockerhub_mirror_invalid_scheme():
    """
    arrange: Create a mock CharmBase instance with an invalid DockerHub mirror configuration.
    act: Call _parse_dockerhub_mirror method with the mock CharmBase instance.
    assert: Verify that the method raises CharmConfigInvalidError.
    """
    mock_charm = MockGithubRunnerCharmFactory()
    mock_charm.config[DOCKERHUB_MIRROR_CONFIG_NAME] = "http://example.com"

    with pytest.raises(CharmConfigInvalidError):
        CharmConfig._parse_dockerhub_mirror(mock_charm)


@pytest.mark.parametrize(
    "mirror_config, expected_mirror_url",
    [
        ("", None),
        ("https://example.com", "https://example.com"),
    ],
)
def test_parse_dockerhub_mirror(mirror_config: str, expected_mirror_url: str | None):
    """
    arrange: Create a mock CharmBase instance with provided DockerHub mirror configuration.
    act: Call _parse_dockerhub_mirror method with the mock CharmBase instance.
    assert: Verify that the method returns the expected DockerHub mirror URL or None.
    """
    mock_charm = MockGithubRunnerCharmFactory()
    mock_charm.config[DOCKERHUB_MIRROR_CONFIG_NAME] = mirror_config

    result = CharmConfig._parse_dockerhub_mirror(mock_charm)

    assert result == expected_mirror_url


@pytest.fixture
def valid_yaml_config():
    """Valid YAML config."""
    return """
clouds:
    openstack:
        auth:
            username: 'admin'
            password: 'password'
            project_name: 'admin'
            auth_url: 'http://keystone.openstack.svc.cluster.local:5000/v3'
            user_domain_name: 'Default'
            project_domain_name: 'Default'
        region_name: 'RegionOne'
    """


@pytest.fixture
def invalid_yaml_config():
    """Invalid YAML config."""
    return """
clouds: asdfsadf
    openstack:
        auth:
            username: 'admin'
            password: 'password'
            project_name: 'admin'
            auth_url: 'http://keystone.openstack.svc.cluster.local:5000/v3'
            user_domain_name: 'Default'
            project_domain_name: 'Default'
        region_name: 'RegionOne'
    """


def test_parse_openstack_clouds_config_empty():
    """
    arrange: Create a mock CharmBase instance with an empty OpenStack clouds YAML config.
    act: Call _parse_openstack_clouds_config method with the mock CharmBase instance.
    assert: Verify that the method raises CharmConfigInvalidError
    """
    mock_charm = MockGithubRunnerCharmFactory()
    mock_charm.config[OPENSTACK_CLOUDS_YAML_CONFIG_NAME] = ""

    with pytest.raises(CharmConfigInvalidError):
        CharmConfig._parse_openstack_clouds_config(mock_charm)


def test_parse_openstack_clouds_config_invalid_yaml(invalid_yaml_config: str):
    """
    arrange: Create a mock CharmBase instance with an invalid YAML config.
    act: Call _parse_openstack_clouds_config method with the mock CharmBase instance.
    assert: Verify that the method raises CharmConfigInvalidError.
    """
    mock_charm = MockGithubRunnerCharmFactory()
    mock_charm.config[OPENSTACK_CLOUDS_YAML_CONFIG_NAME] = invalid_yaml_config

    with pytest.raises(CharmConfigInvalidError):
        CharmConfig._parse_openstack_clouds_config(mock_charm)


def test_parse_openstack_clouds_config_invalid_yaml_list():
    """
    arrange: Create a mock CharmBase instance with an invalid YAML config.
    act: Call _parse_openstack_clouds_config method with the mock CharmBase instance.
    assert: Verify that the method raises CharmConfigInvalidError.
    """
    mock_charm = MockGithubRunnerCharmFactory()
    mock_charm.config[OPENSTACK_CLOUDS_YAML_CONFIG_NAME] = "-1\n-2\n-3"

    with pytest.raises(CharmConfigInvalidError):
        CharmConfig._parse_openstack_clouds_config(mock_charm)


def test_parse_openstack_clouds_config_valid(valid_yaml_config: str):
    """
    arrange: Create a mock CharmBase instance with a valid OpenStack clouds YAML config.
    act: Call _parse_openstack_clouds_config method with the mock CharmBase instance.
    assert: Verify that the method returns the parsed YAML dictionary.
    """
    mock_charm = MockGithubRunnerCharmFactory()
    mock_charm.config[OPENSTACK_CLOUDS_YAML_CONFIG_NAME] = valid_yaml_config

    result = CharmConfig._parse_openstack_clouds_config(mock_charm)

    assert isinstance(result, dict)
    assert "clouds" in result


@pytest.mark.parametrize("reconcile_interval", [(0), (1)])
def test_check_reconcile_interval_invalid(reconcile_interval: int):
    """
    arrange: Provide an invalid reconcile interval value.
    act: Call check_reconcile_interval method with the provided value.
    assert: Verify that the method raises ValueError with the correct message.
    """
    with pytest.raises(ValueError) as exc_info:
        CharmConfig.check_reconcile_interval(reconcile_interval)
    assert (
        str(exc_info.value)
        == "The reconcile-interval configuration needs to be greater or equal to 2"
    )


@pytest.mark.parametrize("reconcile_interval", [(2), (5), (10)])
def test_check_reconcile_interval_valid(reconcile_interval: int):
    """
    arrange: Provide a valid reconcile interval value.
    act: Call check_reconcile_interval method with the provided value.
    assert: Verify that the method returns the same value.
    """
    result = CharmConfig.check_reconcile_interval(reconcile_interval)

    assert result == reconcile_interval


def test_charm_config_from_charm_invalid_github_config():
    """
    arrange: Create a mock CharmBase instance with an invalid GitHub configuration.
    act: Call from_charm method with the mock CharmBase instance.
    assert: Verify that the method raises CharmConfigInvalidError with the correct message.
    """
    mock_charm = MockGithubRunnerCharmFactory()
    mock_charm.config[PATH_CONFIG_NAME] = ""

    # Act and Assert
    with pytest.raises(CharmConfigInvalidError) as exc_info:
        CharmConfig.from_charm(mock_charm)
    assert str(exc_info.value) == "Invalid Github config, Missing path configuration"


def test_charm_config_from_charm_invalid_reconcile_interval():
    """
    arrange: Create a mock CharmBase instance with an invalid reconcile interval.
    act: Call from_charm method with the mock CharmBase instance.
    assert: Verify that the method raises CharmConfigInvalidError with the correct message.
    """
    mock_charm = MockGithubRunnerCharmFactory()
    mock_charm.config[RECONCILE_INTERVAL_CONFIG_NAME] = ""

    with pytest.raises(CharmConfigInvalidError) as exc_info:
        CharmConfig.from_charm(mock_charm)
    assert str(exc_info.value) == "The reconcile-interval config must be int"


def test_charm_config_from_charm_invalid_labels():
    """
    arrange: Create a mock CharmBase instance with an invalid reconcile interval.
    act: Call from_charm method with the mock CharmBase instance.
    assert: Verify that the method raises CharmConfigInvalidError with the correct message.
    """
    mock_charm = MockGithubRunnerCharmFactory()
    mock_charm.config[LABELS_CONFIG_NAME] = "hell world, space rangers"

    with pytest.raises(CharmConfigInvalidError) as exc_info:
        CharmConfig.from_charm(mock_charm)
    assert "Invalid labels config" in str(exc_info.value)


def test_charm_config_from_charm_valid():
    """
    arrange: Create a mock CharmBase instance with valid configuration.
    act: Call from_charm method with the mock CharmBase instance.
    assert: Verify that the method returns a CharmConfig instance with the expected values.
    """
    mock_charm = MockGithubRunnerCharmFactory()
    mock_charm.config = {
        PATH_CONFIG_NAME: "owner/repo",
        RECONCILE_INTERVAL_CONFIG_NAME: "5",
        DOCKERHUB_MIRROR_CONFIG_NAME: "https://example.com",
        # "clouds: { openstack: { auth: { username: 'admin' }}}"
        OPENSTACK_CLOUDS_YAML_CONFIG_NAME: yaml.safe_dump(
            (
                test_openstack_config := {
                    "clouds": {
                        "openstack": {
                            "auth": {
                                "auth_url": "https://project-keystone.url/",
                                "password": secrets.token_hex(16),
                                "project_domain_name": "Default",
                                "project_name": "test-project-name",
                                "user_domain_name": "Default",
                                "username": "test-user-name",
                            },
                            "region_name": secrets.token_hex(16),
                        }
                    }
                }
            )
        ),
        LABELS_CONFIG_NAME: "label1,label2,label3",
        TOKEN_CONFIG_NAME: "abc123",
    }

    result = CharmConfig.from_charm(mock_charm)

    assert result.path == GitHubRepo(owner="owner", repo="repo")
    assert result.reconcile_interval == 5
    assert result.dockerhub_mirror == "https://example.com"
    assert result.openstack_clouds_yaml == test_openstack_config
    assert result.labels == ("label1", "label2", "label3")
    assert result.token == "abc123"


def test_openstack_image_from_charm_no_connections():
    """
    arrange: Mock CharmBase instance without relation.
    act: Call OpenstackImage.from_charm method.
    assert: Verify that the method returns the expected None value.
    """
    mock_charm = MockGithubRunnerCharmFactory()
    relation_mock = MagicMock()
    relation_mock.units = []
    mock_charm.model.relations[IMAGE_INTEGRATION_NAME] = []

    image = OpenstackImage.from_charm(mock_charm)

    assert image is None


def test_openstack_image_from_charm_data_not_ready():
    """
    arrange: Mock CharmBase instance with no relation data.
    act: Call OpenstackImage.from_charm method.
    assert: Verify that the method returns the expected None value for id and tags.
    """
    mock_charm = MockGithubRunnerCharmFactory()
    relation_mock = MagicMock()
    unit_mock = MagicMock()
    relation_mock.units = [unit_mock]
    relation_mock.data = {unit_mock: {}}
    mock_charm.model.relations[IMAGE_INTEGRATION_NAME] = [relation_mock]

    image = OpenstackImage.from_charm(mock_charm)

    assert isinstance(image, OpenstackImage)
    assert image.id is None
    assert image.tags is None


def test_openstack_image_from_charm():
    """
    arrange: Mock CharmBase instance with relation data.
    act: Call OpenstackImage.from_charm method.
    assert: Verify that the method returns the expected image id and tags.
    """
    mock_charm = MockGithubRunnerCharmFactory()
    relation_mock = MagicMock()
    unit_mock = MagicMock()
    relation_mock.units = [unit_mock]
    relation_mock.data = {
        unit_mock: {
            "id": (test_id := "test-id"),
            "tags": ",".join(test_tags := ["tag1", "tag2"]),
        }
    }
    mock_charm.model.relations[IMAGE_INTEGRATION_NAME] = [relation_mock]

    image = OpenstackImage.from_charm(mock_charm)

    assert isinstance(image, OpenstackImage)
    assert image.id == test_id
    assert image.tags == test_tags


@pytest.mark.parametrize(
    "http, https, use_aproxy, expected_address",
    [
        ("http://proxy.example.com", None, True, "proxy.example.com"),
        (None, "https://secureproxy.example.com", True, "secureproxy.example.com"),
        (None, None, False, None),
        ("http://proxy.example.com", None, False, None),
    ],
)
def test_apropy_address(
    http: str | None, https: str | None, use_aproxy: bool, expected_address: str | None
):
    """
    arrange: Create a ProxyConfig instance with specified HTTP, HTTPS, and aproxy settings.
    act: Access the aproxy_address property of the ProxyConfig instance.
    assert: Verify that the property returns the expected apropy address.
    """
    proxy_config = ProxyConfig(http=http, https=https, use_aproxy=use_aproxy)

    result = proxy_config.aproxy_address

    assert result == expected_address


def test_check_use_aproxy():
    """
    arrange: Create a dictionary of values representing a proxy configuration with use_aproxy set\
        to True but neither http nor https provided.
    act: Call the check_use_aproxy method with the provided values.
    assert: Verify that the method raises a ValueError with the expected message.
    """
    values = {"http": None, "https": None}
    use_aproxy = True

    with pytest.raises(ValueError) as exc_info:
        ProxyConfig.check_use_aproxy(use_aproxy, values)

    assert str(exc_info.value) == "aproxy requires http or https to be set"


@pytest.mark.parametrize(
    "http, https, expected_result",
    [
        ("http://proxy.example.com", None, True),  # Test with only http set
        (None, "https://secureproxy.example.com", True),  # Test with only https set
        (
            "http://proxy.example.com",
            "https://secureproxy.example.com",
            True,
        ),  # Test with both http and https set
        (None, None, False),  # Test with neither http nor https set
    ],
)
def test___bool__(http: str | None, https: str | None, expected_result: bool):
    """
    arrange: Create a YourClass instance with http and/or https set.
    act: Call the __bool__ method on the instance.
    assert: Verify that the method returns the expected boolean value.
    """
    proxy_instance = ProxyConfig(http=http, https=https)

    result = bool(proxy_instance)

    assert result == expected_result


@pytest.mark.parametrize(
    "http, https, no_proxy",
    [
        pytest.param(None, None, "localhost"),
        pytest.param(None, "http://internal.proxy", None),
    ],
)
def test_proxy_config_from_charm(
    monkeypatch: pytest.MonkeyPatch, http: str | None, https: str | None, no_proxy: str | None
):
    """
    arrange: Create a mock CharmBase instance with use-aproxy configuration.
    act: Call from_charm method with the mock CharmBase instance.
    assert: Verify that the method returns a ProxyConfig instance with no_proxy set correctly.
    """
    mock_charm = MockGithubRunnerCharmFactory()
    mock_charm.config[USE_APROXY_CONFIG_NAME] = False
    monkeypatch.setattr(charm_state, "get_env_var", MagicMock(side_effect=[http, https, no_proxy]))

    result = charm_state._build_proxy_config_from_charm(mock_charm)

    assert result.no_proxy is None


@pytest.mark.parametrize(
    "mocked_arch",
    [
        "ppc64le",  # Test with unsupported architecture
        "sparc",  # Another example of unsupported architecture
    ],
)
def test__get_supported_arch_unsupported(mocked_arch: str, monkeypatch: pytest.MonkeyPatch):
    """
    arrange: Mock the platform.machine() function to return an unsupported architecture.
    act: Call the _get_supported_arch function.
    assert: Verify that the function raises an UnsupportedArchitectureError.
    """
    monkeypatch.setattr(platform, "machine", MagicMock(return_value=mocked_arch))

    with pytest.raises(UnsupportedArchitectureError):
        charm_state._get_supported_arch()


@pytest.mark.parametrize(
    "mocked_arch, expected_result",
    [
        ("arm64", Arch.ARM64),  # Test with supported ARM64 architecture
        ("x86_64", Arch.X64),  # Test with supported X64 architecture
    ],
)
def test__get_supported_arch_supported(
    mocked_arch: str, expected_result: Arch, monkeypatch: pytest.MonkeyPatch
):
    """
    arrange: Mock the platform.machine() function to return a specific architecture.
    act: Call the _get_supported_arch function.
    assert: Verify that the function returns the expected supported architecture.
    """
    monkeypatch.setattr(platform, "machine", MagicMock(return_value=mocked_arch))

    assert charm_state._get_supported_arch() == expected_result


def test_ssh_debug_connection_from_charm_no_connections():
    """
    arrange: Mock CharmBase instance without relation.
    act: Call SSHDebugConnection.from_charm method.
    assert: Verify that the method returns the expected empty list.
    """
    mock_charm = MockGithubRunnerCharmFactory()
    mock_charm.model.relations[DEBUG_SSH_INTEGRATION_NAME] = []

    connections = charm_state._build_ssh_debug_connection_from_charm(mock_charm)

    assert not connections


def test_ssh_debug_connection_from_charm_data_not_ready():
    """
    arrange: Mock CharmBase instance with no relation data.
    act: Call SSHDebugConnection.from_charm method.
    assert: Verify that the method returns the expected list of SSHDebugConnection instances.
    """
    mock_charm = MockGithubRunnerCharmFactory()
    relation_mock = MagicMock()
    unit_mock = MagicMock()
    relation_mock.units = [unit_mock]
    relation_mock.data = {unit_mock: {}}
    mock_charm.model.relations[DEBUG_SSH_INTEGRATION_NAME] = [relation_mock]

    connections = charm_state._build_ssh_debug_connection_from_charm(mock_charm)

    assert not connections


def test_ssh_debug_connection_from_charm():
    """
    arrange: Mock CharmBase instance with relation data.
    act: Call SSHDebugConnection.from_charm method.
    assert: Verify that the method returns the expected list of SSHDebugConnection instances.
    """
    mock_charm = MockGithubRunnerCharmFactory()
    relation_mock = MagicMock()
    unit_mock = MagicMock()
    relation_mock.units = [unit_mock]
    relation_mock.data = {
        unit_mock: {
            "host": "192.168.0.1",
            "port": 22,
            "rsa_fingerprint": "SHA256:abcdef",
            "ed25519_fingerprint": "SHA256:ghijkl",
        }
    }
    mock_charm.model.relations[DEBUG_SSH_INTEGRATION_NAME] = [relation_mock]

    connections = charm_state._build_ssh_debug_connection_from_charm(mock_charm)

    assert isinstance(connections[0], SSHDebugConnection)
    assert connections[0].host == IPv4Address("192.168.0.1")
    assert connections[0].port == 22
    assert connections[0].rsa_fingerprint == "SHA256:abcdef"
    assert connections[0].ed25519_fingerprint == "SHA256:ghijkl"


def test_reactive_config_from_charm():
    """
    arrange: Mock CharmBase instance with relation data and config option set.
    act: Call ReactiveConfig.from_charm method.
    assert: Verify that the method returns the expected object.
    """
    mongodb_uri = "mongodb://user:password@localhost:27017"
    mock_charm = MockGithubRunnerCharmFactory()
    relation_mock = MagicMock()
    app_mock = MagicMock()
    relation_mock.app = app_mock
    relation_mock.data = {
        app_mock: {
            "uris": mongodb_uri,
        }
    }
    mock_charm.model.relations[charm_state.MONGO_DB_INTEGRATION_NAME] = [relation_mock]
    database = DatabaseRequires(
        mock_charm, relation_name=charm_state.MONGO_DB_INTEGRATION_NAME, database_name="test"
    )

    connection_info = charm_state.ReactiveConfig.from_database(database)

    assert isinstance(connection_info, charm_state.ReactiveConfig)
    assert connection_info.mq_uri == mongodb_uri


def test_reactive_config_from_database_returns_none():
    """
    arrange: Mock CharmBase instance without relation data.
    act: Call ReactiveConfig.from_database method.
    assert: None is returned.
    """
    mock_charm = MockGithubRunnerCharmFactory()
    relation_mock = MagicMock()
    app_mock = MagicMock()
    relation_mock.app = app_mock
    relation_mock.data = {}
    mock_charm.model.relations[charm_state.MONGO_DB_INTEGRATION_NAME] = []

    database = DatabaseRequires(
        mock_charm, relation_name=charm_state.MONGO_DB_INTEGRATION_NAME, database_name="test"
    )

    connection_info = charm_state.ReactiveConfig.from_database(database)

    assert connection_info is None


def test_reactive_config_from_database_integration_data_missing():
    """
    arrange: Mock CharmBase instance with relation but without data and with config option set.
    act: Call ReactiveConfig.from_charm method.
    assert: IntegrationDataMissingError is raised.
    """
    mock_charm = MockGithubRunnerCharmFactory()
    relation_mock = MagicMock()
    app_mock = MagicMock()
    relation_mock.app = app_mock
    relation_mock.data = {}
    mock_charm.model.relations[charm_state.MONGO_DB_INTEGRATION_NAME] = [relation_mock]

    database = DatabaseRequires(
        mock_charm, relation_name=charm_state.MONGO_DB_INTEGRATION_NAME, database_name="test"
    )

    with pytest.raises(MissingMongoDBError) as exc:
        charm_state.ReactiveConfig.from_database(database)

    assert f"Missing uris for {charm_state.MONGO_DB_INTEGRATION_NAME} integration" in str(
        exc.value
    )


@pytest.fixture
def mock_charm_state_path():
    """Fixture to mock CHARM_STATE_PATH."""
    return MagicMock()


@pytest.fixture
def mock_charm_state_data():
    """Fixture to mock previous charm state data."""
    return {
        "arch": "x86_64",
        "is_metrics_logging_available": True,
        "proxy_config": {"http": "http://example.com", "https": "https://example.com"},
        "charm_config": {"token": secrets.token_hex(16)},
        "reactive_config": {"uri": "mongodb://user:password@localhost:27017"},
        "runner_config": {
            "virtual_machines": 2,
        },
        "ssh_debug_connections": [
            {"host": "10.1.2.4", "port": 22},
        ],
    }


class MockModel(BaseModel):
    """A Mock model class used for pydantic error testing."""


@pytest.mark.parametrize(
    "module, target, exc",
    [
        (charm_state, "_build_proxy_config_from_charm", ValidationError([], MockModel)),
        (charm_state, "_build_proxy_config_from_charm", ValueError),
        (CharmConfig, "from_charm", ValidationError([], MockModel)),
        (CharmConfig, "from_charm", ValueError),
        (charm_state, "_get_supported_arch", UnsupportedArchitectureError(arch="testarch")),
        (charm_state, "_build_ssh_debug_connection_from_charm", ValidationError([], MockModel)),
    ],
)
def test_charm_state_from_charm_invalid_cases(
    module: object, target: str, exc: Exception, monkeypatch: pytest.MonkeyPatch
):
    """
    arrange: Mock CharmBase and necessary methods to raise the specified exceptions.
    act: Call CharmState.from_charm.
    assert: Ensure CharmConfigInvalidError is raised with the appropriate message.
    """
    mock_charm = MockGithubRunnerCharmFactory()
    mock_database = MagicMock(spec=DatabaseRequires)
    monkeypatch.setattr("charm_state._build_proxy_config_from_charm", MagicMock())
    mock_charm_config = MagicMock()
    mock_charm_config.openstack_clouds_yaml = None
    mock_charm_config_from_charm = MagicMock()
    mock_charm_config_from_charm.return_value = mock_charm_config
    monkeypatch.setattr(CharmConfig, "from_charm", mock_charm_config_from_charm)
    monkeypatch.setattr(OpenstackRunnerConfig, "from_charm", MagicMock())
    monkeypatch.setattr(charm_state, "_get_supported_arch", MagicMock())
    monkeypatch.setattr(charm_state, "_build_ssh_debug_connection_from_charm", MagicMock())
    monkeypatch.setattr(module, target, MagicMock(side_effect=exc))

    with pytest.raises(CharmConfigInvalidError):
        CharmState.from_charm(mock_charm, mock_database)


def test_charm_state_from_charm(monkeypatch: pytest.MonkeyPatch):
    """
    arrange: Mock CharmBase and necessary methods.
    act: Call CharmState.from_charm.
    assert: Ensure no errors are raised.
    """
    mock_charm = MockGithubRunnerCharmFactory()
    mock_database = MagicMock(spec=DatabaseRequires)
    monkeypatch.setattr("charm_state._build_proxy_config_from_charm", MagicMock())
    monkeypatch.setattr(CharmConfig, "from_charm", MagicMock())
    monkeypatch.setattr(OpenstackRunnerConfig, "from_charm", MagicMock())
    monkeypatch.setattr(charm_state, "_get_supported_arch", MagicMock())
    monkeypatch.setattr(charm_state, "ReactiveConfig", MagicMock())
    monkeypatch.setattr("charm_state._build_ssh_debug_connection_from_charm", MagicMock())
    monkeypatch.setattr(json, "loads", MagicMock())
    monkeypatch.setattr(json, "dumps", MagicMock())
    monkeypatch.setattr(charm_state, "CHARM_STATE_PATH", MagicMock())

    assert CharmState.from_charm(mock_charm, mock_database)


@pytest.mark.parametrize(
    "virtual_machines,base_virtual_machines,max_total_virtual_machines,expected_base,expected_max",
    [
<<<<<<< HEAD
=======
        (0, 0, 0, 0, 0),
>>>>>>> b25dfb59
        (3, 0, 0, 3, 3),
        (0, 1, 2, 1, 2),
        (0, 0, 2, 0, 2),
        (0, 2, 0, 2, 0),
    ],
)
def test_parse_virtual_machine_numbers(
    monkeypatch,
    virtual_machines,
    base_virtual_machines,
    max_total_virtual_machines,
    expected_base,
    expected_max,
):
    """
    arrange: Mock CharmBase and necessary methods.
    act: Call CharmState.from_charm with the specified config options for number of machines.
    assert: There is a preference for base_virtual_machines and max_total_virtual_machines,
        but it both those config options are not set, then virtual_machines is used.
    """
    mock_charm = MockGithubRunnerCharmFactory()
    monkeypatch.setattr(OpenstackImage, "from_charm", MagicMock())
    monkeypatch.setattr(charm_state, "ReactiveConfig", MagicMock())
    monkeypatch.setattr(json, "loads", MagicMock())
    monkeypatch.setattr(json, "dumps", MagicMock())
    monkeypatch.setattr(charm_state, "CHARM_STATE_PATH", MagicMock())
    mock_database = MagicMock(spec=DatabaseRequires)

    mock_charm.config[VIRTUAL_MACHINES_CONFIG_NAME] = virtual_machines
    mock_charm.config[BASE_VIRTUAL_MACHINES_CONFIG_NAME] = base_virtual_machines
    mock_charm.config[MAX_TOTAL_VIRTUAL_MACHINES_CONFIG_NAME] = max_total_virtual_machines
    state = CharmState.from_charm(mock_charm, mock_database)

    assert state.runner_config.base_virtual_machines == expected_base
    assert state.runner_config.max_total_virtual_machines == expected_max


@pytest.mark.parametrize(
    "virtual_machines,base_virtual_machines,max_total_virtual_machines,expected_error_message",
    [
<<<<<<< HEAD
        (0, 0, 0, "No machines will be spawned"),
=======
>>>>>>> b25dfb59
        (
            1,
            2,
            3,
            "deprecated and new configuration are set for the number of machines to spawn",
        ),
        (
            3,
            1,
            0,
            "deprecated and new configuration are set for the number of machines to spawn",
        ),
        (
            3,
            0,
            1,
            "deprecated and new configuration are set for the number of machines to spawn",
        ),
    ],
)
def test_error_parse_virtual_machine_numbers(
    monkeypatch,
    virtual_machines,
    base_virtual_machines,
    max_total_virtual_machines,
    expected_error_message,
):
    """
    arrange: Mock CharmBase and necessary methods.
    act: Call CharmState.from_charm with the specified config options for number of machines.
    assert: The exception CharmConfigInvalidError should be raised with the expected message
    """
    mock_charm = MockGithubRunnerCharmFactory()
    monkeypatch.setattr(OpenstackImage, "from_charm", MagicMock())
    monkeypatch.setattr(charm_state, "ReactiveConfig", MagicMock())
    monkeypatch.setattr(json, "loads", MagicMock())
    monkeypatch.setattr(json, "dumps", MagicMock())
    monkeypatch.setattr(charm_state, "CHARM_STATE_PATH", MagicMock())
    mock_database = MagicMock(spec=DatabaseRequires)

    mock_charm.config[VIRTUAL_MACHINES_CONFIG_NAME] = virtual_machines
    mock_charm.config[BASE_VIRTUAL_MACHINES_CONFIG_NAME] = base_virtual_machines
    mock_charm.config[MAX_TOTAL_VIRTUAL_MACHINES_CONFIG_NAME] = max_total_virtual_machines
    with pytest.raises(CharmConfigInvalidError) as exc_info:
        _ = CharmState.from_charm(mock_charm, mock_database)
    assert expected_error_message in str(exc_info.value)


@pytest.mark.parametrize(
    "openstack_flavor,flavor_label_combinations,labels,expected_flavor_label_combinations,expected_labels",
    [
        ("m1.small", "", "", [FlavorLabel(flavor="m1.small", label=None)], ()),
        ("m1.small", "", "one,two", [FlavorLabel(flavor="m1.small", label=None)], ("one", "two")),
        (
            "",
            "m1.small:small",
            "one,two",
            [FlavorLabel(flavor="m1.small", label="small")],
            ("small", "one", "two"),
        ),
        (
            "m1.notused",
            "m1.small:small",
            "one,two",
            [FlavorLabel(flavor="m1.small", label="small")],
            ("small", "one", "two"),
        ),
    ],
)
def test_parse_flavor_config(
    monkeypatch,
    openstack_flavor,
    flavor_label_combinations,
    labels,
    expected_flavor_label_combinations,
    expected_labels,
):
    """
    arrange: Mock CharmBase and necessary methods.
    act: Call CharmState.from_charm with the specified config options for the number of
       flavors and labels.
    assert: The correct flavors and labels should be generated.
    """
    mock_charm = MockGithubRunnerCharmFactory()
    monkeypatch.setattr(OpenstackImage, "from_charm", MagicMock())
    monkeypatch.setattr(charm_state, "ReactiveConfig", MagicMock())
    monkeypatch.setattr(json, "loads", MagicMock())
    monkeypatch.setattr(json, "dumps", MagicMock())
    monkeypatch.setattr(charm_state, "CHARM_STATE_PATH", MagicMock())
    mock_charm.config[OPENSTACK_FLAVOR_CONFIG_NAME] = openstack_flavor
    mock_charm.config[FLAVOR_LABEL_COMBINATIONS_CONFIG_NAME] = flavor_label_combinations
    mock_charm.config[LABELS_CONFIG_NAME] = labels

    mock_database = MagicMock(spec=DatabaseRequires)
    state = CharmState.from_charm(mock_charm, mock_database)
    assert state.charm_config.labels == expected_labels
    assert state.runner_config.flavor_label_combinations == expected_flavor_label_combinations


@pytest.mark.parametrize(
    "openstack_flavor,flavor_label_combinations,labels,expected_error_message",
    [
        ("", "", "", "flavor not specified"),
        ("", ",", "", "Invalid flavor-label"),
        ("", ",,", "", "Invalid flavor-label"),
        ("", "a:a,", "", "Invalid flavor-label"),
        ("", "a::a,", "", "Invalid flavor-label"),
        ("", ",a:a", "", "Invalid flavor-label"),
        ("", "a:a,,b:b", "", "Invalid flavor-label"),
        ("", "a", "", "Invalid flavor-label"),
        ("", ":zz", "", "empty flavor"),
        ("", "zz:", "", "empty label"),
        ("", "xx:yy,:", "", "empty flavor"),
        ("", "xx:yy,xx:", "", "empty label"),
        # Pending to prepare tests for multiple image labels when the functionality is implemented.
        ("", "zz:aa,xx:yy", "", "not yet implemented"),
    ],
)
def test_errror_flavor_config(
    monkeypatch,
    openstack_flavor,
    flavor_label_combinations,
    labels,
    expected_error_message,
):
    """
    arrange: Mock CharmBase and necessary methods.
    act: Call CharmState.from_charm with the specified config options for the number
       of flavors and labels.
    assert: The exception CharmConfigInvalidError should be raised with the expected message.
    """
    mock_charm = MockGithubRunnerCharmFactory()
    monkeypatch.setattr(OpenstackImage, "from_charm", MagicMock())
    monkeypatch.setattr(charm_state, "ReactiveConfig", MagicMock())
    monkeypatch.setattr(json, "loads", MagicMock())
    monkeypatch.setattr(json, "dumps", MagicMock())
    monkeypatch.setattr(charm_state, "CHARM_STATE_PATH", MagicMock())
    mock_charm.config[OPENSTACK_FLAVOR_CONFIG_NAME] = openstack_flavor
    mock_charm.config[FLAVOR_LABEL_COMBINATIONS_CONFIG_NAME] = flavor_label_combinations
    mock_charm.config[LABELS_CONFIG_NAME] = labels

    mock_database = MagicMock(spec=DatabaseRequires)
    with pytest.raises(CharmConfigInvalidError) as exc_info:
        _ = CharmState.from_charm(mock_charm, mock_database)
    assert expected_error_message in str(exc_info.value)


def test_charm_state__log_prev_state_redacts_sensitive_information(
    mock_charm_state_data: dict, caplog: pytest.LogCaptureFixture
):
    """
    arrange: Arrange charm state data with a token and set log level to DEBUG.
    act: Call the __log_prev_state method on the class.
    assert: Verify that the method redacts the sensitive information in the log message.
    """
    caplog.set_level(logging.DEBUG)
    CharmState._log_prev_state(mock_charm_state_data)

    assert mock_charm_state_data["charm_config"]["token"] not in caplog.text
    assert charm_state.SENSITIVE_PLACEHOLDER in caplog.text<|MERGE_RESOLUTION|>--- conflicted
+++ resolved
@@ -860,10 +860,7 @@
 @pytest.mark.parametrize(
     "virtual_machines,base_virtual_machines,max_total_virtual_machines,expected_base,expected_max",
     [
-<<<<<<< HEAD
-=======
         (0, 0, 0, 0, 0),
->>>>>>> b25dfb59
         (3, 0, 0, 3, 3),
         (0, 1, 2, 1, 2),
         (0, 0, 2, 0, 2),
@@ -904,10 +901,6 @@
 @pytest.mark.parametrize(
     "virtual_machines,base_virtual_machines,max_total_virtual_machines,expected_error_message",
     [
-<<<<<<< HEAD
-        (0, 0, 0, "No machines will be spawned"),
-=======
->>>>>>> b25dfb59
         (
             1,
             2,
