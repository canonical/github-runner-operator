# Copyright 2024 Canonical Ltd.
<<<<<<< HEAD
# See LICENSE file for licensing details.
import os
import platform
=======
#  See LICENSE file for licensing details.
import json
import os
import platform
import secrets
from typing import Any
>>>>>>> 0d8e1351
from unittest.mock import MagicMock, patch

import ops
import pytest

<<<<<<< HEAD
=======
import charm_state
from charm import GithubRunnerCharm
>>>>>>> 0d8e1351
from charm_state import (
    ARCH,
    COS_AGENT_INTEGRATION_NAME,
    DEBUG_SSH_INTEGRATION_NAME,
    CharmConfigInvalidError,
    SSHDebugConnection,
    State,
)
<<<<<<< HEAD
from firewall import FirewallEntry
from tests.unit.factories import MockGithubRunnerCharmFactory
=======
from errors import OpenStackInvalidConfigError
>>>>>>> 0d8e1351


@pytest.fixture(name="charm")
def charm() -> MagicMock:
    """Mock a charm instance with no relation data and minimal configuration.

    Returns:
        MagicMock: A mocked charm instance.
    """
    mock_charm = MagicMock(spec=GithubRunnerCharm)
    mock_charm.config = {"runner-storage": "juju-storage"}
    mock_charm.model.relations.__getitem__.return_value = []

    return mock_charm


@pytest.fixture(name="clouds_yaml")
def clouds_yaml() -> dict:
    """Mocked clouds.yaml data.

    Returns:
        dict: Mocked clouds.yaml data.
    """
    return {
        "clouds": {
            "microstack": {
                "auth": {
                    "auth_url": secrets.token_hex(16),
                    "project_name": secrets.token_hex(16),
                    "project_domain_name": secrets.token_hex(16),
                    "username": secrets.token_hex(16),
                    "user_domain_name": secrets.token_hex(16),
                    "password": secrets.token_hex(16),
                }
            }
        }
    }


def test_metrics_logging_available_true(charm: MagicMock):
    """
    arrange: Setup mocked charm to return an integration.
    act: Retrieve state from charm.
    assert: metrics_logging_available returns True.
    """
<<<<<<< HEAD
    charm = MockGithubRunnerCharmFactory()
=======
>>>>>>> 0d8e1351
    charm.model.relations = {
        COS_AGENT_INTEGRATION_NAME: MagicMock(spec=ops.Relation),
        DEBUG_SSH_INTEGRATION_NAME: [],
    }

    state = State.from_charm(charm)

    assert state.is_metrics_logging_available


def test_metrics_logging_available_false(charm: MagicMock):
    """
    arrange: Setup mocked charm to return no integration.
    act: Retrieve state from charm.
    assert: metrics_logging_available returns False.
    """
<<<<<<< HEAD
    charm = MockGithubRunnerCharmFactory()
=======
>>>>>>> 0d8e1351

    state = State.from_charm(charm)

    assert not state.is_metrics_logging_available


<<<<<<< HEAD
def test_proxy_invalid_format():
=======
def test_aproxy_proxy_missing(charm: MagicMock):
    """
    arrange: Setup mocked charm to use aproxy without configured http proxy.
    act: Retrieve state from charm.
    assert: CharmConfigInvalidError is raised.
    """
    charm.config["experimental-use-aproxy"] = "true"

    with pytest.raises(CharmConfigInvalidError) as exc:
        State.from_charm(charm)
    assert "Invalid proxy configuration" in str(exc.value)


def test_proxy_invalid_format(charm: MagicMock):
>>>>>>> 0d8e1351
    """
    arrange: Setup mocked charm and invalid juju proxy settings.
    act: Retrieve state from charm.
    assert: CharmConfigInvalidError is raised.
    """
<<<<<<< HEAD
    charm = MockGithubRunnerCharmFactory()

=======
>>>>>>> 0d8e1351
    url_without_scheme = "proxy.example.com:8080"
    with patch.dict(os.environ, {"JUJU_CHARM_HTTP_PROXY": url_without_scheme}):
        with pytest.raises(CharmConfigInvalidError) as err:
            State.from_charm(charm)
        assert "Invalid proxy configuration" in err.value.msg


def test_from_charm_invalid_arch(monkeypatch: pytest.MonkeyPatch, charm: MagicMock):
    """
    arrange: Given a monkeypatched platform.machine that returns an unsupported architecture type.
    act: when _get_supported_arch is called.
    assert: a charm config invalid error is raised.
    """
    mock_charm = MockGithubRunnerCharmFactory()

    mock_machine = MagicMock(spec=platform.machine)
    mock_machine.return_value = "i686"  # 32 bit is unsupported
    monkeypatch.setattr(platform, "machine", mock_machine)

<<<<<<< HEAD
    with pytest.raises(CharmConfigInvalidError) as err:
        State.from_charm(mock_charm)
    assert "Unsupported architecture" in err.value.msg
=======
    with pytest.raises(CharmConfigInvalidError):
        State.from_charm(charm)
>>>>>>> 0d8e1351


@pytest.mark.parametrize(
    "arch, expected_arch",
    [
        pytest.param("aarch64", ARCH.ARM64),
        pytest.param("arm64", ARCH.ARM64),
        pytest.param("x86_64", ARCH.X64),
    ],
)
def test_from_charm_arch(
    monkeypatch: pytest.MonkeyPatch, arch: str, expected_arch: ARCH, charm: MagicMock
):
    """
    arrange: Given a monkeypatched platform.machine that returns parametrized architectures.
    act: when _get_supported_arch is called.
    assert: a correct architecture is inferred.
    """
    mock_charm = MockGithubRunnerCharmFactory()

    mock_machine = MagicMock(spec=platform.machine)
    mock_machine.return_value = arch
    monkeypatch.setattr(platform, "machine", mock_machine)

    state = State.from_charm(charm)

    assert state.arch == expected_arch


def test_ssh_debug_info_from_charm_no_relations(charm: MagicMock):
    """
    arrange: given a mocked charm that has no ssh-debug relations.
    act: when SSHDebug.from_charm is called.
    assert: None is returned.
    """
<<<<<<< HEAD
    mock_charm = MockGithubRunnerCharmFactory()
=======
    charm.model.relations = {DEBUG_SSH_INTEGRATION_NAME: []}
>>>>>>> 0d8e1351

    assert not SSHDebugConnection.from_charm(charm)


@pytest.mark.parametrize(
    "invalid_relation_data",
    [
        pytest.param(
            {
                "host": "invalidip",
                "port": "8080",
                "rsa_fingerprint": "SHA:fingerprint_data",
                "ed25519_fingerprint": "SHA:fingerprint_data",
            },
            id="invalid host IP",
        ),
        pytest.param(
            {
                "host": "127.0.0.1",
                "port": "invalidport",
                "rsa_fingerprint": "SHA:fingerprint_data",
                "ed25519_fingerprint": "SHA:fingerprint_data",
            },
            id="invalid port",
        ),
        pytest.param(
            {
                "host": "127.0.0.1",
                "port": "invalidport",
                "rsa_fingerprint": "invalid_fingerprint_data",
                "ed25519_fingerprint": "invalid_fingerprint_data",
            },
            id="invalid fingerprint",
        ),
    ],
)
def test_from_charm_ssh_debug_info_error(invalid_relation_data: dict, charm: MagicMock):
    """
    arrange: Given an mocked charm that has invalid ssh-debug relation data.
    act: when from_charm is called.
    assert: CharmConfigInvalidError is raised.
    """
<<<<<<< HEAD
    mock_charm = MockGithubRunnerCharmFactory()
=======
>>>>>>> 0d8e1351
    mock_relation = MagicMock(spec=ops.Relation)
    mock_unit = MagicMock(spec=ops.Unit)
    mock_unit.name = "tmate-ssh-server-operator/0"
    mock_relation.units = {mock_unit}
    mock_relation.data = {mock_unit: invalid_relation_data}
<<<<<<< HEAD
    mock_charm.model.relations[DEBUG_SSH_INTEGRATION_NAME] = [mock_relation]

    with pytest.raises(CharmConfigInvalidError) as err:
        State.from_charm(mock_charm)
    assert "Invalid SSH Debug info" in err.value.msg
=======
    charm.model.relations = {DEBUG_SSH_INTEGRATION_NAME: [mock_relation]}
    charm.app.planned_units.return_value = 1
    charm.app.name = "github-runner-operator"
    charm.unit.name = "github-runner-operator/0"

    with pytest.raises(CharmConfigInvalidError) as exc:
        State.from_charm(charm)
    assert "Invalid SSH Debug info" in str(exc.value)
>>>>>>> 0d8e1351


def test_from_charm_ssh_debug_info(charm: MagicMock):
    """
    arrange: Given an mocked charm that has invalid ssh-debug relation data.
    act: when from_charm is called.
    assert: ssh_debug_info data has been correctly parsed.
    """
<<<<<<< HEAD
    mock_charm = MockGithubRunnerCharmFactory()
=======
>>>>>>> 0d8e1351
    mock_relation = MagicMock(spec=ops.Relation)
    mock_unit = MagicMock(spec=ops.Unit)
    mock_unit.name = "tmate-ssh-server-operator/0"
    mock_relation.units = {mock_unit}
    mock_relation.data = {
        mock_unit: (
            mock_relation_data := {
                "host": "127.0.0.1",
                "port": "8080",
                "rsa_fingerprint": "fingerprint_data",
                "ed25519_fingerprint": "fingerprint_data",
            }
        )
    }
<<<<<<< HEAD
    mock_charm.model.relations[DEBUG_SSH_INTEGRATION_NAME] = [mock_relation]
=======
    charm.model.relations = {
        DEBUG_SSH_INTEGRATION_NAME: [mock_relation],
        COS_AGENT_INTEGRATION_NAME: None,
    }
    charm.app.planned_units.return_value = 1
    charm.app.name = "github-runner-operator"
    charm.unit.name = "github-runner-operator/0"
>>>>>>> 0d8e1351

    ssh_debug_connections = State.from_charm(charm).ssh_debug_connections
    assert str(ssh_debug_connections[0].host) == mock_relation_data["host"]
    assert str(ssh_debug_connections[0].port) == mock_relation_data["port"]
    assert ssh_debug_connections[0].rsa_fingerprint == mock_relation_data["rsa_fingerprint"]
    assert (
        ssh_debug_connections[0].ed25519_fingerprint == mock_relation_data["ed25519_fingerprint"]
    )


<<<<<<< HEAD
def test_aproxy_proxy_missing():
    """
    arrange: Setup mocked charm to use aproxy without configured http proxy.
    act: Retrieve state from charm.
    assert: CharmConfigInvalidError is raised.
    """
    charm = MockGithubRunnerCharmFactory()
    charm.config["experimental-use-aproxy"] = True

    with pytest.raises(CharmConfigInvalidError) as err:
        State.from_charm(charm)
    assert "Invalid proxy configuration" in err.value.msg


def test_invalid_runner_storage():
=======
def test_invalid_runner_storage(charm: MagicMock):
>>>>>>> 0d8e1351
    """
    arrange: Setup mocked charm.
    act: Set runner-storage to a non-existing option.
    assert: Configuration Error raised.
    """
<<<<<<< HEAD
    charm = MockGithubRunnerCharmFactory()
    charm.config["runner-storage"] = "not-exist"

    with pytest.raises(CharmConfigInvalidError) as err:
        State.from_charm(charm)
    assert "Invalid runner-storage configuration" in err.value.msg


def test_denylist_single():
    """
    arrange: Setup mocked charm.
    act: Set denylist to a valid IP address.
    assert: Denylist is correctly parsed.
    """
    charm = MockGithubRunnerCharmFactory()
    charm.config["denylist"] = "10.10.0.0/16"

    state = State.from_charm(charm)
    assert state.charm_config.denylist == [FirewallEntry.decode("10.10.0.0/16")]


def test_denylist_multiple():
    """
    arrange: Setup mocked charm.
    act: Set denylist to a list of valid IP addresses.
    assert: Denylist is correctly parsed.
    """
    charm = MockGithubRunnerCharmFactory()
    charm.config["denylist"] = "10.10.0.0/16,10.100.0.0/16"

    state = State.from_charm(charm)
    assert state.charm_config.denylist == [
        FirewallEntry.decode("10.10.0.0/16"),
        FirewallEntry.decode("10.100.0.0/16"),
    ]


def test_denylist_invalid():
    """
    arrange: Setup mocked charm.
    act: Set denylist to a invalid IP address.
    assert: Denylist is correctly parsed.
    """
    charm = MockGithubRunnerCharmFactory()
    charm.config["denylist"] = "10.10.0.0/8"

    with pytest.raises(CharmConfigInvalidError) as err:
        State.from_charm(charm)
    assert "incorrect firewall entry format" in str(err)
    assert "10.10.0.0/8" in str(err)
=======
    charm.config = {"runner-storage": "not-exist"}

    with pytest.raises(CharmConfigInvalidError) as exc:
        State.from_charm(charm)
    assert "Invalid runner-storage" in str(exc.value)


def test_openstack_config(charm: MagicMock, clouds_yaml: dict):
    """
    arrange: Setup mocked charm with openstack-clouds-yaml config.
    act: Retrieve state from charm.
    assert: openstack-clouds-yaml config is parsed correctly.
    """
    charm.config[charm_state.OPENSTACK_CLOUDS_YAML_CONFIG_NAME] = json.dumps(clouds_yaml)
    state = State.from_charm(charm)
    assert state.charm_config.openstack_clouds_yaml == clouds_yaml


def test_openstack_config_invalid_yaml(charm: MagicMock):
    """
    arrange: Setup mocked charm with openstack-clouds-yaml config containing invalid yaml.
    act: Retrieve state from charm.
    assert: CharmConfigInvalidError is raised.
    """
    charm.config[charm_state.OPENSTACK_CLOUDS_YAML_CONFIG_NAME] = "invalid_yaml\n-test: test\n"

    with pytest.raises(CharmConfigInvalidError) as exc:
        State.from_charm(charm)
    assert "Invalid openstack-clouds-yaml config. Invalid yaml." in str(exc.value)


@pytest.mark.parametrize(
    "clouds_yaml, expected_err_msg",
    [
        pytest.param(
            '["invalid", "type", "list"]',
            "Invalid openstack config format, expected dict, got <class 'list'>",
        ),
        pytest.param(
            "invalid string type",
            "Invalid openstack config format, expected dict, got <class 'str'>",
        ),
        pytest.param(
            "3",
            "Invalid openstack config format, expected dict, got <class 'int'>",
        ),
    ],
)
def test_openstack_config_invalid_format(
    charm: MagicMock, clouds_yaml: Any, expected_err_msg: str
):
    """
    arrange: Given a charm with openstack-clouds-yaml of types other than dict.
    act: when charm state is initialized.
    assert:
    """
    charm.config[charm_state.OPENSTACK_CLOUDS_YAML_CONFIG_NAME] = clouds_yaml
    with pytest.raises(CharmConfigInvalidError) as exc:
        State.from_charm(charm)

    assert expected_err_msg in str(exc.value)


def test_openstack_config_invalid_config(charm: MagicMock, clouds_yaml):
    """
    arrange: Setup mocked charm with openstack-clouds-yaml and openstack_manager
     to raise OpenStackInvalidConfigError.
    act: Retrieve state from charm.
    assert: CharmConfigInvalidError is raised.
    """
    charm.config[charm_state.OPENSTACK_CLOUDS_YAML_CONFIG_NAME] = json.dumps(clouds_yaml)
    charm_state.openstack_manager.initialize.side_effect = OpenStackInvalidConfigError("invalid")

    with pytest.raises(CharmConfigInvalidError) as exc:
        State.from_charm(charm)
    assert "Invalid openstack config. Not able to initialize openstack integration." in str(
        exc.value
    )
>>>>>>> 0d8e1351
<|MERGE_RESOLUTION|>--- conflicted
+++ resolved
@@ -1,26 +1,16 @@
 # Copyright 2024 Canonical Ltd.
-<<<<<<< HEAD
 # See LICENSE file for licensing details.
-import os
-import platform
-=======
-#  See LICENSE file for licensing details.
 import json
 import os
 import platform
 import secrets
 from typing import Any
->>>>>>> 0d8e1351
 from unittest.mock import MagicMock, patch
 
 import ops
 import pytest
 
-<<<<<<< HEAD
-=======
 import charm_state
-from charm import GithubRunnerCharm
->>>>>>> 0d8e1351
 from charm_state import (
     ARCH,
     COS_AGENT_INTEGRATION_NAME,
@@ -29,26 +19,7 @@
     SSHDebugConnection,
     State,
 )
-<<<<<<< HEAD
-from firewall import FirewallEntry
 from tests.unit.factories import MockGithubRunnerCharmFactory
-=======
-from errors import OpenStackInvalidConfigError
->>>>>>> 0d8e1351
-
-
-@pytest.fixture(name="charm")
-def charm() -> MagicMock:
-    """Mock a charm instance with no relation data and minimal configuration.
-
-    Returns:
-        MagicMock: A mocked charm instance.
-    """
-    mock_charm = MagicMock(spec=GithubRunnerCharm)
-    mock_charm.config = {"runner-storage": "juju-storage"}
-    mock_charm.model.relations.__getitem__.return_value = []
-
-    return mock_charm
 
 
 @pytest.fixture(name="clouds_yaml")
@@ -74,78 +45,66 @@
     }
 
 
-def test_metrics_logging_available_true(charm: MagicMock):
+def test_metrics_logging_available_true():
     """
     arrange: Setup mocked charm to return an integration.
     act: Retrieve state from charm.
     assert: metrics_logging_available returns True.
     """
-<<<<<<< HEAD
-    charm = MockGithubRunnerCharmFactory()
-=======
->>>>>>> 0d8e1351
-    charm.model.relations = {
+    mock_charm = MockGithubRunnerCharmFactory()
+    mock_charm.model.relations = {
         COS_AGENT_INTEGRATION_NAME: MagicMock(spec=ops.Relation),
         DEBUG_SSH_INTEGRATION_NAME: [],
     }
 
-    state = State.from_charm(charm)
+    state = State.from_charm(mock_charm)
 
     assert state.is_metrics_logging_available
 
 
-def test_metrics_logging_available_false(charm: MagicMock):
+def test_metrics_logging_available_false():
     """
     arrange: Setup mocked charm to return no integration.
     act: Retrieve state from charm.
     assert: metrics_logging_available returns False.
     """
-<<<<<<< HEAD
-    charm = MockGithubRunnerCharmFactory()
-=======
->>>>>>> 0d8e1351
-
-    state = State.from_charm(charm)
+    mock_charm = MockGithubRunnerCharmFactory()
+
+    state = State.from_charm(mock_charm)
 
     assert not state.is_metrics_logging_available
 
 
-<<<<<<< HEAD
+def test_aproxy_proxy_missing():
+    """
+    arrange: Setup mocked charm to use aproxy without configured http proxy.
+    act: Retrieve state from charm.
+    assert: CharmConfigInvalidError is raised.
+    """
+    mock_charm = MockGithubRunnerCharmFactory()
+    mock_charm.config["experimental-use-aproxy"] = "true"
+
+    with pytest.raises(CharmConfigInvalidError) as exc:
+        State.from_charm(mock_charm)
+    assert "Invalid proxy configuration" in str(exc.value)
+
+
 def test_proxy_invalid_format():
-=======
-def test_aproxy_proxy_missing(charm: MagicMock):
-    """
-    arrange: Setup mocked charm to use aproxy without configured http proxy.
+    """
+    arrange: Setup mocked charm and invalid juju proxy settings.
     act: Retrieve state from charm.
     assert: CharmConfigInvalidError is raised.
     """
-    charm.config["experimental-use-aproxy"] = "true"
-
-    with pytest.raises(CharmConfigInvalidError) as exc:
-        State.from_charm(charm)
-    assert "Invalid proxy configuration" in str(exc.value)
-
-
-def test_proxy_invalid_format(charm: MagicMock):
->>>>>>> 0d8e1351
-    """
-    arrange: Setup mocked charm and invalid juju proxy settings.
-    act: Retrieve state from charm.
-    assert: CharmConfigInvalidError is raised.
-    """
-<<<<<<< HEAD
-    charm = MockGithubRunnerCharmFactory()
-
-=======
->>>>>>> 0d8e1351
+    mock_charm = MockGithubRunnerCharmFactory()
+
     url_without_scheme = "proxy.example.com:8080"
     with patch.dict(os.environ, {"JUJU_CHARM_HTTP_PROXY": url_without_scheme}):
         with pytest.raises(CharmConfigInvalidError) as err:
-            State.from_charm(charm)
+            State.from_charm(mock_charm)
         assert "Invalid proxy configuration" in err.value.msg
 
 
-def test_from_charm_invalid_arch(monkeypatch: pytest.MonkeyPatch, charm: MagicMock):
+def test_from_charm_invalid_arch(monkeypatch: pytest.MonkeyPatch):
     """
     arrange: Given a monkeypatched platform.machine that returns an unsupported architecture type.
     act: when _get_supported_arch is called.
@@ -157,14 +116,9 @@
     mock_machine.return_value = "i686"  # 32 bit is unsupported
     monkeypatch.setattr(platform, "machine", mock_machine)
 
-<<<<<<< HEAD
     with pytest.raises(CharmConfigInvalidError) as err:
         State.from_charm(mock_charm)
     assert "Unsupported architecture" in err.value.msg
-=======
-    with pytest.raises(CharmConfigInvalidError):
-        State.from_charm(charm)
->>>>>>> 0d8e1351
 
 
 @pytest.mark.parametrize(
@@ -176,7 +130,9 @@
     ],
 )
 def test_from_charm_arch(
-    monkeypatch: pytest.MonkeyPatch, arch: str, expected_arch: ARCH, charm: MagicMock
+    monkeypatch: pytest.MonkeyPatch,
+    arch: str,
+    expected_arch: ARCH,
 ):
     """
     arrange: Given a monkeypatched platform.machine that returns parametrized architectures.
@@ -189,24 +145,21 @@
     mock_machine.return_value = arch
     monkeypatch.setattr(platform, "machine", mock_machine)
 
-    state = State.from_charm(charm)
+    state = State.from_charm(mock_charm)
 
     assert state.arch == expected_arch
 
 
-def test_ssh_debug_info_from_charm_no_relations(charm: MagicMock):
+def test_ssh_debug_info_from_charm_no_relations():
     """
     arrange: given a mocked charm that has no ssh-debug relations.
     act: when SSHDebug.from_charm is called.
     assert: None is returned.
     """
-<<<<<<< HEAD
-    mock_charm = MockGithubRunnerCharmFactory()
-=======
-    charm.model.relations = {DEBUG_SSH_INTEGRATION_NAME: []}
->>>>>>> 0d8e1351
-
-    assert not SSHDebugConnection.from_charm(charm)
+    mock_charm = MockGithubRunnerCharmFactory()
+    mock_charm.model.relations = {DEBUG_SSH_INTEGRATION_NAME: []}
+
+    assert not SSHDebugConnection.from_charm(mock_charm)
 
 
 @pytest.mark.parametrize(
@@ -241,49 +194,32 @@
         ),
     ],
 )
-def test_from_charm_ssh_debug_info_error(invalid_relation_data: dict, charm: MagicMock):
+def test_from_charm_ssh_debug_info_error(invalid_relation_data: dict):
     """
     arrange: Given an mocked charm that has invalid ssh-debug relation data.
     act: when from_charm is called.
     assert: CharmConfigInvalidError is raised.
     """
-<<<<<<< HEAD
-    mock_charm = MockGithubRunnerCharmFactory()
-=======
->>>>>>> 0d8e1351
+    mock_charm = MockGithubRunnerCharmFactory()
     mock_relation = MagicMock(spec=ops.Relation)
     mock_unit = MagicMock(spec=ops.Unit)
     mock_unit.name = "tmate-ssh-server-operator/0"
     mock_relation.units = {mock_unit}
     mock_relation.data = {mock_unit: invalid_relation_data}
-<<<<<<< HEAD
     mock_charm.model.relations[DEBUG_SSH_INTEGRATION_NAME] = [mock_relation]
 
     with pytest.raises(CharmConfigInvalidError) as err:
         State.from_charm(mock_charm)
     assert "Invalid SSH Debug info" in err.value.msg
-=======
-    charm.model.relations = {DEBUG_SSH_INTEGRATION_NAME: [mock_relation]}
-    charm.app.planned_units.return_value = 1
-    charm.app.name = "github-runner-operator"
-    charm.unit.name = "github-runner-operator/0"
-
-    with pytest.raises(CharmConfigInvalidError) as exc:
-        State.from_charm(charm)
-    assert "Invalid SSH Debug info" in str(exc.value)
->>>>>>> 0d8e1351
-
-
-def test_from_charm_ssh_debug_info(charm: MagicMock):
+
+
+def test_from_charm_ssh_debug_info():
     """
     arrange: Given an mocked charm that has invalid ssh-debug relation data.
     act: when from_charm is called.
     assert: ssh_debug_info data has been correctly parsed.
     """
-<<<<<<< HEAD
-    mock_charm = MockGithubRunnerCharmFactory()
-=======
->>>>>>> 0d8e1351
+    mock_charm = MockGithubRunnerCharmFactory()
     mock_relation = MagicMock(spec=ops.Relation)
     mock_unit = MagicMock(spec=ops.Unit)
     mock_unit.name = "tmate-ssh-server-operator/0"
@@ -298,19 +234,9 @@
             }
         )
     }
-<<<<<<< HEAD
     mock_charm.model.relations[DEBUG_SSH_INTEGRATION_NAME] = [mock_relation]
-=======
-    charm.model.relations = {
-        DEBUG_SSH_INTEGRATION_NAME: [mock_relation],
-        COS_AGENT_INTEGRATION_NAME: None,
-    }
-    charm.app.planned_units.return_value = 1
-    charm.app.name = "github-runner-operator"
-    charm.unit.name = "github-runner-operator/0"
->>>>>>> 0d8e1351
-
-    ssh_debug_connections = State.from_charm(charm).ssh_debug_connections
+
+    ssh_debug_connections = State.from_charm(mock_charm).ssh_debug_connections
     assert str(ssh_debug_connections[0].host) == mock_relation_data["host"]
     assert str(ssh_debug_connections[0].port) == mock_relation_data["port"]
     assert ssh_debug_connections[0].rsa_fingerprint == mock_relation_data["rsa_fingerprint"]
@@ -319,110 +245,45 @@
     )
 
 
-<<<<<<< HEAD
-def test_aproxy_proxy_missing():
-    """
-    arrange: Setup mocked charm to use aproxy without configured http proxy.
-    act: Retrieve state from charm.
-    assert: CharmConfigInvalidError is raised.
-    """
-    charm = MockGithubRunnerCharmFactory()
-    charm.config["experimental-use-aproxy"] = True
-
-    with pytest.raises(CharmConfigInvalidError) as err:
-        State.from_charm(charm)
-    assert "Invalid proxy configuration" in err.value.msg
-
-
 def test_invalid_runner_storage():
-=======
-def test_invalid_runner_storage(charm: MagicMock):
->>>>>>> 0d8e1351
     """
     arrange: Setup mocked charm.
     act: Set runner-storage to a non-existing option.
     assert: Configuration Error raised.
     """
-<<<<<<< HEAD
-    charm = MockGithubRunnerCharmFactory()
-    charm.config["runner-storage"] = "not-exist"
-
-    with pytest.raises(CharmConfigInvalidError) as err:
-        State.from_charm(charm)
-    assert "Invalid runner-storage configuration" in err.value.msg
-
-
-def test_denylist_single():
-    """
-    arrange: Setup mocked charm.
-    act: Set denylist to a valid IP address.
-    assert: Denylist is correctly parsed.
-    """
-    charm = MockGithubRunnerCharmFactory()
-    charm.config["denylist"] = "10.10.0.0/16"
-
-    state = State.from_charm(charm)
-    assert state.charm_config.denylist == [FirewallEntry.decode("10.10.0.0/16")]
-
-
-def test_denylist_multiple():
-    """
-    arrange: Setup mocked charm.
-    act: Set denylist to a list of valid IP addresses.
-    assert: Denylist is correctly parsed.
-    """
-    charm = MockGithubRunnerCharmFactory()
-    charm.config["denylist"] = "10.10.0.0/16,10.100.0.0/16"
-
-    state = State.from_charm(charm)
-    assert state.charm_config.denylist == [
-        FirewallEntry.decode("10.10.0.0/16"),
-        FirewallEntry.decode("10.100.0.0/16"),
-    ]
-
-
-def test_denylist_invalid():
-    """
-    arrange: Setup mocked charm.
-    act: Set denylist to a invalid IP address.
-    assert: Denylist is correctly parsed.
-    """
-    charm = MockGithubRunnerCharmFactory()
-    charm.config["denylist"] = "10.10.0.0/8"
-
-    with pytest.raises(CharmConfigInvalidError) as err:
-        State.from_charm(charm)
-    assert "incorrect firewall entry format" in str(err)
-    assert "10.10.0.0/8" in str(err)
-=======
-    charm.config = {"runner-storage": "not-exist"}
+    mock_charm = MockGithubRunnerCharmFactory()
+    mock_charm.config["runner-storage"] = "not-exist"
 
     with pytest.raises(CharmConfigInvalidError) as exc:
-        State.from_charm(charm)
+        State.from_charm(mock_charm)
     assert "Invalid runner-storage" in str(exc.value)
 
 
-def test_openstack_config(charm: MagicMock, clouds_yaml: dict):
+def test_openstack_config(clouds_yaml: dict):
     """
     arrange: Setup mocked charm with openstack-clouds-yaml config.
     act: Retrieve state from charm.
     assert: openstack-clouds-yaml config is parsed correctly.
     """
-    charm.config[charm_state.OPENSTACK_CLOUDS_YAML_CONFIG_NAME] = json.dumps(clouds_yaml)
-    state = State.from_charm(charm)
+    mock_charm = MockGithubRunnerCharmFactory()
+    mock_charm.config[charm_state.OPENSTACK_CLOUDS_YAML_CONFIG_NAME] = json.dumps(clouds_yaml)
+    state = State.from_charm(mock_charm)
     assert state.charm_config.openstack_clouds_yaml == clouds_yaml
 
 
-def test_openstack_config_invalid_yaml(charm: MagicMock):
+def test_openstack_config_invalid_yaml():
     """
     arrange: Setup mocked charm with openstack-clouds-yaml config containing invalid yaml.
     act: Retrieve state from charm.
     assert: CharmConfigInvalidError is raised.
     """
-    charm.config[charm_state.OPENSTACK_CLOUDS_YAML_CONFIG_NAME] = "invalid_yaml\n-test: test\n"
+    mock_charm = MockGithubRunnerCharmFactory()
+    mock_charm.config[charm_state.OPENSTACK_CLOUDS_YAML_CONFIG_NAME] = (
+        "invalid_yaml\n-test: test\n"
+    )
 
     with pytest.raises(CharmConfigInvalidError) as exc:
-        State.from_charm(charm)
+        State.from_charm(mock_charm)
     assert "Invalid openstack-clouds-yaml config. Invalid yaml." in str(exc.value)
 
 
@@ -443,34 +304,14 @@
         ),
     ],
 )
-def test_openstack_config_invalid_format(
-    charm: MagicMock, clouds_yaml: Any, expected_err_msg: str
-):
+def test_openstack_config_invalid_format(clouds_yaml: Any, expected_err_msg: str):
     """
     arrange: Given a charm with openstack-clouds-yaml of types other than dict.
     act: when charm state is initialized.
     assert:
     """
-    charm.config[charm_state.OPENSTACK_CLOUDS_YAML_CONFIG_NAME] = clouds_yaml
+    mock_charm = MockGithubRunnerCharmFactory()
+    mock_charm.config[charm_state.OPENSTACK_CLOUDS_YAML_CONFIG_NAME] = clouds_yaml
     with pytest.raises(CharmConfigInvalidError) as exc:
-        State.from_charm(charm)
-
-    assert expected_err_msg in str(exc.value)
-
-
-def test_openstack_config_invalid_config(charm: MagicMock, clouds_yaml):
-    """
-    arrange: Setup mocked charm with openstack-clouds-yaml and openstack_manager
-     to raise OpenStackInvalidConfigError.
-    act: Retrieve state from charm.
-    assert: CharmConfigInvalidError is raised.
-    """
-    charm.config[charm_state.OPENSTACK_CLOUDS_YAML_CONFIG_NAME] = json.dumps(clouds_yaml)
-    charm_state.openstack_manager.initialize.side_effect = OpenStackInvalidConfigError("invalid")
-
-    with pytest.raises(CharmConfigInvalidError) as exc:
-        State.from_charm(charm)
-    assert "Invalid openstack config. Not able to initialize openstack integration." in str(
-        exc.value
-    )
->>>>>>> 0d8e1351
+        State.from_charm(mock_charm)
+    assert expected_err_msg in str(exc)