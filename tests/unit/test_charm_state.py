# Copyright 2024 Canonical Ltd.
#  See LICENSE file for licensing details.
import json
import os
import platform
import secrets
from typing import Any
from unittest.mock import MagicMock, patch

import ops
import pytest

import charm_state
from charm import GithubRunnerCharm
from charm_state import (
    ARCH,
    COS_AGENT_INTEGRATION_NAME,
    DEBUG_SSH_INTEGRATION_NAME,
    CharmConfigInvalidError,
    ProxyConfig,
    SSHDebugConnection,
    State,
)
from errors import OpenStackInvalidConfigError


@pytest.fixture(name="charm")
def charm() -> MagicMock:
    """Mock a charm instance with no relation data and minimal configuration.

    Returns:
        MagicMock: A mocked charm instance.
    """
    mock_charm = MagicMock(spec=GithubRunnerCharm)
    mock_charm.config = {"runner-storage": "juju-storage"}
    mock_charm.model.relations.__getitem__.return_value = []

    return mock_charm


@pytest.fixture(name="clouds_yaml")
def clouds_yaml() -> dict:
    """Mocked clouds.yaml data.

    Returns:
        dict: Mocked clouds.yaml data.
    """
    return {
        "clouds": {
            "microstack": {
                "auth": {
                    "auth_url": secrets.token_hex(16),
                    "project_name": secrets.token_hex(16),
                    "project_domain_name": secrets.token_hex(16),
                    "username": secrets.token_hex(16),
                    "user_domain_name": secrets.token_hex(16),
                    "password": secrets.token_hex(16),
                }
            }
        }
    }


def test_metrics_logging_available_true(charm: MagicMock):
    """
    arrange: Setup mocked charm to return an integration.
    act: Retrieve state from charm.
    assert: metrics_logging_available returns True.
    """
    charm.model.relations = {
        COS_AGENT_INTEGRATION_NAME: MagicMock(spec=ops.Relation),
        DEBUG_SSH_INTEGRATION_NAME: None,
    }

    state = State.from_charm(charm)

    assert state.is_metrics_logging_available


def test_metrics_logging_available_false(charm: MagicMock):
    """
    arrange: Setup mocked charm to return no integration.
    act: Retrieve state from charm.
    assert: metrics_logging_available returns False.
    """

    state = State.from_charm(charm)

    assert not state.is_metrics_logging_available


def test_aproxy_proxy_missing(charm: MagicMock):
    """
    arrange: Setup mocked charm to use aproxy without configured http proxy.
    act: Retrieve state from charm.
    assert: CharmConfigInvalidError is raised.
    """
    charm.config["experimental-use-aproxy"] = "true"

    with pytest.raises(CharmConfigInvalidError) as exc:
        State.from_charm(charm)
    assert "Invalid proxy configuration" in str(exc.value)


def test_proxy_invalid_format(charm: MagicMock):
    """
    arrange: Setup mocked charm and invalid juju proxy settings.
    act: Retrieve state from charm.
    assert: CharmConfigInvalidError is raised.
    """
    url_without_scheme = "proxy.example.com:8080"
    with patch.dict(os.environ, {"JUJU_CHARM_HTTP_PROXY": url_without_scheme}):
        with pytest.raises(CharmConfigInvalidError):
            State.from_charm(charm)


<<<<<<< HEAD
def test_proxy_config_bool():
    """
    arrange: Various combinations for ProxyConfig
    act: Create ProxyConfig object
    assert: Expected boolean value
    """
    proxy_url = "http://proxy.example.com:8080"

    # assert True if http or https is set
    assert ProxyConfig(http=proxy_url)
    assert ProxyConfig(https=proxy_url)
    assert ProxyConfig(http=proxy_url, https=proxy_url)
    assert ProxyConfig(http=proxy_url, https=proxy_url, no_proxy="localhost")

    # assert False if otherwise
    assert not ProxyConfig(use_aproxy=False)
    assert not ProxyConfig(no_proxy="localhost")
    assert not ProxyConfig(use_aproxy=False, no_proxy="localhost")
    assert not ProxyConfig()


def test_from_charm_invalid_arch(monkeypatch: pytest.MonkeyPatch):
=======
def test_from_charm_invalid_arch(monkeypatch: pytest.MonkeyPatch, charm: MagicMock):
>>>>>>> 0d8e1351
    """
    arrange: Given a monkeypatched platform.machine that returns an unsupported architecture type.
    act: when _get_supported_arch is called.
    assert: a charm config invalid error is raised.
    """
    mock_machine = MagicMock(spec=platform.machine)
    mock_machine.return_value = "i686"  # 32 bit is unsupported
    monkeypatch.setattr(platform, "machine", mock_machine)

    with pytest.raises(CharmConfigInvalidError):
        State.from_charm(charm)


@pytest.mark.parametrize(
    "arch, expected_arch",
    [
        pytest.param("aarch64", ARCH.ARM64),
        pytest.param("arm64", ARCH.ARM64),
        pytest.param("x86_64", ARCH.X64),
    ],
)
def test_from_charm_arch(
    monkeypatch: pytest.MonkeyPatch, arch: str, expected_arch: ARCH, charm: MagicMock
):
    """
    arrange: Given a monkeypatched platform.machine that returns parametrized architectures.
    act: when _get_supported_arch is called.
    assert: a correct architecture is inferred.
    """
    mock_machine = MagicMock(spec=platform.machine)
    mock_machine.return_value = arch
    monkeypatch.setattr(platform, "machine", mock_machine)

    state = State.from_charm(charm)

    assert state.arch == expected_arch


def test_ssh_debug_info_from_charm_no_relations(charm: MagicMock):
    """
    arrange: given a mocked charm that has no ssh-debug relations.
    act: when SSHDebug.from_charm is called.
    assert: None is returned.
    """
    charm.model.relations = {DEBUG_SSH_INTEGRATION_NAME: []}

    assert not SSHDebugConnection.from_charm(charm)


@pytest.mark.parametrize(
    "invalid_relation_data",
    [
        pytest.param(
            {
                "host": "invalidip",
                "port": "8080",
                "rsa_fingerprint": "SHA:fingerprint_data",
                "ed25519_fingerprint": "SHA:fingerprint_data",
            },
            id="invalid host IP",
        ),
        pytest.param(
            {
                "host": "127.0.0.1",
                "port": "invalidport",
                "rsa_fingerprint": "SHA:fingerprint_data",
                "ed25519_fingerprint": "SHA:fingerprint_data",
            },
            id="invalid port",
        ),
        pytest.param(
            {
                "host": "127.0.0.1",
                "port": "invalidport",
                "rsa_fingerprint": "invalid_fingerprint_data",
                "ed25519_fingerprint": "invalid_fingerprint_data",
            },
            id="invalid fingerprint",
        ),
    ],
)
def test_from_charm_ssh_debug_info_error(invalid_relation_data: dict, charm: MagicMock):
    """
    arrange: Given an mocked charm that has invalid ssh-debug relation data.
    act: when from_charm is called.
    assert: CharmConfigInvalidError is raised.
    """
    mock_relation = MagicMock(spec=ops.Relation)
    mock_unit = MagicMock(spec=ops.Unit)
    mock_unit.name = "tmate-ssh-server-operator/0"
    mock_relation.units = {mock_unit}
    mock_relation.data = {mock_unit: invalid_relation_data}
    charm.model.relations = {DEBUG_SSH_INTEGRATION_NAME: [mock_relation]}
    charm.app.planned_units.return_value = 1
    charm.app.name = "github-runner-operator"
    charm.unit.name = "github-runner-operator/0"

    with pytest.raises(CharmConfigInvalidError) as exc:
        State.from_charm(charm)
    assert "Invalid SSH Debug info" in str(exc.value)


def test_from_charm_ssh_debug_info(charm: MagicMock):
    """
    arrange: Given an mocked charm that has invalid ssh-debug relation data.
    act: when from_charm is called.
    assert: ssh_debug_info data has been correctly parsed.
    """
    mock_relation = MagicMock(spec=ops.Relation)
    mock_unit = MagicMock(spec=ops.Unit)
    mock_unit.name = "tmate-ssh-server-operator/0"
    mock_relation.units = {mock_unit}
    mock_relation.data = {
        mock_unit: (
            mock_relation_data := {
                "host": "127.0.0.1",
                "port": "8080",
                "rsa_fingerprint": "fingerprint_data",
                "ed25519_fingerprint": "fingerprint_data",
            }
        )
    }
    charm.model.relations = {
        DEBUG_SSH_INTEGRATION_NAME: [mock_relation],
        COS_AGENT_INTEGRATION_NAME: None,
    }
    charm.app.planned_units.return_value = 1
    charm.app.name = "github-runner-operator"
    charm.unit.name = "github-runner-operator/0"

    ssh_debug_connections = State.from_charm(charm).ssh_debug_connections
    assert str(ssh_debug_connections[0].host) == mock_relation_data["host"]
    assert str(ssh_debug_connections[0].port) == mock_relation_data["port"]
    assert ssh_debug_connections[0].rsa_fingerprint == mock_relation_data["rsa_fingerprint"]
    assert (
        ssh_debug_connections[0].ed25519_fingerprint == mock_relation_data["ed25519_fingerprint"]
    )


def test_invalid_runner_storage(charm: MagicMock):
    """
    arrange: Setup mocked charm with juju-storage as runner-storage.
    act: Change the runner-storage config to memory.
    assert: Configuration Error raised.
    """
    charm.config = {"runner-storage": "not-exist"}

    with pytest.raises(CharmConfigInvalidError) as exc:
        State.from_charm(charm)
    assert "Invalid runner-storage" in str(exc.value)


def test_openstack_config(charm: MagicMock, clouds_yaml: dict):
    """
    arrange: Setup mocked charm with openstack-clouds-yaml config.
    act: Retrieve state from charm.
    assert: openstack-clouds-yaml config is parsed correctly.
    """
    charm.config[charm_state.OPENSTACK_CLOUDS_YAML_CONFIG_NAME] = json.dumps(clouds_yaml)
    state = State.from_charm(charm)
    assert state.charm_config.openstack_clouds_yaml == clouds_yaml


def test_openstack_config_invalid_yaml(charm: MagicMock):
    """
    arrange: Setup mocked charm with openstack-clouds-yaml config containing invalid yaml.
    act: Retrieve state from charm.
    assert: CharmConfigInvalidError is raised.
    """
    charm.config[charm_state.OPENSTACK_CLOUDS_YAML_CONFIG_NAME] = "invalid_yaml\n-test: test\n"

    with pytest.raises(CharmConfigInvalidError) as exc:
        State.from_charm(charm)
    assert "Invalid openstack-clouds-yaml config. Invalid yaml." in str(exc.value)


@pytest.mark.parametrize(
    "clouds_yaml, expected_err_msg",
    [
        pytest.param(
            '["invalid", "type", "list"]',
            "Invalid openstack config format, expected dict, got <class 'list'>",
        ),
        pytest.param(
            "invalid string type",
            "Invalid openstack config format, expected dict, got <class 'str'>",
        ),
        pytest.param(
            "3",
            "Invalid openstack config format, expected dict, got <class 'int'>",
        ),
    ],
)
def test_openstack_config_invalid_format(
    charm: MagicMock, clouds_yaml: Any, expected_err_msg: str
):
    """
    arrange: Given a charm with openstack-clouds-yaml of types other than dict.
    act: when charm state is initialized.
    assert:
    """
    charm.config[charm_state.OPENSTACK_CLOUDS_YAML_CONFIG_NAME] = clouds_yaml
    with pytest.raises(CharmConfigInvalidError) as exc:
        State.from_charm(charm)

    assert expected_err_msg in str(exc.value)


def test_openstack_config_invalid_config(charm: MagicMock, clouds_yaml):
    """
    arrange: Setup mocked charm with openstack-clouds-yaml and openstack_manager
     to raise OpenStackInvalidConfigError.
    act: Retrieve state from charm.
    assert: CharmConfigInvalidError is raised.
    """
    charm.config[charm_state.OPENSTACK_CLOUDS_YAML_CONFIG_NAME] = json.dumps(clouds_yaml)
    charm_state.openstack_manager.initialize.side_effect = OpenStackInvalidConfigError("invalid")

    with pytest.raises(CharmConfigInvalidError) as exc:
        State.from_charm(charm)
    assert "Invalid openstack config. Not able to initialize openstack integration." in str(
        exc.value
    )<|MERGE_RESOLUTION|>--- conflicted
+++ resolved
@@ -114,7 +114,6 @@
             State.from_charm(charm)
 
 
-<<<<<<< HEAD
 def test_proxy_config_bool():
     """
     arrange: Various combinations for ProxyConfig
@@ -136,10 +135,7 @@
     assert not ProxyConfig()
 
 
-def test_from_charm_invalid_arch(monkeypatch: pytest.MonkeyPatch):
-=======
 def test_from_charm_invalid_arch(monkeypatch: pytest.MonkeyPatch, charm: MagicMock):
->>>>>>> 0d8e1351
     """
     arrange: Given a monkeypatched platform.machine that returns an unsupported architecture type.
     act: when _get_supported_arch is called.
