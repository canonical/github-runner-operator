--- conflicted
+++ resolved
@@ -109,16 +109,13 @@
     pool_path = tmp_path / "test_storage"
     pool_path.mkdir(exist_ok=True)
     config = RunnerConfig(
-<<<<<<< HEAD
         name="test_runner",
         app_name="test_app",
         path=request.param[0],
         proxies=request.param[1],
         lxd_storage_path=pool_path,
         dockerhub_mirror=None,
-=======
-        "test_app", request.param[0], request.param[1], pool_path, "test_runner", False
->>>>>>> 61bf6a7e
+        issue_metrics=False,
     )
     status = RunnerStatus()
     return Runner(
