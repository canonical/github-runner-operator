#  Copyright 2024 Canonical Ltd.
#  See LICENSE file for licensing details.
import random
import secrets
from pathlib import Path
from typing import Optional
from unittest.mock import MagicMock, call

import jinja2
import openstack.exceptions
import pytest
from fabric.connection import Connection as SshConnection
from invoke import Result
from openstack.compute.v2.keypair import Keypair
from openstack.compute.v2.server import Server

import metrics.storage
from charm_state import CharmState, ProxyConfig, RepoPolicyComplianceConfig
from errors import OpenStackError, RunnerStartError
from github_type import GitHubRunnerStatus, SelfHostedRunner
from metrics import events as metric_events
from metrics.runner import RUNNER_INSTALLED_TS_FILE_NAME
from metrics.storage import MetricsStorage
from openstack_cloud import openstack_manager
from openstack_cloud.openstack_manager import MAX_METRICS_FILE_SIZE, METRICS_EXCHANGE_PATH
from runner_type import RunnerByHealth, RunnerGithubInfo
from tests.unit import factories

CLOUD_NAME = "microstack"


@pytest.fixture(autouse=True, name="openstack_connect_mock")
def mock_openstack_connect_fixture(monkeypatch: pytest.MonkeyPatch) -> MagicMock:
    """Mock openstack.connect."""
    mock_connect = MagicMock(spec=openstack_manager.openstack.connect)
    monkeypatch.setattr("openstack_cloud.openstack_manager.openstack.connect", mock_connect)
    return mock_connect


@pytest.fixture(name="mock_server")
def mock_server_fixture() -> MagicMock:
    """Mock OpenStack Server object."""
    mock_server = MagicMock(spec=Server)
    mock_server.key_name = "mock_key"
    mock_server.addresses.values = MagicMock(return_value=[[{"addr": "10.0.0.1"}]])
    return mock_server


@pytest.fixture(name="patch_ssh_connection_health_check")
def patch_ssh_connection_health_check_fixture(monkeypatch: pytest.MonkeyPatch):
    """Patch SSH connection to a MagicMock instance for health check."""
    mock_get_ssh_connections = MagicMock(
        spec=openstack_manager.OpenstackRunnerManager._get_ssh_connections
    )
    mock_ssh_connection = MagicMock(spec=SshConnection)
    mock_ssh_connection.host = "test host IP"
    mock_result = MagicMock(spec=Result)
    mock_result.ok = True
    mock_result.stderr = ""
    mock_result.stdout = "-- Test output: /bin/bash /home/ubuntu/actions-runner/run.sh --"
    mock_ssh_connection.run.return_value = mock_result
    mock_get_ssh_connections.return_value = [mock_ssh_connection]

    monkeypatch.setattr(
        openstack_manager.OpenstackRunnerManager,
        "_get_ssh_connections",
        mock_get_ssh_connections,
    )


@pytest.fixture(name="patch_ssh_connection_error")
def patch_ssh_connection_error_fixture(monkeypatch: pytest.MonkeyPatch):
    """Patch SSH connection to a MagicMock instance with error on run."""
    mock_get_ssh_connections = MagicMock(
        spec=openstack_manager.OpenstackRunnerManager._get_ssh_connections
    )
    mock_ssh_connection = MagicMock(spec=SshConnection)
    mock_ssh_connection.run.side_effect = TimeoutError("Error for testing")
    mock_get_ssh_connections.return_value = [mock_ssh_connection]

    monkeypatch.setattr(
        openstack_manager.OpenstackRunnerManager,
        "_get_ssh_connections",
        mock_get_ssh_connections,
    )


@pytest.fixture(name="mock_github_client")
def mock_github_client_fixture() -> MagicMock:
    """Mocked github client that returns runner application."""
    mock_github_client = MagicMock(spec=openstack_manager.GithubClient)
    mock_github_client.get_runner_application.return_value = openstack_manager.RunnerApplication(
        os="linux",
        architecture="x64",
        download_url="http://test_url",
        filename="test_filename",
        temp_download_token="test_token",
    )
    mock_github_client.get_runner_registration_token.return_value = "test_token"
    return mock_github_client


@pytest.fixture(name="patch_execute_command")
def patch_execute_command_fixture(monkeypatch: pytest.MonkeyPatch):
    """Patch execute command to a MagicMock instance."""
    monkeypatch.setattr(
        openstack_manager,
        "execute_command",
        MagicMock(spec=openstack_manager.execute_command),
    )


@pytest.fixture(name="patched_create_connection_context")
def patched_create_connection_context_fixture(monkeypatch: pytest.MonkeyPatch):
    """Return a mocked openstack connection context manager and patch create_connection."""
    mock_connection = MagicMock(spec=openstack_manager.openstack.connection.Connection)
    monkeypatch.setattr(
        openstack_manager,
        "_create_connection",
        MagicMock(spec=openstack_manager._create_connection, return_value=mock_connection),
    )
    return mock_connection.__enter__()


@pytest.fixture(name="ssh_connection_mock")
def ssh_connection_mock_fixture(monkeypatch: pytest.MonkeyPatch) -> MagicMock:
    """Return a mocked ssh connection."""
    test_file_content = secrets.token_hex(16)
    ssh_conn_mock = MagicMock(spec=openstack_manager.SshConnection)
    ssh_conn_mock.get.side_effect = lambda remote, local: Path(local).write_text(test_file_content)
    ssh_conn_mock.run.side_effect = lambda cmd, **kwargs: (
        Result(stdout="1") if cmd.startswith("stat") else Result()
    )
    ssh_conn_mock.run.return_value = Result()

    return ssh_conn_mock


@pytest.fixture(name="openstack_manager_for_reconcile")
def openstack_manager_for_reconcile_fixture(
    monkeypatch: pytest.MonkeyPatch,
    mock_github_client: MagicMock,
    patched_create_connection_context: MagicMock,
    tmp_path: Path,
    ssh_connection_mock: MagicMock,
):
    """Create a mocked openstack manager for the reconcile tests."""
    t_mock = MagicMock(return_value=12345)
    monkeypatch.setattr(openstack_manager.time, "time", t_mock)

    issue_event_mock = MagicMock(spec=metric_events.issue_event)
    monkeypatch.setattr(openstack_manager.metric_events, "issue_event", issue_event_mock)

    runner_metrics_mock = MagicMock(openstack_manager.runner_metrics)
    monkeypatch.setattr(openstack_manager, "runner_metrics", runner_metrics_mock)

    github_metrics_mock = MagicMock(openstack_manager.github_metrics)
    monkeypatch.setattr(openstack_manager, "github_metrics", github_metrics_mock)

    monkeypatch.setattr(
        openstack_manager, "GithubClient", MagicMock(return_value=mock_github_client)
    )

    runner_metrics_path = tmp_path / "runner_fs"
    ms = MetricsStorage(path=runner_metrics_path, runner_name="test_runner")
    monkeypatch.setattr(openstack_manager.metrics_storage, "create", MagicMock(return_value=ms))
    monkeypatch.setattr(openstack_manager.metrics_storage, "get", MagicMock(return_value=ms))

    pool_mock = MagicMock()
    pool_mock.__enter__.return_value = pool_mock
    pool_mock.map.side_effect = lambda func, iterable: func(*iterable)
    pool_cls_mock = MagicMock()
    pool_cls_mock.return_value = pool_mock
    monkeypatch.setattr(openstack_manager, "Pool", pool_cls_mock)

    app_name = secrets.token_hex(16)
    charm_state = MagicMock(spec=CharmState)
    charm_state.proxy_config = ProxyConfig()
    charm_state.ssh_debug_connections = MagicMock()
    charm_state.charm_config = MagicMock()
    charm_state.charm_config.repo_policy_compliance = None
    os_runner_manager_config = openstack_manager.OpenstackRunnerManagerConfig(
        charm_state=charm_state,
        path=MagicMock(),
        labels=[],
        token=secrets.token_hex(16),
        flavor=app_name,
        network=secrets.token_hex(16),
        dockerhub_mirror=None,
    )
    patched_create_connection_context.create_keypair.return_value = Keypair(private_key="test_key")
    server_mock = MagicMock()
    server_mock.status = openstack_manager._INSTANCE_STATUS_ACTIVE
    patched_create_connection_context.get_server.return_value = server_mock

    os_runner_manager = openstack_manager.OpenstackRunnerManager(
        app_name=app_name,
        unit_num=0,
        openstack_runner_manager_config=os_runner_manager_config,
        cloud_config={},
    )
    os_runner_manager._ssh_health_check = MagicMock(return_value=True)
    os_runner_manager._get_ssh_connection = MagicMock(return_value=ssh_connection_mock)
    monkeypatch.setattr(
        openstack_manager.OpenstackRunnerManager, "_wait_until_runner_process_running", MagicMock()
    )

    monkeypatch.setattr(openstack_manager, "_SSH_KEY_PATH", tmp_path)
    monkeypatch.setattr(openstack_manager.shutil, "chown", MagicMock())

    return os_runner_manager


def test__create_connection_error(clouds_yaml: dict, openstack_connect_mock: MagicMock):
    """
    arrange: given a monkeypatched connection.authorize() function that raises an error.
    act: when _create_connection is called.
    assert: OpenStackUnauthorizedError is raised.
    """
    connection_mock = MagicMock()
    connection_context = MagicMock()
    connection_context.authorize.side_effect = openstack.exceptions.HttpException
    connection_mock.__enter__.return_value = connection_context
    openstack_connect_mock.return_value = connection_mock

    with pytest.raises(OpenStackError) as exc:
        with openstack_manager._create_connection(cloud_config=clouds_yaml):
            pass

    assert "Failed OpenStack API call" in str(exc)


def test__create_connection(
    multi_clouds_yaml: dict, clouds_yaml: dict, cloud_name: str, openstack_connect_mock: MagicMock
):
    """
    arrange: given a cloud config yaml dict with 1. multiple clouds 2. single cloud.
    act: when _create_connection is called.
    assert: connection with first cloud in the config is used.
    """
    # 1. multiple clouds
    with openstack_manager._create_connection(cloud_config=multi_clouds_yaml):
        openstack_connect_mock.assert_called_with(cloud=CLOUD_NAME)

    # 2. single cloud
    with openstack_manager._create_connection(cloud_config=clouds_yaml):
        openstack_connect_mock.assert_called_with(cloud=cloud_name)


@pytest.mark.parametrize(
    "arch",
    [
        pytest.param("s390x", id="s390x"),
        pytest.param("riscv64", id="riscv64"),
        pytest.param("ppc64el", id="ppc64el"),
        pytest.param("armhf", id="armhf"),
        pytest.param("test", id="test"),
    ],
)
def test__get_supported_runner_arch_invalid_arch(arch: str):
    """
    arrange: given supported architectures.
    act: when _get_supported_runner_arch is called.
    assert: supported cloud image architecture type is returned.
    """
    with pytest.raises(openstack_manager.UnsupportedArchitectureError) as exc:
        openstack_manager._get_supported_runner_arch(arch=arch)

    assert arch in str(exc)


@pytest.mark.parametrize(
    "arch, image_arch",
    [
        pytest.param("x64", "amd64", id="x64"),
        pytest.param("arm64", "arm64", id="arm64"),
    ],
)
def test__get_supported_runner_arch(arch: str, image_arch: str):
    """
    arrange: given supported architectures.
    act: when _get_supported_runner_arch is called.
    assert: supported cloud image architecture type is returned.
    """
    assert openstack_manager._get_supported_runner_arch(arch=arch) == image_arch


@pytest.mark.parametrize(
    "proxy_config, dockerhub_mirror, ssh_debug_connections, expected_env_contents",
    [
        pytest.param(
            None,
            None,
            None,
            """PATH=/home/ubuntu/.local/bin:/usr/local/sbin:/usr/local/bin:/usr/sbin:/usr/bin:/sbin:/bin:/snap/bin





LANG=C.UTF-8
ACTIONS_RUNNER_HOOK_JOB_STARTED=/home/ubuntu/actions-runner/pre-job.sh
""",
            id="all values empty",
        ),
        pytest.param(
            openstack_manager.ProxyConfig(
                http="http://test.internal",
                https="https://test.internal",
                no_proxy="http://no_proxy.internal",
            ),
            None,
            None,
            """PATH=/home/ubuntu/.local/bin:/usr/local/sbin:/usr/local/bin:/usr/sbin:/usr/bin:/sbin:/bin:/snap/bin





LANG=C.UTF-8
ACTIONS_RUNNER_HOOK_JOB_STARTED=/home/ubuntu/actions-runner/pre-job.sh
""",
            id="proxy value set",
        ),
        pytest.param(
            None,
            "http://dockerhub_mirror.test",
            None,
            """PATH=/home/ubuntu/.local/bin:/usr/local/sbin:/usr/local/bin:/usr/sbin:/usr/bin:/sbin:/bin:/snap/bin





DOCKERHUB_MIRROR=http://dockerhub_mirror.test
CONTAINER_REGISTRY_URL=http://dockerhub_mirror.test

LANG=C.UTF-8
ACTIONS_RUNNER_HOOK_JOB_STARTED=/home/ubuntu/actions-runner/pre-job.sh
""",
            id="dockerhub mirror set",
        ),
        pytest.param(
            None,
            None,
            [
                openstack_manager.SSHDebugConnection(
                    host="127.0.0.1",
                    port=10022,
                    rsa_fingerprint="SHA256:testrsa",
                    ed25519_fingerprint="SHA256:tested25519",
                )
            ],
            """PATH=/home/ubuntu/.local/bin:/usr/local/sbin:/usr/local/bin:/usr/sbin:/usr/bin:/sbin:/bin:/snap/bin





LANG=C.UTF-8
ACTIONS_RUNNER_HOOK_JOB_STARTED=/home/ubuntu/actions-runner/pre-job.sh

TMATE_SERVER_HOST=127.0.0.1
TMATE_SERVER_PORT=10022
TMATE_SERVER_RSA_FINGERPRINT=SHA256:testrsa
TMATE_SERVER_ED25519_FINGERPRINT=SHA256:tested25519
""",
            id="ssh debug connection set",
        ),
        pytest.param(
            openstack_manager.ProxyConfig(
                http="http://test.internal",
                https="https://test.internal",
                no_proxy="http://no_proxy.internal",
            ),
            "http://dockerhub_mirror.test",
            [
                openstack_manager.SSHDebugConnection(
                    host="127.0.0.1",
                    port=10022,
                    rsa_fingerprint="SHA256:testrsa",
                    ed25519_fingerprint="SHA256:tested25519",
                )
            ],
            """PATH=/home/ubuntu/.local/bin:/usr/local/sbin:/usr/local/bin:/usr/sbin:/usr/bin:/sbin:/bin:/snap/bin





DOCKERHUB_MIRROR=http://dockerhub_mirror.test
CONTAINER_REGISTRY_URL=http://dockerhub_mirror.test

LANG=C.UTF-8
ACTIONS_RUNNER_HOOK_JOB_STARTED=/home/ubuntu/actions-runner/pre-job.sh

TMATE_SERVER_HOST=127.0.0.1
TMATE_SERVER_PORT=10022
TMATE_SERVER_RSA_FINGERPRINT=SHA256:testrsa
TMATE_SERVER_ED25519_FINGERPRINT=SHA256:tested25519
""",
            id="all values set",
        ),
    ],
)
def test__generate_runner_env(
    proxy_config: Optional[openstack_manager.ProxyConfig],
    dockerhub_mirror: Optional[str],
    ssh_debug_connections: Optional[list[openstack_manager.SSHDebugConnection]],
    expected_env_contents: str,
):
    """
    arrange: given configuration values for runner environment.
    act: when _generate_runner_env is called.
    assert: expected .env contents are generated.
    """
    environment = jinja2.Environment(loader=jinja2.FileSystemLoader("templates"), autoescape=True)
    assert (
        openstack_manager._generate_runner_env(
            templates_env=environment,
            dockerhub_mirror=dockerhub_mirror,
            ssh_debug_connections=ssh_debug_connections,
        )
        == expected_env_contents
    )


def test__build_image_command():
    """
    arrange: given a mock Github runner application and proxy config.
    act: when _build_image_command is called.
    assert: command for build image bash script with args are returned.
    """
    test_runner_info = openstack_manager.RunnerApplication(
        os="linux",
        architecture="x64",
        download_url=(test_download_url := "https://testdownloadurl.com"),
        filename="test_filename",
        temp_download_token=secrets.token_hex(16),
    )
    test_proxy_config = openstack_manager.ProxyConfig(
        http=(test_http_proxy := "http://proxy.test"),
        https=(test_https_proxy := "https://proxy.test"),
        no_proxy=(test_no_proxy := "http://no.proxy"),
        use_aproxy=False,
    )

    command = openstack_manager._build_image_command(
        runner_info=test_runner_info, proxies=test_proxy_config
    )
    assert command == [
        "/usr/bin/bash",
        openstack_manager.BUILD_OPENSTACK_IMAGE_SCRIPT_FILENAME,
        test_download_url,
        test_http_proxy,
        test_https_proxy,
        test_no_proxy,
    ], "Unexpected build image command."


def test_build_image_runner_binary_error():
    """
    arrange: given a mocked github client get_runner_application function that raises an error.
    act: when build_image is called.
    assert: ImageBuildError is raised.
    """
    mock_github_client = MagicMock(spec=openstack_manager.GithubClient)
    mock_github_client.get_runner_application.side_effect = openstack_manager.RunnerBinaryError

    with pytest.raises(openstack_manager.OpenstackImageBuildError) as exc:
        openstack_manager.build_image(
            arch=openstack_manager.Arch.X64,
            cloud_config=MagicMock(),
            github_client=mock_github_client,
            path=MagicMock(),
        )

    assert "Failed to fetch runner application." in str(exc)


def test_build_image_script_error(monkeypatch: pytest.MonkeyPatch):
    """
    arrange: given a monkeypatched execute_command function that raises an error.
    act: when build_image is called.
    assert: ImageBuildError is raised.
    """
    monkeypatch.setattr(
        openstack_manager,
        "execute_command",
        MagicMock(
            side_effect=openstack_manager.SubprocessError(
                cmd=[], return_code=1, stdout="", stderr=""
            )
        ),
    )

    with pytest.raises(openstack_manager.OpenstackImageBuildError) as exc:
        openstack_manager.build_image(
            arch=openstack_manager.Arch.X64,
            cloud_config=MagicMock(),
            github_client=MagicMock(),
            path=MagicMock(),
        )

    assert "Failed to build image." in str(exc)


@pytest.mark.usefixtures("patch_execute_command")
def test_build_image_runner_arch_error(
    monkeypatch: pytest.MonkeyPatch, mock_github_client: MagicMock
):
    """
    arrange: given _get_supported_runner_arch that raises unsupported architecture error.
    act: when build_image is called.
    assert: ImageBuildError error is raised with unsupported arch message.
    """
    mock_get_supported_runner_arch = MagicMock(
        spec=openstack_manager._get_supported_runner_arch,
        side_effect=openstack_manager.UnsupportedArchitectureError(arch="x64"),
    )
    monkeypatch.setattr(
        openstack_manager, "_get_supported_runner_arch", mock_get_supported_runner_arch
    )

    with pytest.raises(openstack_manager.OpenstackImageBuildError) as exc:
        openstack_manager.build_image(
            arch=openstack_manager.Arch.X64,
            cloud_config=MagicMock(),
            github_client=mock_github_client,
            path=MagicMock(),
        )

    assert "Unsupported architecture" in str(exc)


@pytest.mark.usefixtures("patch_execute_command")
def test_build_image_delete_image_error(
    mock_github_client: MagicMock, patched_create_connection_context: MagicMock
):
    """
    arrange: given a mocked openstack connection that returns existing images and delete_image \
        that returns False (failed to delete image).
    act: when build_image is called.
    assert: ImageBuildError is raised.
    """
    patched_create_connection_context.search_images.return_value = (
        MagicMock(spec=openstack_manager.openstack.image.v2.image.Image),
    )
    patched_create_connection_context.delete_image.return_value = False

    with pytest.raises(openstack_manager.OpenstackImageBuildError) as exc:
        openstack_manager.build_image(
            arch=openstack_manager.Arch.X64,
            cloud_config=MagicMock(),
            github_client=mock_github_client,
            path=MagicMock(),
        )

    assert "Failed to delete duplicate image on Openstack." in str(exc)


@pytest.mark.usefixtures("patch_execute_command")
def test_build_image_create_image_error(
    patched_create_connection_context: MagicMock, mock_github_client: MagicMock
):
    """
    arrange: given a mocked connection that raises OpenStackCloudException on create_image.
    act: when build_image is called.
    assert: ImageBuildError is raised.
    """
    patched_create_connection_context.create_image.side_effect = (
        openstack_manager.OpenStackCloudException
    )

    with pytest.raises(openstack_manager.OpenstackImageBuildError) as exc:
        openstack_manager.build_image(
            arch=openstack_manager.Arch.X64,
            cloud_config=MagicMock(),
            github_client=mock_github_client,
            path=MagicMock(),
            proxies=None,
        )

    assert "Failed to update image" in str(exc)


@pytest.mark.usefixtures("patch_execute_command")
def test_build_image(
    patched_create_connection_context: MagicMock,
    mock_github_client: MagicMock,
):
    """
    arrange: given monkeypatched execute_command and mocked openstack connection.
    act: when build_image is called.
    assert: Openstack image is successfully created.
    """
    patched_create_connection_context.search_images.return_value = (
        MagicMock(spec=openstack_manager.openstack.image.v2.image.Image),
        MagicMock(spec=openstack_manager.openstack.image.v2.image.Image),
    )

    openstack_manager.build_image(
        arch=openstack_manager.Arch.X64,
        cloud_config=MagicMock(),
        github_client=mock_github_client,
        path=MagicMock(),
    )


@pytest.mark.usefixtures("patch_execute_command")
def test_build_image_on_arm64(
    patched_create_connection_context: MagicMock, mock_github_client: MagicMock
):
    """
    arrange: given monkeypatched execute_command and mocked openstack connection.
    act: when build_image is called on arm64.
    assert: Openstack image is successfully created.
    """
    patched_create_connection_context.search_images.return_value = (
        MagicMock(spec=openstack_manager.openstack.image.v2.image.Image),
        MagicMock(spec=openstack_manager.openstack.image.v2.image.Image),
    )

    openstack_manager.build_image(
        arch=openstack_manager.Arch.ARM64,
        cloud_config=MagicMock(),
        github_client=mock_github_client,
        path=MagicMock(),
    )


@pytest.mark.usefixtures("patch_execute_command")
def test_build_image_on_unsupported_arch(
    patched_create_connection_context: MagicMock, mock_github_client: MagicMock
):
    """
    arrange: given monkeypatched execute_command and mocked openstack connection.
    act: when build_image is called on unknown architecture.
    assert: UnsupportedArchitectureError is raised.
    """
    patched_create_connection_context.search_images.return_value = (
        MagicMock(spec=openstack_manager.openstack.image.v2.image.Image),
        MagicMock(spec=openstack_manager.openstack.image.v2.image.Image),
    )

    with pytest.raises(openstack_manager.UnsupportedArchitectureError) as exc:
        openstack_manager.build_image(
            # Use mock to represent unknown architecture.
            arch=MagicMock(),
            cloud_config=MagicMock(),
            github_client=mock_github_client,
            path=MagicMock(),
        )


@pytest.mark.usefixtures("patch_execute_command")
def test_build_image_with_proxy_config(
    patched_create_connection_context: MagicMock, mock_github_client: MagicMock
):
    """
    arrange: given monkeypatched execute_command and mocked openstack connection.
    act: when build_image is called with various valid ProxyConfig objects.
    assert: Openstack image is successfully created.
    """
    patched_create_connection_context.search_images.return_value = (
        MagicMock(spec=openstack_manager.openstack.image.v2.image.Image),
        MagicMock(spec=openstack_manager.openstack.image.v2.image.Image),
    )

    test_proxy_config = openstack_manager.ProxyConfig(
        http=(test_http_proxy := None),
        https=(test_https_proxy := None),
        no_proxy=(test_no_proxy := None),
        use_aproxy=False,
    )

    openstack_manager.build_image(
        arch=openstack_manager.Arch.ARM64,
        cloud_config=MagicMock(),
        github_client=mock_github_client,
        path=MagicMock(),
        proxies=test_proxy_config,
    )

    test_proxy_config = openstack_manager.ProxyConfig(
        http=(test_http_proxy := "http://proxy.test"),
        https=(test_https_proxy := "https://proxy.test"),
        no_proxy=(test_no_proxy := "http://no.proxy"),
        use_aproxy=False,
    )

    openstack_manager.build_image(
        arch=openstack_manager.Arch.ARM64,
        cloud_config=MagicMock(),
        github_client=mock_github_client,
        path=MagicMock(),
        proxies=test_proxy_config,
    )


def test_reconcile_issues_runner_installed_event(
    openstack_manager_for_reconcile: openstack_manager.OpenstackRunnerManager,
):
    """
    arrange: Mock openstack manager for reconcile.
    act: Reconcile to create a runner.
    assert: The expected event is issued.
    """
    openstack_manager_for_reconcile.reconcile(quantity=1)

    openstack_manager.metric_events.issue_event.assert_has_calls(
        [
            call(
                event=metric_events.RunnerInstalled(
                    timestamp=openstack_manager.time.time(),
                    flavor=openstack_manager_for_reconcile.app_name,
                    duration=0,
                )
            )
        ]
    )


def test_reconcile_places_timestamp_in_metrics_storage(
    openstack_manager_for_reconcile: openstack_manager.OpenstackRunnerManager,
    monkeypatch: pytest.MonkeyPatch,
    tmp_path: Path,
):
    """
    arrange: Mock timestamps and create the directory for the metrics storage.
    act: Reconcile to create a runner.
    assert: The expected timestamp is placed in the shared filesystem.
    """
    runner_metrics_path = tmp_path / "runner_fs"
    runner_metrics_path.mkdir()
    ms = MetricsStorage(path=runner_metrics_path, runner_name="test_runner")
    monkeypatch.setattr(openstack_manager.metrics_storage, "create", MagicMock(return_value=ms))

    openstack_manager_for_reconcile.reconcile(quantity=1)

    assert (ms.path / RUNNER_INSTALLED_TS_FILE_NAME).exists()
    assert (ms.path / RUNNER_INSTALLED_TS_FILE_NAME).read_text() == str(
        openstack_manager.time.time()
    )


def test_reconcile_error_on_placing_timestamp_is_ignored(
    openstack_manager_for_reconcile: openstack_manager.OpenstackRunnerManager,
    monkeypatch: pytest.MonkeyPatch,
    tmp_path: Path,
):
    """
    arrange: Do not create the directory for the metrics storage\
        in order to let a FileNotFoundError to be raised inside the OpenstackRunnerManager.
    act: Reconcile to create a runner.
    assert: No exception is raised.
    """
    runner_metrics_path = tmp_path / "runner_fs"

    ms = MetricsStorage(path=runner_metrics_path, runner_name="test_runner")
    monkeypatch.setattr(openstack_manager.metrics_storage, "create", MagicMock(return_value=ms))

    openstack_manager_for_reconcile.reconcile(quantity=1)

    assert not (ms.path / RUNNER_INSTALLED_TS_FILE_NAME).exists()


def test_reconcile_pulls_metric_files(
    openstack_manager_for_reconcile: openstack_manager.OpenstackRunnerManager,
    monkeypatch: pytest.MonkeyPatch,
    tmp_path: Path,
    ssh_connection_mock: MagicMock,
):
    """
    arrange: Mock the metrics storage and the ssh connection.
    act: Reconcile to create a runner.
    assert: The expected metric files are pulled from the shared filesystem.
    """
    runner_metrics_path = tmp_path / "runner_fs"
    runner_metrics_path.mkdir()
    ms = MetricsStorage(path=runner_metrics_path, runner_name="test_runner")
    monkeypatch.setattr(openstack_manager.metrics_storage, "create", MagicMock(return_value=ms))
    monkeypatch.setattr(openstack_manager.metrics_storage, "get", MagicMock(return_value=ms))
    openstack_manager_for_reconcile._get_openstack_runner_status = MagicMock(
        return_value=RunnerByHealth(healthy=(), unhealthy=("test_runner",))
    )
    ssh_connection_mock.get.side_effect = MagicMock()
    openstack_manager_for_reconcile.reconcile(quantity=0)

    ssh_connection_mock.get.assert_any_call(
        remote=str(METRICS_EXCHANGE_PATH / "pre-job-metrics.json"),
        local=str(ms.path / "pre-job-metrics.json"),
    )
    ssh_connection_mock.get.assert_any_call(
        remote=str(METRICS_EXCHANGE_PATH / "post-job-metrics.json"),
        local=str(ms.path / "post-job-metrics.json"),
    )


def test_reconcile_does_not_pull_too_large_files(
    openstack_manager_for_reconcile: openstack_manager.OpenstackRunnerManager,
    monkeypatch: pytest.MonkeyPatch,
    tmp_path: Path,
    ssh_connection_mock: MagicMock,
):
    """
    arrange: Mock the metrics storage and the ssh connection to return a file that is too large.
    act: Reconcile to create a runner.
    assert: The expected metric files are not pulled from the shared filesystem.
    """
    runner_metrics_path = tmp_path / "runner_fs"
    runner_metrics_path.mkdir()
    ms = MetricsStorage(path=runner_metrics_path, runner_name="test_runner")
    monkeypatch.setattr(openstack_manager.metrics_storage, "create", MagicMock(return_value=ms))
    monkeypatch.setattr(openstack_manager.metrics_storage, "get", MagicMock(return_value=ms))
    ssh_connection_mock.run.side_effect = lambda cmd, **kwargs: (
        Result(stdout=f"{MAX_METRICS_FILE_SIZE + 1}") if cmd.startswith("stat") else Result()
    )
    openstack_manager_for_reconcile._get_openstack_runner_status = MagicMock(
        return_value=RunnerByHealth(healthy=("test_runner",), unhealthy=())
    )

    openstack_manager_for_reconcile.reconcile(quantity=0)

    assert not (ms.path / "pre-job-metrics.json").exists()
    assert not (ms.path / "post-job-metrics.json").exists()


def test_reconcile_issue_reconciliation_metrics(
    openstack_manager_for_reconcile: openstack_manager.OpenstackRunnerManager,
    monkeypatch: pytest.MonkeyPatch,
    tmp_path: Path,
):
    """
    arrange: Mock the metrics storage and the ssh connection.
    act: Reconcile.
    assert: The expected reconciliation metrics are issued.
    """
    runner_metrics_path = tmp_path / "runner_fs"
    runner_metrics_path.mkdir()
    ms = MetricsStorage(path=runner_metrics_path, runner_name="test_runner")
    monkeypatch.setattr(openstack_manager.metrics_storage, "create", MagicMock(return_value=ms))
    monkeypatch.setattr(openstack_manager.metrics_storage, "get", MagicMock(return_value=ms))
    openstack_manager_for_reconcile._get_openstack_runner_status = MagicMock(
        return_value=RunnerByHealth(healthy=("test_runner",), unhealthy=())
    )

    openstack_manager.runner_metrics.extract.return_value = (MagicMock() for _ in range(2))
    openstack_manager.runner_metrics.issue_events.side_effect = [
        {metric_events.RunnerStart, metric_events.RunnerStop},
        {metric_events.RunnerStart},
    ]

    openstack_manager_for_reconcile._github.get_runner_github_info.return_value = [
        SelfHostedRunner(
            busy=False,
            id=1,
            labels=[],
            os="linux",
            name=f"{openstack_manager_for_reconcile.instance_name}-test_runner",
            status=GitHubRunnerStatus.ONLINE,
        )
    ]
    openstack_manager_for_reconcile.reconcile(quantity=0)

    openstack_manager.metric_events.issue_event.assert_has_calls(
        [
            call(
                event=metric_events.Reconciliation(
                    timestamp=12345,
                    flavor=openstack_manager_for_reconcile.app_name,
                    crashed_runners=1,
                    idle_runners=1,
                    duration=0,
                )
            )
        ]
    )


def test_reconcile_ignores_metrics_for_openstack_online_runners(
    openstack_manager_for_reconcile,
    monkeypatch,
    tmp_path,
    patched_create_connection_context: MagicMock,
):
    """
    arrange: Combination of runner status/github status and openstack status.
    act: Call reconcile.
    assert: All runners which have an instance on Openstack are ignored for metrics extraction.
    """
    runner_metrics_path = tmp_path / "runner_fs"
    runner_metrics_path.mkdir()
    ms = MetricsStorage(path=runner_metrics_path, runner_name="test_runner")
    monkeypatch.setattr(openstack_manager.metrics_storage, "create", MagicMock(return_value=ms))
    monkeypatch.setattr(openstack_manager.metrics_storage, "get", MagicMock(return_value=ms))
    instance_name = openstack_manager_for_reconcile.instance_name
    runner_names = {
        k: f"{instance_name}-{k}"
        for k in [
            "healthy_online",
            "healthy_offline",
            "unhealthy_online",
            "unhealthy_offline",
            "openstack_online_no_github_status",
            "github_online_no_openstack_status",
        ]
    }
    openstack_manager_for_reconcile._get_openstack_runner_status = MagicMock(
        return_value=RunnerByHealth(
            healthy=(runner_names["healthy_online"], runner_names["healthy_offline"]),
            unhealthy=(
                runner_names["unhealthy_online"],
                runner_names["unhealthy_offline"],
                runner_names["github_online_no_openstack_status"],
            ),
        )
    )
    openstack_manager_for_reconcile.get_github_runner_info = MagicMock(
        return_value=(
            RunnerGithubInfo(
                runner_name=runner_names["healthy_online"], runner_id=0, online=True, busy=True
            ),
            RunnerGithubInfo(
                runner_name=runner_names["unhealthy_online"], runner_id=1, online=True, busy=False
            ),
            RunnerGithubInfo(
                runner_name=runner_names["healthy_offline"], runner_id=2, online=False, busy=False
            ),
            RunnerGithubInfo(
                runner_name=runner_names["unhealthy_offline"],
                runner_id=3,
                online=False,
                busy=False,
            ),
            RunnerGithubInfo(
                runner_name=runner_names["github_online_no_openstack_status"],
                runner_id=4,
                online=True,
                busy=False,
            ),
        )
    )

    openstack_online_runner_names = [
        runner
        for (name, runner) in runner_names.items()
        if name != "github_online_no_openstack_status"
    ]
    openstack_instances = [
        openstack_manager.openstack.compute.v2.server.Server(
            name=runner_name, status=random.choice(("ACTIVE", "BUILD", "STOPPED"))
        )
        for runner_name in openstack_online_runner_names
    ]
    patched_create_connection_context.list_servers.return_value = openstack_instances

    openstack_manager.runner_metrics.extract.return_value = (MagicMock() for _ in range(1))
    openstack_manager.runner_metrics.issue_events.side_effect = [
        {metric_events.RunnerStart, metric_events.RunnerStop},
    ]

    openstack_manager_for_reconcile.reconcile(quantity=0)

    openstack_manager.runner_metrics.extract.assert_called_once_with(
        metrics_storage_manager=metrics.storage,
        ignore_runners=set(openstack_online_runner_names),
    )


def test_repo_policy_config(
    openstack_manager_for_reconcile: openstack_manager.OpenstackRunnerManager,
    monkeypatch: pytest.MonkeyPatch,
    patched_create_connection_context: MagicMock,
):
    """
    arrange: Mock the repo policy compliance config.
    act: Reconcile to create a runner.
    assert: The expected url and one-time-token is present in the pre-job script in \
        the cloud-init data.
    """
    test_url = "http://test.url"
    token = secrets.token_hex(16)
    one_time_token = secrets.token_hex(16)
    openstack_manager_for_reconcile._config.charm_state.charm_config.repo_policy_compliance = (
        RepoPolicyComplianceConfig(url=test_url, token=token)
    )
    repo_policy_compliance_client_mock = MagicMock(
        spec=openstack_manager.RepoPolicyComplianceClient
    )
    repo_policy_compliance_client_mock.base_url = test_url
    repo_policy_compliance_client_mock.get_one_time_token.return_value = one_time_token
    repo_policy_compliance_cls_mock = MagicMock(return_value=repo_policy_compliance_client_mock)
    monkeypatch.setattr(
        openstack_manager, "RepoPolicyComplianceClient", repo_policy_compliance_cls_mock
    )

    openstack_manager_for_reconcile.reconcile(quantity=1)

    cloud_init_data_str = patched_create_connection_context.create_server.call_args[1]["userdata"]
    repo_policy_compliance_client_mock.get_one_time_token.assert_called_once()
    assert one_time_token in cloud_init_data_str
    assert test_url in cloud_init_data_str


<<<<<<< HEAD
def test__ensure_security_group_with_existing_rules(
    openstack_connect_mock: openstack.connection.Connection,
):
    """
    arrange: Mock OpenStack connection with the security rules created.
    act: Run `_ensure_security_group`.
    assert: The security rules are not created again.
    """
    openstack_connect_mock.create_security_group_rule = MagicMock()
    openstack_connect_mock.get_security_group = MagicMock()
    openstack_connect_mock.get_security_group.return_value = {
        "security_group_rules": [
            {"protocol": "icmp"},
            {"protocol": "tcp", "port_range_min": 22, "port_range_max": 22},
            {"protocol": "tcp", "port_range_min": 10022, "port_range_max": 10022},
        ]
    }

    openstack_manager.OpenstackRunnerManager._ensure_security_group(openstack_connect_mock)
    openstack_connect_mock.create_security_group_rule.assert_not_called()


def test__get_ssh_connections(
    monkeypatch,
    mock_server: MagicMock,
):
    """
    arrange: A server with SSH setup correctly.
    act: Get the SSH connections.
    assert: The SSH connections contains at least one connection.
    """
    # Patching the `_get_key_path` to get around the keyfile checks.
    mock__get_key_path = MagicMock(spec=openstack_manager.OpenstackRunnerManager._get_key_path)
    mock_key_path = MagicMock(spec=Path)
    mock_key_path.exists.return_value = True
    mock__get_key_path.return_value = mock_key_path
    monkeypatch.setattr(
        openstack_manager.OpenstackRunnerManager, "_get_key_path", mock__get_key_path
    )

    conn = next(openstack_manager.OpenstackRunnerManager._get_ssh_connections(mock_server))
    assert conn is not None


def test__ssh_health_check_success(
    mock_server: MagicMock,
    patch_ssh_connection_health_check,
):
    """
    arrange: A server with SSH correctly setup.
    act: Run health check on the server.
    assert: The health check passes.
    """
    assert openstack_manager.OpenstackRunnerManager._ssh_health_check(mock_server)


def test__ssh_health_check_no_key(mock_server: MagicMock):
    """
    arrange: A server with no key available.
    act: Run health check on the server.
    assert: The health check fails.
    """
    # Remove the mock SSH key.
    mock_server.key_name = None

    assert not openstack_manager.OpenstackRunnerManager._ssh_health_check(mock_server)


def test__ssh_health_check_error(mock_server: MagicMock, patch_ssh_connection_error):
    """
    arrange: A server with error on SSH run.
    act: Run health check on the server.
    assert: The health check fails.
    """
    assert not openstack_manager.OpenstackRunnerManager._ssh_health_check(mock_server)


def test__wait_until_runner_process_running_no_server(
    openstack_connect_mock: openstack.connection.Connection,
):
    """
    arrange: No server existing on the OpenStack connection.
    act: Check if runner process is running.
    assert: RunnerStartError thrown.
    """
    openstack_connect_mock.get_server = MagicMock()
    openstack_connect_mock.get_server.return_value = None

    with pytest.raises(RunnerStartError):
        openstack_manager.OpenstackRunnerManager._wait_until_runner_process_running(
            openstack_connect_mock, "Non-existing-server"
        )
=======
@pytest.mark.parametrize(
    "server",
    [
        pytest.param(None, id="no server"),
        pytest.param(factories.MockOpenstackServer(status="SHUTOFF"), id="shutoff"),
        pytest.param(factories.MockOpenstackServer(status="REBUILD"), id="not active/building"),
    ],
)
def test__health_check(server: factories.MockOpenstackServer | None):
    """
    arrange: given a mock openstack.get_server response.
    act: when _health_check is called.
    assert: False is returned, meaning unhealthy runner.
    """
    mock_get_server = MagicMock(return_value=server)
    mock_connection = MagicMock()
    mock_connection.get_server = mock_get_server

    assert not openstack_manager.OpenstackRunnerManager._health_check(
        conn=mock_connection, server_name="test"
    )


# The SSH health check will temporarily return True on failure for debugging purposes.
@pytest.mark.xfail
def test__ssh_health_check_connection_error(monkeypatch: pytest.MonkeyPatch):
    """
    arrange: given a monkeypatched _get_ssh_connection function that raises _SSHError.
    act: when _ssh_health_check is called.
    assert: False is returned, meaning unhealthy runner.
    """
    monkeypatch.setattr(
        openstack_manager.OpenstackRunnerManager,
        "_get_ssh_connection",
        MagicMock(side_effect=openstack_manager._SSHError),
    )

    assert not openstack_manager.OpenstackRunnerManager._ssh_health_check(
        server=MagicMock(), startup=False
    )


@pytest.mark.parametrize(
    "result",
    [
        pytest.param(factories.MockSSHRunResult(exited=1), id="ssh result not ok"),
        pytest.param(
            factories.MockSSHRunResult(exited=0, stdout=""),
            id="runner process not found in stdout",
        ),
        # This health check should fail but temporarily marking as passing for passive runner
        # deletion until we have more data.
        pytest.param(
            factories.MockSSHRunResult(exited=0, stdout="/home/ubuntu/actions-runner/run.sh"),
            id="startup process exists but no listener or worker process",
        ),
    ],
)
@pytest.mark.xfail
def test__ssh_health_check_unhealthy(
    monkeypatch: pytest.MonkeyPatch, result: factories.MockSSHRunResult
):
    """
    arrange: given unhealthy ssh responses.
    act: when _ssh_health_check is called.
    assert: False is returned, meaning unhealthy runner.
    """
    mock_ssh_connection = MagicMock()
    mock_ssh_connection.run = MagicMock(return_value=result)
    monkeypatch.setattr(
        openstack_manager.OpenstackRunnerManager,
        "_get_ssh_connection",
        MagicMock(return_value=mock_ssh_connection),
    )

    assert not openstack_manager.OpenstackRunnerManager._ssh_health_check(
        server=MagicMock(), startup=False
    )


@pytest.mark.parametrize(
    "result, startup",
    [
        pytest.param(
            factories.MockSSHRunResult(
                exited=0, stdout="/home/ubuntu/actions-runner/run.sh\nRunner.Worker"
            ),
            False,
            id="runner process & workper process found",
        ),
        pytest.param(
            factories.MockSSHRunResult(
                exited=0, stdout="/home/ubuntu/actions-runner/run.sh\nRunner.Listener"
            ),
            False,
            id="runner process & listener process found",
        ),
        pytest.param(
            factories.MockSSHRunResult(exited=0, stdout="/home/ubuntu/actions-runner/run.sh"),
            True,
            id="runner process found for startup",
        ),
    ],
)
def test__ssh_health_check_healthy(
    monkeypatch: pytest.MonkeyPatch, result: factories.MockSSHRunResult, startup: bool
):
    """
    arrange: given healthy ssh response.
    act: when _ssh_health_check is called.
    assert: True is returned, meaning healthy runner.
    """
    mock_ssh_connection = MagicMock()
    mock_ssh_connection.run = MagicMock(return_value=result)
    monkeypatch.setattr(
        openstack_manager.OpenstackRunnerManager,
        "_get_ssh_connection",
        MagicMock(return_value=mock_ssh_connection),
    )

    assert openstack_manager.OpenstackRunnerManager._ssh_health_check(
        conn=MagicMock(), server_name=MagicMock(), startup=startup
    )


@pytest.mark.usefixtures("skip_retry")
def test__get_ssh_connection_server_gone():
    """
    arrange: given a mock Openstack get_server function that returns None.
    act: when _get_ssh_connection is called.
    assert: _SSHError is raised.
    """
    mock_connection = MagicMock()
    mock_connection.get_server.return_value = None

    with pytest.raises(openstack_manager._SSHError) as exc:
        openstack_manager.OpenstackRunnerManager._get_ssh_connection(
            conn=mock_connection, server_name="test"
        )

    assert "Server gone while trying to get SSH connection" in str(exc.getrepr())


@pytest.mark.usefixtures("skip_retry")
def test__get_ssh_connection_no_server_key():
    """
    arrange: given a mock server instance with no key attached.
    act: when _get_ssh_connection is called.
    assert: _SSHError is raised.
    """
    mock_server = MagicMock()
    mock_server.key_name = None
    mock_connection = MagicMock()
    mock_connection.get_server.return_value = mock_server

    with pytest.raises(openstack_manager._SSHError) as exc:
        openstack_manager.OpenstackRunnerManager._get_ssh_connection(
            conn=mock_connection, server_name="test"
        )

    assert "Unable to create SSH connection, no valid keypair found" in str(exc.getrepr())


@pytest.mark.usefixtures("skip_retry")
def test__get_ssh_connection_key_not_exists(monkeypatch: pytest.MonkeyPatch):
    """
    arrange: given a monkeypatched _get_key_path function that returns a non-existent path.
    act: when _get_ssh_connection is called.
    assert: _SSHError is raised.
    """
    monkeypatch.setattr(
        openstack_manager.OpenstackRunnerManager,
        "_get_key_path",
        MagicMock(return_value=Path("does-not-exist")),
    )
    mock_connection = MagicMock()

    with pytest.raises(openstack_manager._SSHError) as exc:
        openstack_manager.OpenstackRunnerManager._get_ssh_connection(
            conn=mock_connection, server_name="test"
        )

    assert "Missing keyfile for server" in str(exc.getrepr())


@pytest.mark.usefixtures("skip_retry")
def test__get_ssh_connection_server_no_addresses(monkeypatch: pytest.MonkeyPatch):
    """
    arrange: given a mock server instance with no server addresses.
    act: when _get_ssh_connection is called.
    assert: _SSHError is raised.
    """
    monkeypatch.setattr(
        openstack_manager.OpenstackRunnerManager,
        "_get_key_path",
        MagicMock(return_value=Path(".")),
    )
    mock_server = MagicMock()
    mock_server.addresses = {}
    mock_connection = MagicMock()
    mock_connection.get_server.return_value = mock_server

    with pytest.raises(openstack_manager._SSHError) as exc:
        openstack_manager.OpenstackRunnerManager._get_ssh_connection(
            conn=mock_connection, server_name="test"
        )

    assert "No addresses found for OpenStack server" in str(exc.getrepr())


@pytest.mark.usefixtures("skip_retry")
@pytest.mark.parametrize(
    "run",
    [
        pytest.param(MagicMock(side_effect=TimeoutError), id="timeout error"),
        pytest.param(
            MagicMock(return_value=factories.MockSSHRunResult(exited=1)), id="result not ok"
        ),
        pytest.param(
            MagicMock(return_value=factories.MockSSHRunResult(exited=0, stdout="")),
            id="empty response",
        ),
    ],
)
def test__get_ssh_connection_server_no_valid_connections(
    monkeypatch: pytest.MonkeyPatch, run: MagicMock
):
    """
    arrange: given a monkeypatched Connection instance that returns invalid connections.
    act: when _get_ssh_connection is called.
    assert: _SSHError is raised.
    """
    monkeypatch.setattr(
        openstack_manager.OpenstackRunnerManager,
        "_get_key_path",
        MagicMock(return_value=Path(".")),
    )
    mock_server = MagicMock()
    mock_server.addresses = {"test": [{"addr": "test-address"}]}
    mock_connection = MagicMock()
    mock_connection.get_server.return_value = mock_server
    mock_ssh_connection = MagicMock()
    mock_ssh_connection.run = run
    monkeypatch.setattr(
        openstack_manager, "SshConnection", MagicMock(return_value=mock_ssh_connection)
    )

    with pytest.raises(openstack_manager._SSHError) as exc:
        openstack_manager.OpenstackRunnerManager._get_ssh_connection(
            conn=mock_connection, server_name="test"
        )

    assert "No connectable SSH addresses found" in str(exc.getrepr())


@pytest.mark.usefixtures("skip_retry")
def test__get_ssh_connection_server(monkeypatch: pytest.MonkeyPatch):
    """
    arrange: given monkeypatched SSH connection instance.
    act: when _get_ssh_connection is called.
    assert: the SSH connection instance is returned.
    """
    monkeypatch.setattr(
        openstack_manager.OpenstackRunnerManager,
        "_get_key_path",
        MagicMock(return_value=Path(".")),
    )
    mock_server = MagicMock()
    mock_server.addresses = {"test": [{"addr": "test-address"}]}
    mock_connection = MagicMock()
    mock_connection.get_server.return_value = mock_server
    mock_ssh_connection = MagicMock()
    mock_ssh_connection.run = MagicMock(
        return_value=factories.MockSSHRunResult(exited=0, stdout="hello world")
    )
    monkeypatch.setattr(
        openstack_manager, "SshConnection", MagicMock(return_value=mock_ssh_connection)
    )

    assert (
        openstack_manager.OpenstackRunnerManager._get_ssh_connection(
            conn=mock_connection, server_name="test"
        )
        == mock_ssh_connection
    )
>>>>>>> 72ebea6f
<|MERGE_RESOLUTION|>--- conflicted
+++ resolved
@@ -1003,7 +1003,6 @@
     assert test_url in cloud_init_data_str
 
 
-<<<<<<< HEAD
 def test__ensure_security_group_with_existing_rules(
     openstack_connect_mock: openstack.connection.Connection,
 ):
@@ -1096,7 +1095,8 @@
         openstack_manager.OpenstackRunnerManager._wait_until_runner_process_running(
             openstack_connect_mock, "Non-existing-server"
         )
-=======
+
+
 @pytest.mark.parametrize(
     "server",
     [
@@ -1381,5 +1381,4 @@
             conn=mock_connection, server_name="test"
         )
         == mock_ssh_connection
-    )
->>>>>>> 72ebea6f
+    )