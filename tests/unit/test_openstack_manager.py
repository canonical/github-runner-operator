--- conflicted
+++ resolved
@@ -32,7 +32,6 @@
     """Mock openstack.connect."""
     mock_connect = MagicMock(spec=openstack_manager.openstack.connect)
     monkeypatch.setattr("openstack_cloud.openstack_manager.openstack.connect", mock_connect)
-
     return mock_connect
 
 
@@ -783,18 +782,7 @@
     monkeypatch.setattr(openstack_manager.metrics_storage, "create", MagicMock(return_value=ms))
     monkeypatch.setattr(openstack_manager.metrics_storage, "get", MagicMock(return_value=ms))
     openstack_manager_for_reconcile._get_openstack_runner_status = MagicMock(
-<<<<<<< HEAD
-        return_value=RunnerByHealth(healthy=("test_runner",), unhealthy=())
-    )
-    openstack_manager_for_reconcile._get_openstack_instances = MagicMock(
-        return_value=[MagicMock()]
-    )
-    test_file_content = secrets.token_hex(16)
-    ssh_connection_mock.get.side_effect = lambda remote, local: Path(local).write_text(
-        test_file_content
-=======
         return_value=RunnerByHealth(healthy=(), unhealthy=("test_runner",))
->>>>>>> ef9fd692
     )
     ssh_connection_mock.get.side_effect = MagicMock()
     openstack_manager_for_reconcile.reconcile(quantity=0)
