# Copyright 2024 Canonical Ltd.
# See LICENSE file for licensing details.

"""Test cases of RunnerManager class."""
import random
import secrets
from pathlib import Path
from unittest.mock import MagicMock, call

import pytest
from _pytest.monkeypatch import MonkeyPatch

import shared_fs
from charm_state import (
    Arch,
    CharmConfig,
    CharmState,
    GithubOrg,
    GithubRepo,
    ProxyConfig,
    VirtualMachineResources,
)
from errors import IssueMetricEventError, RunnerBinaryError
from github_type import RunnerApplication
from metrics import Reconciliation, RunnerInstalled, RunnerStart, RunnerStop
from runner import Runner, RunnerStatus
from runner_manager import BUILD_IMAGE_SCRIPT_FILENAME, RunnerManager, RunnerManagerConfig
from runner_metrics import RUNNER_INSTALLED_TS_FILE_NAME
from runner_type import RunnerByHealth
from shared_fs import SharedFilesystem
from tests.unit.mock import TEST_BINARY, MockLxdImageManager

IMAGE_NAME = "jammy"

RUNNER_MANAGER_TIME_MODULE = "runner_manager.time.time"
TEST_PROXY_SERVER_URL = "http://proxy.server:1234"


@pytest.fixture(scope="function", name="token")
def token_fixture():
    return secrets.token_hex()


@pytest.fixture(scope="function", name="charm_config")
def charm_config_fixture():
    """Mock charm config instance."""
    mock_charm_config = MagicMock(spec=CharmConfig)
    mock_charm_config.labels = ("test",)
    return mock_charm_config


@pytest.fixture(scope="function", name="charm_state")
def charm_state_fixture(charm_config: MagicMock):
    mock = MagicMock(spec=CharmState)
    mock.is_metrics_logging_available = False
    mock.arch = Arch.X64
    mock.ssh_debug_connections = None
    mock.charm_config = charm_config
    return mock


@pytest.fixture(
    scope="function",
    name="runner_manager",
    params=[
        (GithubOrg("test_org", "test_group"), ProxyConfig()),
        (
            GithubRepo("test_owner", "test_repo"),
            ProxyConfig(
                no_proxy="test_no_proxy",
                http=TEST_PROXY_SERVER_URL,
                https=TEST_PROXY_SERVER_URL,
                use_aproxy=False,
            ),
        ),
    ],
)
def runner_manager_fixture(request, tmp_path, monkeypatch, token, charm_state):
    charm_state.proxy_config = request.param[1]
    monkeypatch.setattr(
        "runner_manager.RunnerManager.runner_bin_path", tmp_path / "mock_runner_binary"
    )
    pool_path = tmp_path / "test_storage"
    pool_path.mkdir(exist_ok=True)

    runner_manager = RunnerManager(
        "test app",
        "0",
        RunnerManagerConfig(
            path=request.param[0],
            token=token,
            image=IMAGE_NAME,
            service_token=secrets.token_hex(16),
            lxd_storage_path=pool_path,
            charm_state=charm_state,
        ),
    )
    runner_manager.runner_bin_path.write_bytes(TEST_BINARY)
    return runner_manager


@pytest.fixture(autouse=True, name="issue_event_mock")
def issue_event_mock_fixture(monkeypatch: MonkeyPatch) -> MagicMock:
    """Mock the issue_event function."""
    issue_event_mock = MagicMock()
    monkeypatch.setattr("metrics.issue_event", issue_event_mock)
    return issue_event_mock


@pytest.fixture(autouse=True, name="shared_fs")
def shared_fs_fixture(tmp_path: Path, monkeypatch: MonkeyPatch) -> MagicMock:
    """Mock the shared filesystem module."""
    shared_fs_mock = MagicMock(spec=shared_fs)
    monkeypatch.setattr("runner_manager.shared_fs", shared_fs_mock)
    monkeypatch.setattr("runner.shared_fs", shared_fs_mock)
    return shared_fs_mock


@pytest.fixture(autouse=True, name="runner_metrics")
def runner_metrics_fixture(monkeypatch: MonkeyPatch) -> MagicMock:
    """Mock the runner metrics module."""
    runner_metrics_mock = MagicMock()
    monkeypatch.setattr("runner_manager.runner_metrics", runner_metrics_mock)
    return runner_metrics_mock


@pytest.mark.parametrize(
    "arch",
    [
        pytest.param(Arch.ARM64),
        pytest.param(Arch.X64),
    ],
)
def test_get_latest_runner_bin_url(runner_manager: RunnerManager, arch: Arch, charm_state):
    """
    arrange: Nothing.
    act: Get runner bin url of existing binary.
    assert: Correct mock data returned.
    """
    charm_state.arch = arch
    mock_gh_client = MagicMock()
    app = RunnerApplication(
        os="linux",
        architecture=arch.value,
        download_url=(download_url := "https://www.example.com"),
        filename=(filename := "test_runner_binary"),
    )
    mock_gh_client.get_runner_application.return_value = app
    runner_manager._clients.github = mock_gh_client

    runner_bin = runner_manager.get_latest_runner_bin_url(os_name="linux")
    assert runner_bin["os"] == "linux"
    assert runner_bin["architecture"] == arch.value
    assert runner_bin["download_url"] == download_url
    assert runner_bin["filename"] == filename


def test_get_latest_runner_bin_url_missing_binary(runner_manager: RunnerManager):
    """
    arrange: Given a mocked GH API client that does not return any runner binaries.
    act: Get runner bin url of non-existing binary.
    assert: Error related to runner bin raised.
    """
    runner_manager._clients.github = MagicMock()
    runner_manager._clients.github.get_runner_application.side_effect = RunnerBinaryError

    with pytest.raises(RunnerBinaryError):
        runner_manager.get_latest_runner_bin_url(os_name="not_exist")


def test_update_runner_bin(runner_manager: RunnerManager):
    """
    arrange: Remove the existing runner binary.
    act: Update runner binary.
    assert: Runner binary in runner manager is set.
    """

    class MockRequestLibResponse:
        """A mock requests library response."""

        def __init__(self, *args, **kwargs):
            """Initialize successful requests library response.

            Args:
                args: Placeholder for positional arguments.
                kwargs: Placeholder for keyword arguments.
            """
            self.status_code = 200

        def iter_content(self, *args, **kwargs):
            """Mock content iterator returning an iterator over a single test runner binary.

            Args:
                args: Placeholder positional arguments.
                kwargs: Placeholder keyword arguments.

            Returns:
                An iterator over a single test runner binary.
            """
            return iter([TEST_BINARY])

    runner_manager.runner_bin_path.unlink(missing_ok=True)

    runner_manager.session.get = MockRequestLibResponse
    runner_bin = runner_manager.get_latest_runner_bin_url(os_name="linux")

    runner_manager.update_runner_bin(runner_bin)

    assert runner_manager.runner_bin_path.read_bytes() == TEST_BINARY


def test_reconcile_zero_count(runner_manager: RunnerManager):
    """
    arrange: Nothing.
    act: Reconcile with the current amount of runner.
    assert: No error should be raised.
    """
    # Reconcile with no change to runner count.
    delta = runner_manager.reconcile(0, VirtualMachineResources(2, "7GiB", "10Gib"))

    assert delta == 0


def test_reconcile_create_runner(runner_manager: RunnerManager):
    """
    arrange: Nothing.
    act: Reconcile to create a runner.
    assert: One runner should be created.
    """
    # Create a runner.
    delta = runner_manager.reconcile(1, VirtualMachineResources(2, "7GiB", "10Gib"))

    assert delta == 1


def test_reconcile_remove_runner(runner_manager: RunnerManager):
    """
    arrange: Create online runners.
    act: Reconcile to remove a runner.
    assert: One runner should be removed.
    """

    def mock_get_runners():
        """Create three mock runners.

        Returns:
            Three mock runners.
        """
        runners = []
        for _ in range(3):
            # 0 is a mock runner id.
            status = RunnerStatus(0, True, True, False)
            runners.append(Runner(MagicMock(), MagicMock(), status, None))
        return runners

    # Create online runners.
    runner_manager._get_runners = mock_get_runners
    runner_manager._get_runner_health_states = lambda: RunnerByHealth(
        (
            f"{runner_manager.instance_name}-0",
            f"{runner_manager.instance_name}-1",
            f"{runner_manager.instance_name}-2",
        ),
        (),
    )

    delta = runner_manager.reconcile(2, VirtualMachineResources(2, "7GiB", "10Gib"))

    assert delta == -1


def test_reconcile(runner_manager: RunnerManager, tmp_path: Path):
    """
    arrange: Setup one runner.
    act: Reconcile with the current amount of runner.
    assert: Still have one runner.
    """
    runner_manager.reconcile(1, VirtualMachineResources(2, "7GiB", "10Gib"))
    # Reconcile with no change to runner count.
    runner_manager.reconcile(1, VirtualMachineResources(2, "7GiB", "10Gib"))

    assert len(runner_manager._get_runners()) == 1


def test_empty_flush(runner_manager: RunnerManager):
    """
    arrange: No initial runners.
    act: Perform flushing with no runners.
    assert: No error thrown.
    """
    # Verifying the RunnerManager does not crash if flushing with no runners.
    runner_manager.flush()


def test_flush(runner_manager: RunnerManager, tmp_path: Path):
    """
    arrange: Create some runners.
    act: Perform flushing.
    assert: No runners.
    """
    # Create a runner.
    runner_manager.reconcile(2, VirtualMachineResources(2, "7GiB", "10Gib"))

    runner_manager.flush()
    assert len(runner_manager._get_runners()) == 0


def test_reconcile_issues_runner_installed_event(
    runner_manager: RunnerManager,
    monkeypatch: MonkeyPatch,
    issue_event_mock: MagicMock,
    charm_state: MagicMock,
):
    """
    arrange: Enable issuing of metrics and mock timestamps.
    act: Reconcile to create a runner.
    assert: The expected event is issued.
    """
    charm_state.is_metrics_logging_available = True
    t_mock = MagicMock(return_value=12345)
    monkeypatch.setattr(RUNNER_MANAGER_TIME_MODULE, t_mock)

    runner_manager.reconcile(1, VirtualMachineResources(2, "7GiB", "10Gib"))

    issue_event_mock.assert_has_calls(
        [call(event=RunnerInstalled(timestamp=12345, flavor=runner_manager.app_name, duration=0))]
    )


def test_reconcile_issues_no_runner_installed_event_if_metrics_disabled(
    runner_manager: RunnerManager, issue_event_mock: MagicMock, charm_state: MagicMock
):
    """
    arrange: Disable issuing of metrics.
    act: Reconcile to create a runner.
    assert: The expected event is not issued.
    """
    charm_state.is_metrics_logging_available = False

    runner_manager.reconcile(1, VirtualMachineResources(2, "7GiB", "10Gib"))

    issue_event_mock.assert_not_called()


def test_reconcile_error_on_issue_event_is_ignored(
    runner_manager: RunnerManager,
    issue_event_mock: MagicMock,
    charm_state: MagicMock,
):
    """
    arrange: Enable issuing of metrics and mock the metric issuing to raise an expected error.
    act: Reconcile.
    assert: No error is raised.
    """
    charm_state.is_metrics_logging_available = True

    issue_event_mock.side_effect = IssueMetricEventError("test error")

    delta = runner_manager.reconcile(1, VirtualMachineResources(2, "7GiB", "10Gib"))

    assert delta == 1


def test_reconcile_issues_reconciliation_metric_event(
    runner_manager: RunnerManager,
    monkeypatch: MonkeyPatch,
    issue_event_mock: MagicMock,
    runner_metrics: MagicMock,
    charm_state: MagicMock,
):
    """
    arrange: \
        - Enable issuing of metrics \
        - Mock timestamps \
        - Mock the result of runner_metrics.issue_event to contain 2 RunnerStart and 1 RunnerStop \
            events, meaning one runner was active and one crashed. \
        - Create two online runners , one active and one idle.
    act: Reconcile.
    assert: The expected event is issued. We expect two idle runners and one crashed runner
     to be reported.
    """
    charm_state.is_metrics_logging_available = True
    t_mock = MagicMock(return_value=12345)
    monkeypatch.setattr(RUNNER_MANAGER_TIME_MODULE, t_mock)
    runner_metrics.extract.return_value = (MagicMock() for _ in range(2))
    runner_metrics.issue_events.side_effect = [{RunnerStart, RunnerStop}, {RunnerStart}]

    online_idle_runner_name = f"{runner_manager.instance_name}-0"
    offline_idle_runner_name = f"{runner_manager.instance_name}-1"
    active_runner_name = f"{runner_manager.instance_name}-2"

    def mock_get_runners():
        """Create three mock runners where one is busy.

        Returns:
            Mock runners with one busy runner.
        """
        runners = []

        online_idle_runner = RunnerStatus(runner_id=0, exist=True, online=True, busy=False)
        offline_idle_runner = RunnerStatus(runner_id=1, exist=True, online=False, busy=False)
        active_runner = RunnerStatus(runner_id=2, exist=True, online=True, busy=True)

        for runner_status, runner_config in zip(
            (online_idle_runner, offline_idle_runner, active_runner),
            (online_idle_runner_name, offline_idle_runner_name, active_runner_name),
        ):
            config = MagicMock()
            config.name = runner_config
            runners.append(
                Runner(
                    clients=MagicMock(),
                    runner_config=config,
                    runner_status=runner_status,
                    instance=None,
                )
            )

        return runners

    # Create online runners.
    runner_manager._get_runners = mock_get_runners
    runner_manager._get_runner_health_states = lambda: RunnerByHealth(
        healthy=(
            online_idle_runner_name,
            offline_idle_runner_name,
            active_runner_name,
        ),
        unhealthy=(),
    )

    runner_manager.reconcile(
        quantity=random.randint(0, 5), resources=VirtualMachineResources(2, "7GiB", "10Gib")
    )

    issue_event_mock.assert_any_call(
        event=Reconciliation(
            timestamp=12345,
            flavor=runner_manager.app_name,
            crashed_runners=1,
            idle_runners=2,
            duration=0,
        )
    )


def test_reconcile_places_timestamp_in_newly_created_runner(
    runner_manager: RunnerManager,
    monkeypatch: MonkeyPatch,
    shared_fs: MagicMock,
    tmp_path: Path,
    charm_state: MagicMock,
):
    """
    arrange: Enable issuing of metrics, mock timestamps and create the directory for the shared\
        filesystem.
    act: Reconcile to create a runner.
    assert: The expected timestamp is placed in the shared filesystem.
    """
    charm_state.is_metrics_logging_available = True
    t_mock = MagicMock(return_value=12345)
    monkeypatch.setattr(RUNNER_MANAGER_TIME_MODULE, t_mock)
    runner_shared_fs = tmp_path / "runner_fs"
    runner_shared_fs.mkdir()
    fs = SharedFilesystem(path=runner_shared_fs, runner_name="test_runner")
    shared_fs.get.return_value = fs

    runner_manager.reconcile(1, VirtualMachineResources(2, "7GiB", "10Gib"))

    assert (fs.path / RUNNER_INSTALLED_TS_FILE_NAME).exists()
    assert (fs.path / RUNNER_INSTALLED_TS_FILE_NAME).read_text() == "12345"


def test_reconcile_error_on_placing_timestamp_is_ignored(
    runner_manager: RunnerManager, shared_fs: MagicMock, tmp_path: Path, charm_state: MagicMock
):
    """
    arrange: Enable issuing of metrics and do not create the directory for the shared filesystem\
        in order to let a FileNotFoundError to be raised inside the RunnerManager.
    act: Reconcile to create a runner.
    assert: No exception is raised.
    """
    charm_state.is_metrics_logging_available = True
    runner_shared_fs = tmp_path / "runner_fs"
    fs = SharedFilesystem(path=runner_shared_fs, runner_name="test_runner")
    shared_fs.get.return_value = fs

    runner_manager.reconcile(1, VirtualMachineResources(2, "7GiB", "10Gib"))

    assert not (fs.path / RUNNER_INSTALLED_TS_FILE_NAME).exists()


def test_reconcile_places_no_timestamp_in_newly_created_runner_if_metrics_disabled(
    runner_manager: RunnerManager, shared_fs: MagicMock, tmp_path: Path, charm_state: MagicMock
):
    """
    arrange: Disable issuing of metrics, mock timestamps and the shared filesystem module.
    act: Reconcile to create a runner.
    assert: No timestamp is placed in the shared filesystem.
    """
    charm_state.is_metrics_logging_available = False

    fs = SharedFilesystem(path=tmp_path, runner_name="test_runner")
    shared_fs.get.return_value = fs

    runner_manager.reconcile(1, VirtualMachineResources(2, "7GiB", "10Gib"))

    assert not (fs.path / RUNNER_INSTALLED_TS_FILE_NAME).exists()


def test_schedule_build_runner_image(
    runner_manager: RunnerManager,
    tmp_path: Path,
    charm_state: CharmState,
    monkeypatch: MonkeyPatch,
):
    """
    arrange: Mock the cron path and the randint function.
    act: Schedule the build runner image.
    assert: The cron file is created with the expected content.
    """
    runner_manager.cron_path = tmp_path / "cron"
    runner_manager.cron_path.mkdir()
    monkeypatch.setattr(random, "randint", MagicMock(spec=random.randint, return_value=4))

    runner_manager.schedule_build_runner_image()

    cronfile = runner_manager.cron_path / "build-runner-image"
    http = charm_state.proxy_config.http or "''"
    https = charm_state.proxy_config.https or "''"
    no_proxy = charm_state.proxy_config.no_proxy or "''"

    cmd = f"/usr/bin/bash {BUILD_IMAGE_SCRIPT_FILENAME.absolute()} {http} {https} {no_proxy}"

    assert cronfile.exists()
<<<<<<< HEAD
    assert cronfile.read_text() == f"4 4,10,16,22 * * * ubuntu {cmd} jammy\n"
=======
    assert cronfile.read_text() == f"4 4,10,16,22 * * * ubuntu {cmd}\n"


def test_has_runner_image(runner_manager: RunnerManager):
    """
    arrange: Multiple setups.
        1. no runner image exists.
        2. runner image with wrong name exists.
        3. runner image with correct name exists.
    act: Check if runner image exists.
    assert:
        1 and 2. False is returned.
        3. True is returned.
    """
    assert not runner_manager.has_runner_image()

    runner_manager._clients.lxd.images = MockLxdImageManager({"hirsute"})
    assert not runner_manager.has_runner_image()

    runner_manager._clients.lxd.images = MockLxdImageManager({IMAGE_NAME})
    assert runner_manager.has_runner_image()
>>>>>>> baa10e25
<|MERGE_RESOLUTION|>--- conflicted
+++ resolved
@@ -533,10 +533,7 @@
     cmd = f"/usr/bin/bash {BUILD_IMAGE_SCRIPT_FILENAME.absolute()} {http} {https} {no_proxy}"
 
     assert cronfile.exists()
-<<<<<<< HEAD
     assert cronfile.read_text() == f"4 4,10,16,22 * * * ubuntu {cmd} jammy\n"
-=======
-    assert cronfile.read_text() == f"4 4,10,16,22 * * * ubuntu {cmd}\n"
 
 
 def test_has_runner_image(runner_manager: RunnerManager):
@@ -556,5 +553,4 @@
     assert not runner_manager.has_runner_image()
 
     runner_manager._clients.lxd.images = MockLxdImageManager({IMAGE_NAME})
-    assert runner_manager.has_runner_image()
->>>>>>> baa10e25
+    assert runner_manager.has_runner_image()