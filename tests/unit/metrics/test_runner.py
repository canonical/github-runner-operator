# Copyright 2024 Canonical Ltd.
#  See LICENSE file for licensing details.
import json
import secrets
from pathlib import Path
from unittest.mock import MagicMock, call

import pytest

from errors import DeleteMetricsStorageError, IssueMetricEventError
from github_type import JobConclusion
from metrics import events as metric_events
from metrics import runner as runner_metrics
from metrics import type as metrics_type
from metrics.events import RunnerStart, RunnerStop
from metrics.runner import (
    RUNNER_INSTALLED_TS_FILE_NAME,
    PostJobMetrics,
    PreJobMetrics,
    RunnerMetrics,
)
from metrics.storage import MetricsStorage


@pytest.fixture(autouse=True, name="issue_event_mock")
def issue_event_mock_fixture(monkeypatch: pytest.MonkeyPatch) -> MagicMock:
    """Mock the issue_event function."""
    issue_event_mock = MagicMock()
    monkeypatch.setattr("metrics.events.issue_event", issue_event_mock)
    return issue_event_mock


@pytest.fixture(name="runner_fs_base")
def runner_fs_base_fixture(tmp_path: Path) -> Path:
    """Create a runner filesystem base."""
    runner_fs_base = tmp_path / "runner-fs"
    runner_fs_base.mkdir(exist_ok=True)
    return runner_fs_base


def _create_metrics_data(runner_name: str) -> RunnerMetrics:
    """Create a RunnerMetrics object that is suitable for most tests.

    Args:
        runner_name: The test runner name.

    Returns:
        Test metrics data.
    """
    return RunnerMetrics(
        installed_timestamp=1,
        pre_job=PreJobMetrics(
            timestamp=1,
            workflow="workflow1",
            workflow_run_id="workflow_run_id1",
            repository="org1/repository1",
            event="push",
        ),
        post_job=PostJobMetrics(timestamp=3, status=runner_metrics.PostJobStatus.NORMAL),
        runner_name=runner_name,
    )


def _create_runner_fs_base(tmp_path: Path):
    """Create a runner filesystem base.

    Args:
        tmp_path: The temporary path to create test runner filesystem under.

    Returns:
        The runner filesystem temporary path.
    """
    runner_fs_base = tmp_path / "runner-fs"
    runner_fs_base.mkdir(exist_ok=True)
    return runner_fs_base


def _create_runner_files(
    runner_fs_base: Path,
    runner_name: str,
    pre_job_data: str | bytes | None,
    post_job_data: str | bytes | None,
    installed_timestamp: str | bytes | None,
) -> MetricsStorage:
    """Create runner files inside shared fs.

    If the data is bytes, the file is written as binary, otherwise as text.
    If data is None, it is not written.

    Args:
        runner_fs_base: The base path of the shared fs.
        runner_name: The runner name.
        pre_job_data: The pre-job metrics data.
        post_job_data: The post-job metrics data.
        installed_timestamp: The installed timestamp.

    Returns:
        A SharedFilesystem instance.
    """
    runner_fs = runner_fs_base / runner_name
    runner_fs.mkdir()
    if pre_job_data:
        if isinstance(pre_job_data, bytes):
            runner_fs.joinpath(runner_metrics.PRE_JOB_METRICS_FILE_NAME).write_bytes(pre_job_data)
        else:
            runner_fs.joinpath(runner_metrics.PRE_JOB_METRICS_FILE_NAME).write_text(
                pre_job_data, encoding="utf-8"
            )

    if post_job_data:
        if isinstance(post_job_data, bytes):
            runner_fs.joinpath(runner_metrics.POST_JOB_METRICS_FILE_NAME).write_bytes(
                post_job_data
            )
        else:
            runner_fs.joinpath(runner_metrics.POST_JOB_METRICS_FILE_NAME).write_text(
                post_job_data, encoding="utf-8"
            )

    if installed_timestamp:
        if isinstance(installed_timestamp, bytes):
            runner_fs.joinpath(RUNNER_INSTALLED_TS_FILE_NAME).write_bytes(installed_timestamp)
        else:
            runner_fs.joinpath(RUNNER_INSTALLED_TS_FILE_NAME).write_text(
                installed_timestamp, encoding="utf-8"
            )
    return MetricsStorage(path=runner_fs, runner_name=runner_name)


def test_extract(runner_fs_base: Path):
    """
    arrange: \
        1. A runner with all metrics inside shared fs. \
        2. A runner with only pre-job metrics inside shared fs. \
        3. A runner with no metrics except installed_timestamp inside shared fs.
    act: Call extract
    assert: All shared filesystems are removed and for runners
        1. + 2. metrics are extracted
        3. no metrics are extracted
    """
    runner_all_metrics_name = secrets.token_hex(16)
    runner_all_metrics = _create_metrics_data(runner_all_metrics_name)
    runner_wihout_post_job_name = secrets.token_hex(16)
    runner_without_post_job_metrics = runner_all_metrics.copy()
    runner_without_post_job_metrics.post_job = None
    runner_without_post_job_metrics.runner_name = runner_wihout_post_job_name

    # 1. Runner has all metrics inside shared fs
    runner1_fs = _create_runner_files(
        runner_fs_base,
        runner_all_metrics_name,
        runner_all_metrics.pre_job.json(),
        runner_all_metrics.post_job.json(),
        str(runner_all_metrics.installed_timestamp),
    )

    # 2. Runner has only pre-job metrics inside shared fs
    runner2_fs = _create_runner_files(
        runner_fs_base,
        runner_wihout_post_job_name,
        runner_without_post_job_metrics.pre_job.json(),
        None,
        str(runner_without_post_job_metrics.installed_timestamp),
    )

    # 3. Runner has no metrics except installed_timestamp inside shared fs
    runner3_fs = _create_runner_files(runner_fs_base, secrets.token_hex(16), None, None, "5")

    metrics_storage_manager = MagicMock()
    metrics_storage_manager.list_all.return_value = [runner1_fs, runner2_fs, runner3_fs]

    extracted_metrics = list(
        runner_metrics.extract(
            metrics_storage_manager=metrics_storage_manager, ignore_runners=set()
        )
    )

    assert extracted_metrics == [
        runner_all_metrics,
        runner_without_post_job_metrics,
    ]
    metrics_storage_manager.delete.assert_has_calls(
        [
            ((runner1_fs.runner_name,),),
            ((runner2_fs.runner_name,),),
            ((runner3_fs.runner_name,),),
        ]
    )


def test_extract_ignores_runners(runner_fs_base: Path):
    """
    arrange: Runners with metrics.
    act: Call extract with some runners on ignore list.
    expect: The ignored runners are not processed.
    """
    runner_metrics_data = []

    runner_filesystems = []
    for i in range(5):
        runner_name = secrets.token_hex(16)
        data = _create_metrics_data(runner_name)
        data.pre_job.workflow = f"workflow{i}"
        runner_metrics_data.append(data)
        runner_fs = _create_runner_files(
            runner_fs_base,
            runner_name,
            data.pre_job.json(),
            data.post_job.json(),
            str(data.installed_timestamp),
        )
        runner_filesystems.append(runner_fs)

    metrics_storage_manager = MagicMock()
    metrics_storage_manager.list_all.return_value = runner_filesystems

    ignore_runners = {runner_filesystems[0].runner_name, runner_filesystems[2].runner_name}

    extracted_metrics = list(
        runner_metrics.extract(
            metrics_storage_manager=metrics_storage_manager, ignore_runners=ignore_runners
        )
    )

    assert extracted_metrics == runner_metrics_data[1:2] + runner_metrics_data[3:]


def test_extract_corrupt_data(runner_fs_base: Path, monkeypatch: pytest.MonkeyPatch):
    """
    arrange: \
        1. A runner with non-compliant pre-job metrics inside shared fs. \
        2. A runner with non-json post-job metrics inside shared fs. \
        3. A runner with json array post-job metrics inside shared fs. \
        4. A runner with no real timestamp in installed_timestamp file inside shared fs.
    act: Call extract.
    assert: No metrics are extracted is issued and shared filesystems are quarantined in all cases.
    """
    runner_name = secrets.token_hex(16)
    runner_metrics_data = _create_metrics_data(runner_name=runner_name)

    # 1. Runner has noncompliant pre-job metrics inside shared fs
    invalid_pre_job_data = runner_metrics_data.pre_job.copy(update={"timestamp": -1})
    runner_fs = _create_runner_files(
        runner_fs_base,
        runner_name,
        invalid_pre_job_data.json(),
        runner_metrics_data.post_job.json(),
        str(runner_metrics_data.installed_timestamp),
    )
    metrics_storage_manager = MagicMock()
    metrics_storage_manager.list_all.return_value = [runner_fs]
    move_to_quarantine_mock = MagicMock()
    monkeypatch.setattr(runner_metrics, "move_to_quarantine", move_to_quarantine_mock)

    extracted_metrics = list(
        runner_metrics.extract(
            metrics_storage_manager=metrics_storage_manager, ignore_runners=set()
        )
    )

    assert not extracted_metrics
    move_to_quarantine_mock.assert_any_call(metrics_storage_manager, runner_fs.runner_name)

    # 2. Runner has non-json post-job metrics inside shared fs
    runner_name = secrets.token_hex(16)
    runner_metrics_data = _create_metrics_data(runner_name=runner_name)

    runner_fs = _create_runner_files(
        runner_fs_base,
        runner_name,
        runner_metrics_data.pre_job.json(),
        b"\x00",
        str(runner_metrics_data.installed_timestamp),
    )
    metrics_storage_manager.list_all.return_value = [runner_fs]

    extracted_metrics = list(
        runner_metrics.extract(
            metrics_storage_manager=metrics_storage_manager, ignore_runners=set()
        )
    )
    assert not extracted_metrics
    move_to_quarantine_mock.assert_any_call(metrics_storage_manager, runner_fs.runner_name)

    # 3. Runner has json post-job metrics but a json array (not object) inside shared fs.
    runner_name = secrets.token_hex(16)
    runner_metrics_data = _create_metrics_data(runner_name=runner_name)

    runner_fs = _create_runner_files(
        runner_fs_base,
        runner_name,
        runner_metrics_data.pre_job.json(),
        json.dumps([runner_metrics_data.post_job.dict()]),
        str(runner_metrics_data.installed_timestamp),
    )
    metrics_storage_manager.list_all.return_value = [runner_fs]

    extracted_metrics = list(
        runner_metrics.extract(
            metrics_storage_manager=metrics_storage_manager, ignore_runners=set()
        )
    )
    assert not extracted_metrics
    move_to_quarantine_mock.assert_any_call(metrics_storage_manager, runner_fs.runner_name)

    # 4. Runner has not a timestamp in installed_timestamp file inside shared fs
    runner_name = secrets.token_hex(16)
    runner_metrics_data = _create_metrics_data(runner_name=runner_name)

    runner_fs = _create_runner_files(
        runner_fs_base,
        runner_name,
        runner_metrics_data.pre_job.json(),
        runner_metrics_data.post_job.json(),
        b"\x00",
    )
    metrics_storage_manager.list_all.return_value = [runner_fs]

    extracted_metrics = list(
        runner_metrics.extract(
            metrics_storage_manager=metrics_storage_manager, ignore_runners=set()
        )
    )
    assert not extracted_metrics

    move_to_quarantine_mock.assert_any_call(metrics_storage_manager, runner_fs.runner_name)


def test_extract_raises_error_for_too_large_files(
    runner_fs_base: Path, issue_event_mock: MagicMock, monkeypatch: pytest.MonkeyPatch
):
    """
    arrange: Runners with too large metric and timestamp files.
    act: Call extract.
    assert: No metrics are extracted and shared filesystems is quarantined.
    """
    runner_name = secrets.token_hex(16)
    runner_metrics_data = _create_metrics_data(runner_name)

    # 1. Runner has a pre-job metrics file that is too large
    invalid_pre_job_data = runner_metrics_data.pre_job.copy(
        update={"workflow": "a" * runner_metrics.FILE_SIZE_BYTES_LIMIT + "b"}
    )

    runner_fs = _create_runner_files(
        runner_fs_base,
        runner_name,
        invalid_pre_job_data.json(),
        runner_metrics_data.post_job.json(),
        str(runner_metrics_data.installed_timestamp),
    )
    metrics_storage_manager = MagicMock()

    metrics_storage_manager.list_all.return_value = [runner_fs]

    move_to_quarantine_mock = MagicMock()
    monkeypatch.setattr(runner_metrics, "move_to_quarantine", move_to_quarantine_mock)

    extracted_metrics = list(
        runner_metrics.extract(
            metrics_storage_manager=metrics_storage_manager, ignore_runners=set()
        )
    )
    assert not extracted_metrics

    move_to_quarantine_mock.assert_any_call(metrics_storage_manager, runner_fs.runner_name)

    # 2. Runner has a post-job metrics file that is too large
    runner_name = secrets.token_hex(16)
    runner_metrics_data = _create_metrics_data(runner_name)
    invalid_post_job_data = runner_metrics_data.post_job.copy(
        update={"status": "a" * runner_metrics.FILE_SIZE_BYTES_LIMIT + "b"}
    )
    runner_fs = _create_runner_files(
        runner_fs_base,
        runner_name,
        runner_metrics_data.pre_job.json(),
        invalid_post_job_data.json(),
        str(runner_metrics_data.installed_timestamp),
    )
    metrics_storage_manager.list_all.return_value = [runner_fs]

    extracted_metrics = list(
        runner_metrics.extract(
            metrics_storage_manager=metrics_storage_manager, ignore_runners=set()
        )
    )

    assert not extracted_metrics

    move_to_quarantine_mock.assert_any_call(metrics_storage_manager, runner_fs.runner_name)

    # 3. Runner has an installed_timestamp file that is too large
    runner_name = secrets.token_hex(16)
    runner_metrics_data = _create_metrics_data(runner_name)

    invalid_ts = "1" * (runner_metrics.FILE_SIZE_BYTES_LIMIT + 1)

    runner_fs = _create_runner_files(
        runner_fs_base,
        runner_name,
        runner_metrics_data.pre_job.json(),
        runner_metrics_data.post_job.json(),
        invalid_ts,
    )
    metrics_storage_manager.list_all.return_value = [runner_fs]

    extracted_metrics = list(
        runner_metrics.extract(
            metrics_storage_manager=metrics_storage_manager, ignore_runners=set()
        )
    )

    assert not extracted_metrics
    move_to_quarantine_mock.assert_any_call(metrics_storage_manager, runner_fs.runner_name)


def test_extract_ignores_filesystems_without_ts(runner_fs_base: Path):
    """
    arrange: A runner without installed_timestamp file inside shared fs.
    act: Call extract.
    assert: No metrics are extracted and shared filesystem is removed.
    """
    runner_name = secrets.token_hex(16)
    runner_metrics_data = RunnerMetrics.construct(
        installed_timestamp=1,
        pre_job=PreJobMetrics(
            timestamp=1,
            workflow="workflow1",
            workflow_run_id="workflow_run_id1",
            repository="org1/repository1",
            event="push",
        ),
        post_job=PostJobMetrics(timestamp=3, status=runner_metrics.PostJobStatus.NORMAL),
        runner_name=runner_name,
    )

    runner_fs = _create_runner_files(
        runner_fs_base,
        runner_name,
        runner_metrics_data.pre_job.json(),
        runner_metrics_data.post_job.json(),
        None,
    )
    metrics_storage_manager = MagicMock()
    metrics_storage_manager.list_all.return_value = [runner_fs]

    extracted_metrics = list(
        runner_metrics.extract(
            metrics_storage_manager=metrics_storage_manager, ignore_runners=set()
        )
    )
    assert not extracted_metrics
    metrics_storage_manager.delete.assert_called_once_with(runner_fs.runner_name)


def test_extract_ignores_failure_on_shared_fs_cleanup(
    runner_fs_base: Path,
    caplog: pytest.LogCaptureFixture,
):
    """
    arrange: Mock the shared_fs.delete to raise an exception.
    act: Call extract.
    assert: The metric is extracted and the exception is caught and logged.
    """
    runner_name = secrets.token_hex(16)
    runner_metrics_data = _create_metrics_data(runner_name)
    runner_fs = _create_runner_files(
        runner_fs_base,
        runner_metrics_data.runner_name,
        runner_metrics_data.pre_job.json(),
        runner_metrics_data.post_job.json(),
        str(runner_metrics_data.installed_timestamp),
    )
    metrics_storage_manager = MagicMock()

    metrics_storage_manager.list_all.return_value = [runner_fs]

    metrics_storage_manager.delete.side_effect = DeleteMetricsStorageError(
        "Failed to delete shared filesystem"
    )

    extracted_metrics = runner_metrics.extract(
        metrics_storage_manager=metrics_storage_manager, ignore_runners=set()
    )
    assert list(extracted_metrics) == [runner_metrics_data]

    assert "Failed to delete shared filesystem" in caplog.text


def test_issue_events(issue_event_mock: MagicMock):
    """
    arrange: A runner with all metrics.
    act: Call issue_events.
    assert: RunnerStart and RunnerStop metrics are issued.
    """
    runner_name = secrets.token_hex(16)
    runner_metrics_data = _create_metrics_data(runner_name)

    flavor = secrets.token_hex(16)
    job_metrics = metrics_type.GithubJobMetrics(
        queue_duration=3600, conclusion=JobConclusion.SUCCESS
    )
    issued_metrics = runner_metrics.issue_events(
        runner_metrics=runner_metrics_data, flavor=flavor, job_metrics=job_metrics
    )
    assert issued_metrics == {metric_events.RunnerStart, metric_events.RunnerStop}
    issue_event_mock.assert_has_calls(
        [
            # 1. Runner
            call(
                RunnerStart(
                    timestamp=runner_metrics_data.pre_job.timestamp,
                    flavor=flavor,
                    workflow=runner_metrics_data.pre_job.workflow,
                    repo=runner_metrics_data.pre_job.repository,
                    github_event=runner_metrics_data.pre_job.event,
                    idle=runner_metrics_data.pre_job.timestamp
                    - runner_metrics_data.installed_timestamp,
                    queue_duration=job_metrics.queue_duration,
                )
            ),
            call(
                RunnerStop(
                    timestamp=runner_metrics_data.post_job.timestamp,
                    flavor=flavor,
                    workflow=runner_metrics_data.pre_job.workflow,
                    repo=runner_metrics_data.pre_job.repository,
                    github_event=runner_metrics_data.pre_job.event,
                    status=runner_metrics_data.post_job.status,
                    job_duration=runner_metrics_data.post_job.timestamp
                    - runner_metrics_data.pre_job.timestamp,
                    job_conclusion=job_metrics.conclusion,
                )
            ),
        ]
    )


<<<<<<< HEAD
=======
def test_issue_events_pre_job_before_runner_installed(issue_event_mock: MagicMock):
    """
    arrange: A runner with pre-job timestamp smaller than installed timestamp.
    act: Call issue_events.
    assert: RunnerStart metric is issued with idle set to 0.
    """
    runner_name = secrets.token_hex(16)
    runner_metrics_data = _create_metrics_data(runner_name)
    runner_metrics_data.pre_job.timestamp = 0

    flavor = secrets.token_hex(16)
    job_metrics = metrics_type.GithubJobMetrics(
        queue_duration=3600, conclusion=JobConclusion.SUCCESS
    )
    issued_metrics = runner_metrics.issue_events(
        runner_metrics=runner_metrics_data, flavor=flavor, job_metrics=job_metrics
    )
    assert metric_events.RunnerStart in issued_metrics
    issue_event_mock.assert_has_calls(
        [
            call(
                RunnerStart(
                    timestamp=runner_metrics_data.pre_job.timestamp,
                    flavor=flavor,
                    workflow=runner_metrics_data.pre_job.workflow,
                    repo=runner_metrics_data.pre_job.repository,
                    github_event=runner_metrics_data.pre_job.event,
                    idle=0,
                    queue_duration=job_metrics.queue_duration,
                )
            )
        ]
    )


>>>>>>> 12b92d58
def test_issue_events_post_job_before_pre_job(issue_event_mock: MagicMock):
    """
    arrange: A runner with post-job timestamp smaller than pre-job timestamps.
    act: Call issue_events.
    assert: job_duration is set to zero.
    """
    runner_name = secrets.token_hex(16)
    runner_metrics_data = _create_metrics_data(runner_name)
    runner_metrics_data.post_job = PostJobMetrics(
        timestamp=0, status=runner_metrics.PostJobStatus.NORMAL
    )
    flavor = secrets.token_hex(16)
    job_metrics = metrics_type.GithubJobMetrics(
        queue_duration=3600, conclusion=JobConclusion.SUCCESS
    )
    issued_metrics = runner_metrics.issue_events(
        runner_metrics=runner_metrics_data, flavor=flavor, job_metrics=job_metrics
    )

    assert metric_events.RunnerStop in issued_metrics
    issue_event_mock.assert_has_calls(
        [
            call(
                RunnerStop(
                    timestamp=runner_metrics_data.post_job.timestamp,
                    flavor=flavor,
                    workflow=runner_metrics_data.pre_job.workflow,
                    repo=runner_metrics_data.pre_job.repository,
                    github_event=runner_metrics_data.pre_job.event,
                    status=runner_metrics_data.post_job.status,
                    job_duration=0,
                    job_conclusion=job_metrics.conclusion,
                )
            ),
        ]
    )


def test_issue_events_no_post_job_metrics(issue_event_mock: MagicMock):
    """
    arrange: A runner without  post-job metrics.
    act: Call issue_events.
    assert: Only RunnerStart metric is issued.
    """
    runner_name = secrets.token_hex(16)
    runner_metrics_data = _create_metrics_data(runner_name)
    runner_metrics_data.post_job = None
    flavor = secrets.token_hex(16)
    job_metrics = metrics_type.GithubJobMetrics(
        queue_duration=3600, conclusion=JobConclusion.SUCCESS
    )
    issued_metrics = runner_metrics.issue_events(
        runner_metrics=runner_metrics_data, flavor=flavor, job_metrics=job_metrics
    )
    assert issued_metrics == {metric_events.RunnerStart}

    issue_event_mock.assert_called_once_with(
        RunnerStart(
            timestamp=runner_metrics_data.pre_job.timestamp,
            flavor=flavor,
            workflow=runner_metrics_data.pre_job.workflow,
            repo=runner_metrics_data.pre_job.repository,
            github_event=runner_metrics_data.pre_job.event,
            idle=runner_metrics_data.pre_job.timestamp - runner_metrics_data.installed_timestamp,
            queue_duration=job_metrics.queue_duration,
        )
    )


def test_issue_events_returns_empty_set_on_issue_event_failure(
    issue_event_mock: MagicMock,
    caplog: pytest.LogCaptureFixture,
):
    """
    arrange: Mock the issue_event_mock to raise an exception on the first call.
    act: Call issue_events.
    assert: No metrics at all are issued. The exception is caught and logged.
    """
    runner_name = secrets.token_hex(16)
    runner_metrics_data = _create_metrics_data(runner_name)

    issue_event_mock.side_effect = [IssueMetricEventError("Failed to issue metric"), None]

    flavor = secrets.token_hex(16)
    job_metrics = metrics_type.GithubJobMetrics(
        queue_duration=3600, conclusion=JobConclusion.SUCCESS
    )

    issued_metrics = runner_metrics.issue_events(
        runner_metrics=runner_metrics_data, flavor=flavor, job_metrics=job_metrics
    )
    assert not issued_metrics
    assert "Failed to issue metric" in caplog.text<|MERGE_RESOLUTION|>--- conflicted
+++ resolved
@@ -537,8 +537,6 @@
     )
 
 
-<<<<<<< HEAD
-=======
 def test_issue_events_pre_job_before_runner_installed(issue_event_mock: MagicMock):
     """
     arrange: A runner with pre-job timestamp smaller than installed timestamp.
@@ -574,7 +572,6 @@
     )
 
 
->>>>>>> 12b92d58
 def test_issue_events_post_job_before_pre_job(issue_event_mock: MagicMock):
     """
     arrange: A runner with post-job timestamp smaller than pre-job timestamps.
