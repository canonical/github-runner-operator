--- conflicted
+++ resolved
@@ -586,30 +586,6 @@
     )
 
 
-<<<<<<< HEAD
-@pytest.mark.parametrize(
-    "hook",
-    [
-        pytest.param("database_created", id="Database Created"),
-        pytest.param("endpoints_changed", id="Endpoints Changed"),
-    ],
-)
-def test_database_integration_events_setup_service(
-    hook: str, monkeypatch: pytest.MonkeyPatch, harness: Harness
-):
-    """
-    arrange: Mock charm._setup_service.
-    act: Fire mongodb relation events.
-    assert: _setup_service has been called.
-    """
-    setup_service_mock = MagicMock()
-    relation_mock = MagicMock()
-    relation_mock.name = "mongodb"
-    relation_mock.id = 0
-    monkeypatch.setattr("charm.GithubRunnerCharm._setup_service", setup_service_mock)
-    getattr(harness.charm.database.on, hook).emit(relation=relation_mock)
-    setup_service_mock.assert_called_once()
-=======
 def test_attempting_disable_legacy_service_for_upgrade(
     harness: Harness, mock_side_effects, monkeypatch
 ):
@@ -633,4 +609,27 @@
         [mock.call(LEGACY_RECONCILE_TIMER_SERVICE), mock.call(LEGACY_RECONCILE_SERVICE)],
         any_order=True,
     )
->>>>>>> 0e28f8af
+
+
+@pytest.mark.parametrize(
+    "hook",
+    [
+        pytest.param("database_created", id="Database Created"),
+        pytest.param("endpoints_changed", id="Endpoints Changed"),
+    ],
+)
+def test_database_integration_events_setup_service(
+    hook: str, monkeypatch: pytest.MonkeyPatch, harness: Harness
+):
+    """
+    arrange: Mock charm._setup_service.
+    act: Fire mongodb relation events.
+    assert: _setup_service has been called.
+    """
+    setup_service_mock = MagicMock()
+    relation_mock = MagicMock()
+    relation_mock.name = "mongodb"
+    relation_mock.id = 0
+    monkeypatch.setattr("charm.GithubRunnerCharm._setup_service", setup_service_mock)
+    getattr(harness.charm.database.on, hook).emit(relation=relation_mock)
+    setup_service_mock.assert_called_once()