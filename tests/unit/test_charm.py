--- conflicted
+++ resolved
@@ -11,7 +11,7 @@
 from ops.testing import Harness
 
 from charm import GithubRunnerCharm
-<<<<<<< HEAD
+from charm_state import ARCH
 from errors import (
     ConfigurationError,
     LogrotateSetupError,
@@ -19,10 +19,6 @@
     RunnerError,
     SubprocessError,
 )
-=======
-from charm_state import ARCH
-from errors import LogrotateSetupError, MissingConfigurationError, RunnerError, SubprocessError
->>>>>>> abfce115
 from github_type import GitHubRunnerStatus
 from runner_manager import RunnerInfo, RunnerManagerConfig
 from runner_type import GithubOrg, GithubRepo, VirtualMachineResources
