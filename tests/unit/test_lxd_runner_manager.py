--- conflicted
+++ resolved
@@ -9,9 +9,6 @@
 
 import github_runner_manager.reactive.runner_manager
 import pytest
-<<<<<<< HEAD
-from pydantic import MongoDsn
-=======
 from github_runner_manager.metrics.events import (
     Reconciliation,
     RunnerInstalled,
@@ -21,7 +18,7 @@
 from github_runner_manager.metrics.runner import RUNNER_INSTALLED_TS_FILE_NAME
 from github_runner_manager.metrics.storage import MetricsStorage
 from github_runner_manager.types_.github import GitHubOrg, GitHubRepo, RunnerApplication
->>>>>>> 0292abbe
+from pydantic import MongoDsn
 from pytest import LogCaptureFixture, MonkeyPatch
 
 import shared_fs
@@ -35,7 +32,11 @@
 )
 from errors import IssueMetricEventError, RunnerBinaryError
 from runner import Runner, RunnerStatus
-from runner_manager import BUILD_IMAGE_SCRIPT_FILENAME, LXDRunnerManager, LXDRunnerManagerConfig
+from runner_manager import (
+    BUILD_IMAGE_SCRIPT_FILENAME,
+    LXDRunnerManager,
+    LXDRunnerManagerConfig,
+)
 from runner_type import RunnerNameByHealth
 from tests.unit.mock import TEST_BINARY, MockLxdImageManager
 
