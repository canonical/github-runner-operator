#  Copyright 2024 Canonical Ltd.
#  See LICENSE file for licensing details.
import json
import random
import re
import secrets

import pytest
from github import Branch, Repository
from github_runner_manager.reactive.consumer import JobDetails
from juju.application import Application
from juju.model import Model
from juju.unit import Unit
from kombu import Connection
from pytest_operator.plugin import OpsTest

from tests.integration.helpers.common import (
    DISPATCH_TEST_WORKFLOW_FILENAME,
    dispatch_workflow,
    reconcile,
    wait_for_completion,
)


@pytest.mark.openstack
async def test_reactive_mode_consumes_jobs(
    ops_test: OpsTest,
    app_for_reactive: Application,
    github_repository: Repository,
    test_github_branch: Branch,
):
    """
    arrange: A charm integrated with mongodb and a message is added to the queue.
    act: Call reconcile.
    assert: The message is consumed and the job details are logged.
    """
    unit = app_for_reactive.units[0]
    mongodb_uri = await _get_mongodb_uri_from_integration_data(ops_test, unit)
    if not mongodb_uri:
        mongodb_uri = await _get_mongodb_uri_from_secrets(ops_test, unit.model)
    assert mongodb_uri, "mongodb uri not found in integration data or secret"

    run = await dispatch_workflow(
        app=app_for_reactive,
        branch=test_github_branch,
        github_repository=github_repository,
        conclusion="success",
        workflow_id_or_name=DISPATCH_TEST_WORKFLOW_FILENAME,
        wait=False,
    )
    jobs = list(run.jobs())
    assert len(jobs) == 1, "Expected 1 job to be created"
    job = jobs[0]
    job_url = job.url
    job = JobDetails(
        labels=[secrets.token_hex(16) for _ in range(random.randint(1, 4))], url=job_url
    )
    _add_to_queue(
        json.dumps(job.dict() | {"ignored_noise": "foobar"}, default=lambda x: str(x)),
        mongodb_uri,
        app_for_reactive.name,
    )

    await reconcile(app_for_reactive, app_for_reactive.model)

    await wait_for_completion(run, conclusion="success")
    _assert_queue_is_empty(mongodb_uri, app_for_reactive.name)

    # Call reconcile to enable cleanup of the runner
    await reconcile(app_for_reactive, app_for_reactive.model)


async def _get_mongodb_uri_from_integration_data(ops_test: OpsTest, unit: Unit) -> str | None:
    """Get the mongodb uri from the relation data.

    Args:
        ops_test: The ops_test plugin.
        unit: The juju unit containing the relation data.

    Returns:
        The mongodb uri or None if not found.
    """
    mongodb_uri = None
    _, unit_data, _ = await ops_test.juju("show-unit", unit.name, "--format", "json")
    unit_data = json.loads(unit_data)

    for rel_info in unit_data[unit.name]["relation-info"]:
        if rel_info["endpoint"] == "mongodb":
            try:
                mongodb_uri = rel_info["application-data"]["uris"]
                break
            except KeyError:
                pass

    return mongodb_uri


async def _get_mongodb_uri_from_secrets(ops_test, model: Model) -> str | None:
    """Get the mongodb uri from the secrets.

    Args:
        ops_test: The ops_test plugin.
        model: The juju model containing the unit.

    Returns:
        The mongodb uri or None if not found.
    """
    mongodb_uri = None

    juju_secrets = await model.list_secrets()
    for secret in juju_secrets["results"]:
        if re.match(r"^database.\d+.user.secret$", secret.label):
            _, show_secret, _ = await ops_test.juju(
                "show-secret", secret.uri, "--reveal", "--format", "json"
            )
            show_secret = json.loads(show_secret)
            for value in show_secret.values():
                if "content" in value:
                    mongodb_uri = value["content"]["Data"]["uris"]
                    break
            if mongodb_uri:
                break
    return mongodb_uri


def _add_to_queue(msg: str, mongodb_uri: str, queue_name: str) -> None:
    """Add a message to a queue.

    Args:
        msg: The message to add to the queue.
        mongodb_uri: The mongodb uri.
        queue_name: The name of the queue to add the message to.
    """
    with Connection(mongodb_uri) as conn:
        with conn.SimpleQueue(queue_name) as simple_queue:
            simple_queue.put(msg, retry=True)


def _assert_queue_is_empty(mongodb_uri: str, queue_name: str):
    """Assert that the queue is empty.

    Args:
        mongodb_uri: The mongodb uri.
        queue_name: The name of the queue to check.
    """
    with Connection(mongodb_uri) as conn:
        with conn.SimpleQueue(queue_name) as simple_queue:
<<<<<<< HEAD
            assert simple_queue.qsize() == 0


async def _assert_job_details_in_reactive_log(unit: Unit, jobs: list[JobDetails]):
    """Assert that the job details are in the reactive log.

    Args:
        unit: The juju unit.
        jobs: The list of job details to check.
    """
    retcode, stdout, stderr = await run_in_unit(
        unit=unit,
        command=f"ls {REACTIVE_RUNNER_LOG_DIR}",
    )
    assert retcode == 0, f"Failed to list the reactive log dir: {stderr}"
    assert stdout, "No log files found in the reactive log dir."
    log_files = [log_file for log_file in stdout.split()]

    reactive_logs = ""
    for log_file in log_files:
        reactive_logs += await get_file_content(unit, REACTIVE_RUNNER_LOG_DIR / log_file)

    for job in jobs:
        assert str(job.run_url) in reactive_logs
        assert str(job.labels) in reactive_logs
=======
            assert simple_queue.qsize() == 0
>>>>>>> 3d813a9e
<|MERGE_RESOLUTION|>--- conflicted
+++ resolved
@@ -145,32 +145,4 @@
     """
     with Connection(mongodb_uri) as conn:
         with conn.SimpleQueue(queue_name) as simple_queue:
-<<<<<<< HEAD
             assert simple_queue.qsize() == 0
-
-
-async def _assert_job_details_in_reactive_log(unit: Unit, jobs: list[JobDetails]):
-    """Assert that the job details are in the reactive log.
-
-    Args:
-        unit: The juju unit.
-        jobs: The list of job details to check.
-    """
-    retcode, stdout, stderr = await run_in_unit(
-        unit=unit,
-        command=f"ls {REACTIVE_RUNNER_LOG_DIR}",
-    )
-    assert retcode == 0, f"Failed to list the reactive log dir: {stderr}"
-    assert stdout, "No log files found in the reactive log dir."
-    log_files = [log_file for log_file in stdout.split()]
-
-    reactive_logs = ""
-    for log_file in log_files:
-        reactive_logs += await get_file_content(unit, REACTIVE_RUNNER_LOG_DIR / log_file)
-
-    for job in jobs:
-        assert str(job.run_url) in reactive_logs
-        assert str(job.labels) in reactive_logs
-=======
-            assert simple_queue.qsize() == 0
->>>>>>> 3d813a9e
