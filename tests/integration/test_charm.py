--- conflicted
+++ resolved
@@ -9,15 +9,11 @@
 from juju.application import Application
 from juju.model import Model
 
-<<<<<<< HEAD
 from tests.integration.helpers import (
     assert_resource_lxd_profile,
     assesrt_num_of_runners,
     get_runner_names,
 )
-=======
-from tests.integration.helpers import assert_num_of_runners, assert_resource_lxd_profile
->>>>>>> 34b96d4b
 from tests.status_name import ACTIVE_STATUS_NAME
 
 
