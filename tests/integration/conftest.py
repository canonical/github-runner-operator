--- conflicted
+++ resolved
@@ -660,11 +660,7 @@
 @pytest.fixture(scope="module")
 def github_client(github_config: GitHubConfig) -> Github:
     """Returns the github client."""
-<<<<<<< HEAD
-    gh = Github(auth=Token(token=token))
-=======
-    gh = Github(github_config.token)
->>>>>>> 7c186e4e
+    gh = Github(auth=Token(token=github_config.token))
     rate_limit = gh.get_rate_limit()
     logging.info("GitHub token rate limit: %s", rate_limit.rate)
     return gh
