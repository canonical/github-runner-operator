# Copyright 2024 Canonical Ltd.
# See LICENSE file for licensing details.

"""Fixtures for github runner charm integration tests."""
import logging
import random
import secrets
import zipfile
from pathlib import Path
from time import sleep
from typing import Any, AsyncIterator, Iterator, Optional

import openstack
import openstack.connection
import pytest
import pytest_asyncio
import yaml
from git import Repo
from github import Github, GithubException
from github.Branch import Branch
from github.Repository import Repository
from juju.application import Application
from juju.client._definitions import FullStatus, UnitStatus
from juju.model import Model
from openstack.exceptions import ConflictException
from pytest_operator.plugin import OpsTest

from charm_state import (
    OPENSTACK_CLOUDS_YAML_CONFIG_NAME,
<<<<<<< HEAD
    OPENSTACK_FLAVOR_CONFIG_NAME,
    OPENSTACK_NETWORK_CONFIG_NAME,
=======
    PATH_CONFIG_NAME,
    VIRTUAL_MACHINES_CONFIG_NAME,
>>>>>>> 42801f29
)
from github_client import GithubClient
from tests.integration.helpers import (
    deploy_github_runner_charm,
    ensure_charm_has_runner,
    reconcile,
    wait_for,
)
from tests.status_name import ACTIVE


@pytest.fixture(scope="module")
def metadata() -> dict[str, Any]:
    """Metadata information of the charm."""
    metadata = Path("./metadata.yaml")
    data = yaml.safe_load(metadata.read_text())
    return data


@pytest.fixture(scope="module")
def app_name() -> str:
    """Randomized application name."""
    # Randomized app name to avoid collision when runner is connecting to GitHub.
    return f"integration-id{secrets.token_hex(2)}"


@pytest.fixture(scope="module")
def charm_file(
    pytestconfig: pytest.Config, loop_device: Optional[str], openstack_clouds_yaml: Optional[str]
) -> str:
    """Path to the built charm."""
    charm = pytestconfig.getoption("--charm-file")
    assert charm, "Please specify the --charm-file command line option"

    if openstack_clouds_yaml:
        return f"./{charm}"

    lxd_profile_str = """config:
    security.nesting: true
    security.privileged: true
    raw.lxc: |
        lxc.apparmor.profile=unconfined
        lxc.mount.auto=proc:rw sys:rw cgroup:rw
        lxc.cgroup.devices.allow=a
        lxc.cap.drop=
devices:
    kmsg:
        path: /dev/kmsg
        source: /dev/kmsg
        type: unix-char
"""
    if loop_device:
        lxd_profile_str += f"""    loop-control:
        path: /dev/loop-control
        type: unix-char
    loop14:
        path: {loop_device}
        type: unix-block
"""

    with zipfile.ZipFile(charm, mode="a") as charm_file:
        charm_file.writestr(
            "lxd-profile.yaml",
            lxd_profile_str,
        )
    return f"./{charm}"


@pytest.fixture(scope="module")
def path(pytestconfig: pytest.Config) -> str:
    """Configured path setting."""
    path = pytestconfig.getoption("--path")
    assert path, (
        "Please specify the --path command line option with repository "
        "path of <org>/<repo> or <user>/<repo> format."
    )
    return path


@pytest.fixture(scope="module")
def token(pytestconfig: pytest.Config) -> str:
    """Configured token setting."""
    token = pytestconfig.getoption("--token")
    assert token, "Please specify the --token command line option"
    tokens = {token.strip() for token in token.split(",")}
    random_token = random.choice(list(tokens))
    return random_token


@pytest.fixture(scope="module")
def token_alt(pytestconfig: pytest.Config, token: str) -> str:
    """Configured token_alt setting."""
    token_alt = pytestconfig.getoption("--token-alt")
    assert token_alt, (
        "Please specify the --token-alt command line option with GitHub Personal "
        "Access Token value."
    )
    assert token_alt != token, "Please specify a different token for --token-alt"
    return token_alt


@pytest.fixture(scope="module")
def http_proxy(pytestconfig: pytest.Config) -> str:
    """Configured http_proxy setting."""
    http_proxy = pytestconfig.getoption("--http-proxy")
    return "" if http_proxy is None else http_proxy


@pytest.fixture(scope="module")
def https_proxy(pytestconfig: pytest.Config) -> str:
    """Configured https_proxy setting."""
    https_proxy = pytestconfig.getoption("--https-proxy")
    return "" if https_proxy is None else https_proxy


@pytest.fixture(scope="module")
def no_proxy(pytestconfig: pytest.Config) -> str:
    """Configured no_proxy setting."""
    no_proxy = pytestconfig.getoption("--no-proxy")
    return "" if no_proxy is None else no_proxy


@pytest.fixture(scope="module")
def loop_device(pytestconfig: pytest.Config) -> Optional[str]:
    """Configured loop_device setting."""
    return pytestconfig.getoption("--loop-device")


@pytest.fixture(scope="module")
def openstack_clouds_yaml(pytestconfig: pytest.Config) -> Optional[str]:
    """Configured clouds-yaml setting."""
    clouds_yaml = pytestconfig.getoption("--openstack-clouds-yaml")
    return Path(clouds_yaml).read_text(encoding="utf-8") if clouds_yaml else None


@pytest.fixture(scope="module", name="openstack_connection")
def openstack_connection_fixture(
    openstack_clouds_yaml: Optional[str],
) -> openstack.connection.Connection:
    """The openstack connection instance."""
    assert openstack_clouds_yaml, "Openstack clouds yaml was not provided."

    openstack_clouds_yaml_yaml = yaml.safe_load(openstack_clouds_yaml)
    clouds_yaml_path = Path.cwd() / "clouds.yaml"
    clouds_yaml_path.write_text(data=openstack_clouds_yaml, encoding="utf-8")
    first_cloud = next(iter(openstack_clouds_yaml_yaml["clouds"].keys()))
    return openstack.connect(first_cloud)


@pytest.fixture(scope="module", name="openstack_flavor")
def openstack_flavor_fixture(
    openstack_connection: openstack.connection.Connection,
) -> str:
    """Name of the openstack flavor for runner."""
    flavor_name = "runner"
    try:
        openstack_connection.create_flavor(flavor_name, 4096, 2, 10)
    except ConflictException:
        # Do nothing if flavor already exists.
        pass
    return flavor_name


@pytest.fixture(scope="module")
def model(ops_test: OpsTest) -> Model:
    """Juju model used in the test."""
    assert ops_test.model is not None
    return ops_test.model


@pytest.fixture(scope="module")
def runner_manager_github_client(token: str) -> GithubClient:
    return GithubClient(token=token)


@pytest_asyncio.fixture(scope="module")
async def app_no_runner(
    model: Model,
    charm_file: str,
    app_name: str,
    path: str,
    token: str,
    http_proxy: str,
    https_proxy: str,
    no_proxy: str,
) -> AsyncIterator[Application]:
    """Application with no runner."""
    # Set the scheduled event to 1 hour to avoid interfering with the tests.
    application = await deploy_github_runner_charm(
        model=model,
        charm_file=charm_file,
        app_name=app_name,
        path=path,
        token=token,
        runner_storage="memory",
        http_proxy=http_proxy,
        https_proxy=https_proxy,
        no_proxy=no_proxy,
        reconcile_interval=60,
    )
    return application


@pytest_asyncio.fixture(scope="module")
async def app_openstack_runner(
    model: Model,
    charm_file: str,
    app_name: str,
    path: str,
    token: str,
    http_proxy: str,
    https_proxy: str,
    no_proxy: str,
    openstack_clouds_yaml: str,
    openstack_flavor: str,
) -> AsyncIterator[Application]:
    """Application launching VMs and no runners."""
    application = await deploy_github_runner_charm(
        model=model,
        charm_file=charm_file,
        app_name=app_name,
        path=path,
        token=token,
        runner_storage="juju-storage",
        http_proxy=http_proxy,
        https_proxy=https_proxy,
        no_proxy=no_proxy,
        reconcile_interval=60,
        constraints={
            "root-disk": 20 * 1024,
            "cores": 4,
            "mem": 16 * 1024,
            "virt-type": "virtual-machine",
        },
        config={
            OPENSTACK_CLOUDS_YAML_CONFIG_NAME: openstack_clouds_yaml,
            OPENSTACK_NETWORK_CONFIG_NAME: "demo-network",
            OPENSTACK_FLAVOR_CONFIG_NAME: openstack_flavor,
        },
        wait_idle=False,
    )
    await model.wait_for_idle(apps=[application.name], status=ACTIVE, timeout=90 * 60)

    return application


@pytest_asyncio.fixture(scope="module")
async def app_one_runner(model: Model, app_no_runner: Application) -> AsyncIterator[Application]:
    """Application with a single runner.

    Test should ensure it returns with the application in a good state and has
    one runner.
    """
    await ensure_charm_has_runner(app=app_no_runner, model=model)

    return app_no_runner


@pytest_asyncio.fixture(scope="module")
async def app_scheduled_events(
    model: Model,
    charm_file: str,
    app_name: str,
    path: str,
    token: str,
    http_proxy: str,
    https_proxy: str,
    no_proxy: str,
) -> AsyncIterator[Application]:
    """Application with no token.

    Test should ensure it returns with the application having one runner.

    This fixture has to deploy a new application. The scheduled events are set
    to one hour in other application to avoid conflicting with the tests.
    Changes to the duration of scheduled interval only takes effect after the
    next trigger. Therefore, it would take a hour for the duration change to
    take effect.
    """
    application = await deploy_github_runner_charm(
        model=model,
        charm_file=charm_file,
        app_name=app_name,
        path=path,
        token=token,
        runner_storage="memory",
        http_proxy=http_proxy,
        https_proxy=https_proxy,
        no_proxy=no_proxy,
        reconcile_interval=8,
    )

    await application.set_config({VIRTUAL_MACHINES_CONFIG_NAME: "1"})
    await reconcile(app=application, model=model)

    return application


@pytest_asyncio.fixture(scope="module")
async def app_runner(
    model: Model,
    charm_file: str,
    app_name: str,
    path: str,
    token: str,
    http_proxy: str,
    https_proxy: str,
    no_proxy: str,
) -> AsyncIterator[Application]:
    """Application to test runners."""
    # Use a different app_name so workflows can select runners from this deployment.
    application = await deploy_github_runner_charm(
        model=model,
        charm_file=charm_file,
        app_name=f"{app_name}-test",
        path=path,
        token=token,
        runner_storage="memory",
        http_proxy=http_proxy,
        https_proxy=https_proxy,
        no_proxy=no_proxy,
        reconcile_interval=60,
    )
    return application


@pytest_asyncio.fixture(scope="module", name="app_no_wait")
async def app_no_wait_fixture(
    model: Model,
    charm_file: str,
    app_name: str,
    path: str,
    token: str,
    http_proxy: str,
    https_proxy: str,
    no_proxy: str,
) -> AsyncIterator[Application]:
    """Github runner charm application without waiting for active."""
    app: Application = await deploy_github_runner_charm(
        model=model,
        charm_file=charm_file,
        app_name=app_name,
        path=path,
        token=token,
        runner_storage="juju-storage",
        http_proxy=http_proxy,
        https_proxy=https_proxy,
        no_proxy=no_proxy,
        reconcile_interval=60,
        wait_idle=False,
    )
    await app.set_config({VIRTUAL_MACHINES_CONFIG_NAME: "1"})
    return app


@pytest_asyncio.fixture(scope="module", name="tmate_ssh_server_app")
async def tmate_ssh_server_app_fixture(
    model: Model, app_no_wait: Application
) -> AsyncIterator[Application]:
    """tmate-ssh-server charm application related to GitHub-Runner app charm."""
    tmate_app: Application = await model.deploy("tmate-ssh-server", channel="edge")
    await app_no_wait.relate("debug-ssh", f"{tmate_app.name}:debug-ssh")
    await model.wait_for_idle(apps=[tmate_app.name], status=ACTIVE, timeout=60 * 30)

    return tmate_app


@pytest_asyncio.fixture(scope="module", name="tmate_ssh_server_unit_ip")
async def tmate_ssh_server_unit_ip_fixture(
    model: Model,
    tmate_ssh_server_app: Application,
) -> bytes | str:
    """tmate-ssh-server charm unit ip."""
    status: FullStatus = await model.get_status([tmate_ssh_server_app.name])
    try:
        unit_status: UnitStatus = next(
            iter(status.applications[tmate_ssh_server_app.name].units.values())
        )
        assert unit_status.public_address, "Invalid unit address"
        return unit_status.public_address
    except StopIteration as exc:
        raise StopIteration("Invalid unit status") from exc


@pytest.fixture(scope="module")
def github_client(token: str) -> Github:
    """Returns the github client."""
    gh = Github(token)
    rate_limit = gh.get_rate_limit()
    logging.info("GitHub token rate limit: %s", rate_limit.core)
    return gh


@pytest.fixture(scope="module")
def github_repository(github_client: Github, path: str) -> Repository:
    """Returns client to the Github repository."""
    return github_client.get_repo(path)


@pytest.fixture(scope="module")
def forked_github_repository(
    github_repository: Repository,
) -> Iterator[Repository]:
    """Create a fork for a GitHub repository."""
    forked_repository = github_repository.create_fork(name=f"test-{github_repository.name}")

    # Wait for repo to be ready
    for _ in range(10):
        try:
            sleep(10)
            forked_repository.get_branches()
            break
        except GithubException:
            pass
    else:
        assert False, "timed out whilst waiting for repository creation"

    return forked_repository

    # Parallel runs of this test module is allowed. Therefore, the forked repo is not removed.


@pytest.fixture(scope="module")
def forked_github_branch(
    github_repository: Repository, forked_github_repository: Repository
) -> Iterator[Branch]:
    """Create a new forked branch for testing."""
    branch_name = f"test/{secrets.token_hex(4)}"

    main_branch = forked_github_repository.get_branch(github_repository.default_branch)
    branch_ref = forked_github_repository.create_git_ref(
        ref=f"refs/heads/{branch_name}", sha=main_branch.commit.sha
    )

    for _ in range(10):
        try:
            branch = forked_github_repository.get_branch(branch_name)
            break
        except GithubException as err:
            if err.status == 404:
                sleep(5)
                continue
            raise
    else:
        assert (
            False
        ), "Failed to get created branch in fork repo, the issue with GitHub or network."

    yield branch

    branch_ref.delete()


@pytest_asyncio.fixture(scope="module")
async def app_with_forked_repo(
    model: Model, app_no_runner: Application, forked_github_repository: Repository
) -> AsyncIterator[Application]:
    """Application with a single runner on a forked repo.

    Test should ensure it returns with the application in a good state and has
    one runner.
    """
    app = app_no_runner  # alias for readability as the app will have a runner during the test

    await app.set_config({PATH_CONFIG_NAME: forked_github_repository.full_name})
    await ensure_charm_has_runner(app=app, model=model)

    return app


@pytest_asyncio.fixture(scope="module")
async def app_juju_storage(
    model: Model,
    charm_file: str,
    app_name: str,
    path: str,
    token: str,
    http_proxy: str,
    https_proxy: str,
    no_proxy: str,
) -> AsyncIterator[Application]:
    """Application with juju storage setup."""
    # Set the scheduled event to 1 hour to avoid interfering with the tests.
    application = await deploy_github_runner_charm(
        model=model,
        charm_file=charm_file,
        app_name=app_name,
        path=path,
        token=token,
        runner_storage="juju-storage",
        http_proxy=http_proxy,
        https_proxy=https_proxy,
        no_proxy=no_proxy,
        reconcile_interval=60,
    )
    return application


@pytest_asyncio.fixture(scope="module", name="test_github_branch")
async def test_github_branch_fixture(github_repository: Repository) -> AsyncIterator[Branch]:
    """Create a new branch for testing, from latest commit in current branch."""
    test_branch = f"test-{secrets.token_hex(4)}"
    branch_ref = github_repository.create_git_ref(
        ref=f"refs/heads/{test_branch}", sha=Repo().head.commit.hexsha
    )

    def get_branch():
        """Get newly created branch.

        Raises:
            GithubException: if unexpected GithubException has happened apart from repository not \
                found.

        Returns:
            New branch if successful, False otherwise.
        """
        try:
            branch = github_repository.get_branch(test_branch)
        except GithubException as err:
            if err.status == 404:
                return False
            raise
        return branch

    await wait_for(get_branch)

    yield get_branch()

    branch_ref.delete()


@pytest_asyncio.fixture(scope="module", name="app_with_grafana_agent")
async def app_with_grafana_agent_integrated_fixture(
    model: Model, app_no_runner: Application
) -> AsyncIterator[Application]:
    """Setup the charm to be integrated with grafana-agent using the cos-agent integration."""
    grafana_agent = await model.deploy("grafana-agent", channel="latest/edge")
    await model.relate(f"{app_no_runner.name}:cos-agent", f"{grafana_agent.name}:cos-agent")
    await model.wait_for_idle(apps=[app_no_runner.name], status=ACTIVE)
    await model.wait_for_idle(apps=[grafana_agent.name])

    yield app_no_runner<|MERGE_RESOLUTION|>--- conflicted
+++ resolved
@@ -27,13 +27,10 @@
 
 from charm_state import (
     OPENSTACK_CLOUDS_YAML_CONFIG_NAME,
-<<<<<<< HEAD
     OPENSTACK_FLAVOR_CONFIG_NAME,
     OPENSTACK_NETWORK_CONFIG_NAME,
-=======
     PATH_CONFIG_NAME,
     VIRTUAL_MACHINES_CONFIG_NAME,
->>>>>>> 42801f29
 )
 from github_client import GithubClient
 from tests.integration.helpers import (
