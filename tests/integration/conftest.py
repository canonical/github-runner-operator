# Copyright 2024 Canonical Ltd.
# See LICENSE file for licensing details.

"""Fixtures for github runner charm integration tests."""

import secrets
import zipfile
from pathlib import Path
from time import sleep
from typing import Any, AsyncIterator, Iterator, Optional

import pytest
import pytest_asyncio
import yaml
from git import Repo
from github import Github, GithubException
from github.Branch import Branch
from github.Repository import Repository
from juju.application import Application
from juju.client._definitions import FullStatus, UnitStatus
from juju.model import Model
from pytest_operator.plugin import OpsTest

from tests.integration.helpers import (
    deploy_github_runner_charm,
    ensure_charm_has_runner,
    reconcile,
    wait_for,
)
from tests.status_name import ACTIVE


@pytest.fixture(scope="module")
def metadata() -> dict[str, Any]:
    """Metadata information of the charm."""
    metadata = Path("./metadata.yaml")
    data = yaml.safe_load(metadata.read_text())
    return data


@pytest.fixture(scope="module")
def app_name() -> str:
    """Randomized application name."""
    # Randomized app name to avoid collision when runner is connecting to GitHub.
    return f"integration-id{secrets.token_hex(2)}"


@pytest.fixture(scope="module")
def charm_file(pytestconfig: pytest.Config, loop_device: Optional[str]) -> str:
    """Path to the built charm."""
    charm = pytestconfig.getoption("--charm-file")
    assert charm, "Please specify the --charm-file command line option"

    lxd_profile_str = """config:
    security.nesting: true
    security.privileged: true
    raw.lxc: |
        lxc.apparmor.profile=unconfined
        lxc.mount.auto=proc:rw sys:rw cgroup:rw
        lxc.cgroup.devices.allow=a
        lxc.cap.drop=
devices:
    kmsg:
        path: /dev/kmsg
        source: /dev/kmsg
        type: unix-char
"""
    if loop_device:
        lxd_profile_str += f"""    loop-control:
        path: /dev/loop-control
        type: unix-char
    loop14:
        path: {loop_device}
        type: unix-block
"""

    with zipfile.ZipFile(charm, mode="a") as charm_file:
        charm_file.writestr(
            "lxd-profile.yaml",
            lxd_profile_str,
        )
    return f"./{charm}"


@pytest.fixture(scope="module")
def path(pytestconfig: pytest.Config) -> str:
    """Configured path setting."""
    path = pytestconfig.getoption("--path")
    assert path, (
        "Please specify the --path command line option with repository "
        "path of <org>/<repo> or <user>/<repo> format."
    )
    return path


@pytest.fixture(scope="module")
def token(pytestconfig: pytest.Config) -> str:
    """Configured token setting."""
    token = pytestconfig.getoption("--token")
    assert token, (
        "Please specify the --token command line option with GitHub Personal Access "
        "Token value."
    )
    return token


@pytest.fixture(scope="module")
def token_alt(pytestconfig: pytest.Config, token: str) -> str:
    """Configured token_alt setting."""
    token_alt = pytestconfig.getoption("--token-alt")
    assert token_alt, (
        "Please specify the --token-alt command line option with GitHub Personal "
        "Access Token value."
    )
    assert token_alt != token, "Please specify a different token for --token-alt"
    return token_alt


@pytest.fixture(scope="module")
def http_proxy(pytestconfig: pytest.Config) -> str:
    """Configured http_proxy setting."""
    http_proxy = pytestconfig.getoption("--http-proxy")
    return "" if http_proxy is None else http_proxy


@pytest.fixture(scope="module")
def https_proxy(pytestconfig: pytest.Config) -> str:
    """Configured https_proxy setting."""
    https_proxy = pytestconfig.getoption("--https-proxy")
    return "" if https_proxy is None else https_proxy


@pytest.fixture(scope="module")
def no_proxy(pytestconfig: pytest.Config) -> str:
    """Configured no_proxy setting."""
    no_proxy = pytestconfig.getoption("--no-proxy")
    return "" if no_proxy is None else no_proxy


@pytest.fixture(scope="module")
def loop_device(pytestconfig: pytest.Config) -> Optional[str]:
    """Configured loop_device setting."""
    return pytestconfig.getoption("--loop-device")


@pytest.fixture(scope="module")
def model(ops_test: OpsTest) -> Model:
    """Juju model used in the test."""
    assert ops_test.model is not None
    return ops_test.model


@pytest_asyncio.fixture(scope="module")
async def app_no_runner(
    model: Model,
    charm_file: str,
    app_name: str,
    path: str,
    token: str,
    http_proxy: str,
    https_proxy: str,
    no_proxy: str,
) -> AsyncIterator[Application]:
    """Application with no runner."""
    # Set the scheduled event to 1 hour to avoid interfering with the tests.
    application = await deploy_github_runner_charm(
        model=model,
        charm_file=charm_file,
        app_name=app_name,
        path=path,
        token=token,
        runner_storage="memory",
        http_proxy=http_proxy,
        https_proxy=https_proxy,
        no_proxy=no_proxy,
        reconcile_interval=60,
    )
    return application


@pytest_asyncio.fixture(scope="module")
async def app(model: Model, app_no_runner: Application) -> AsyncIterator[Application]:
    """Application with a single runner.

    Test should ensure it returns with the application in a good state and has
    one runner.
    """
    await ensure_charm_has_runner(app=app_no_runner, model=model)

    return app_no_runner


@pytest_asyncio.fixture(scope="module")
async def app_scheduled_events(
    model: Model,
    charm_file: str,
    app_name: str,
    path: str,
    token: str,
    http_proxy: str,
    https_proxy: str,
    no_proxy: str,
) -> AsyncIterator[Application]:
    """Application with no token.

    Test should ensure it returns with the application having one runner.

    This fixture has to deploy a new application. The scheduled events are set
    to one hour in other application to avoid conflicting with the tests.
    Changes to the duration of scheduled interval only takes effect after the
    next trigger. Therefore, it would take a hour for the duration change to
    take effect.
    """
    application = await deploy_github_runner_charm(
        model=model,
        charm_file=charm_file,
        app_name=app_name,
        path=path,
        token=token,
        runner_storage="memory",
        http_proxy=http_proxy,
        https_proxy=https_proxy,
        no_proxy=no_proxy,
        reconcile_interval=8,
    )

    await application.set_config({"virtual-machines": "1"})
    await reconcile(app=application, model=model)

    return application


@pytest_asyncio.fixture(scope="module")
async def app_runner(
    model: Model,
    charm_file: str,
    app_name: str,
    path: str,
    token: str,
    http_proxy: str,
    https_proxy: str,
    no_proxy: str,
) -> AsyncIterator[Application]:
    """Application to test runners."""
    # Use a different app_name so workflows can select runners from this deployment.
    application = await deploy_github_runner_charm(
        model=model,
        charm_file=charm_file,
        app_name=f"{app_name}-test",
        path=path,
        token=token,
        runner_storage="memory",
        http_proxy=http_proxy,
        https_proxy=https_proxy,
        no_proxy=no_proxy,
        reconcile_interval=60,
    )
    return application


<<<<<<< HEAD
@pytest_asyncio.fixture(scope="module", name="tmate_ssh_server_app")
async def tmate_ssh_server_app_fixture(
    model: Model, app: Application
) -> AsyncIterator[Application]:
    """tmate-ssh-server charm application related to GitHub-Runner app charm."""
    tmate_app: Application = await model.deploy("tmate-ssh-server", channel="edge")
    await app.relate("debug-ssh", f"{tmate_app.name}:debug-ssh")
    await model.wait_for_idle(raise_on_error=False, timeout=60 * 30)
=======
@pytest_asyncio.fixture(scope="module", name="app_no_wait")
async def app_no_wait_fixture(
    model: Model,
    charm_file: str,
    app_name: str,
    path: str,
    token: str,
    http_proxy: str,
    https_proxy: str,
    no_proxy: str,
) -> AsyncIterator[Application]:
    """GitHub runner charm application without waiting for active."""
    app: Application = await deploy_github_runner_charm(
        model=model,
        charm_file=charm_file,
        app_name=app_name,
        path=path,
        token=token,
        runner_storage="memory",
        http_proxy=http_proxy,
        https_proxy=https_proxy,
        no_proxy=no_proxy,
        reconcile_interval=60,
        wait_idle=False,
    )
    await app.set_config({"virtual-machines": "1"})
    return app


@pytest_asyncio.fixture(scope="module", name="tmate_ssh_server_app")
async def tmate_ssh_server_app_fixture(
    model: Model, app_no_wait: Application
) -> AsyncIterator[Application]:
    """tmate-ssh-server charm application related to GitHub-Runner app charm."""
    tmate_app: Application = await model.deploy("tmate-ssh-server", channel="edge")
    await app_no_wait.relate("debug-ssh", f"{tmate_app.name}:debug-ssh")
    await model.wait_for_idle(status=ACTIVE, timeout=60 * 30)
>>>>>>> e6b935c4

    return tmate_app


@pytest_asyncio.fixture(scope="module", name="tmate_ssh_server_unit_ip")
async def tmate_ssh_server_unit_ip_fixture(
    model: Model,
    tmate_ssh_server_app: Application,
) -> AsyncIterator[str]:
    """tmate-ssh-server charm unit ip."""
    status: FullStatus = await model.get_status([tmate_ssh_server_app.name])
    try:
        unit_status: UnitStatus = next(
            iter(status.applications[tmate_ssh_server_app.name].units.values())
        )
        assert unit_status.public_address, "Invalid unit address"
        return unit_status.public_address
    except StopIteration as exc:
        raise StopIteration("Invalid unit status") from exc


@pytest.fixture(scope="module")
def github_client(token: str) -> Github:
    """Returns the github client."""
    return Github(token)


@pytest.fixture(scope="module")
def github_repository(github_client: Github, path: str) -> Repository:
    """Returns client to the Github repository."""
    return github_client.get_repo(path)


@pytest.fixture(scope="module")
def forked_github_repository(
    github_repository: Repository,
) -> Iterator[Repository]:
    """Create a fork for a GitHub repository."""
    forked_repository = github_repository.create_fork(name=f"test-{github_repository.name}")

    # Wait for repo to be ready
    for _ in range(10):
        try:
            sleep(10)
            forked_repository.get_branches()
            break
        except GithubException:
            pass
    else:
        assert False, "timed out whilst waiting for repository creation"

    return forked_repository

    # Parallel runs of this test module is allowed. Therefore, the forked repo is not removed.


@pytest.fixture(scope="module")
def forked_github_branch(
    github_repository: Repository, forked_github_repository: Repository
) -> Iterator[Branch]:
    """Create a new forked branch for testing."""
    branch_name = f"test/{secrets.token_hex(4)}"

    main_branch = forked_github_repository.get_branch(github_repository.default_branch)
    branch_ref = forked_github_repository.create_git_ref(
        ref=f"refs/heads/{branch_name}", sha=main_branch.commit.sha
    )

    for _ in range(10):
        try:
            branch = forked_github_repository.get_branch(branch_name)
            break
        except GithubException as err:
            if err.status == 404:
                sleep(5)
                continue
            raise
    else:
        assert (
            False
        ), "Failed to get created branch in fork repo, the issue with GitHub or network."

    yield branch

    branch_ref.delete()


@pytest_asyncio.fixture(scope="module")
async def app_with_forked_repo(
    model: Model, app_no_runner: Application, forked_github_repository: Repository
) -> AsyncIterator[Application]:
    """Application with a single runner on a forked repo.

    Test should ensure it returns with the application in a good state and has
    one runner.
    """
    app = app_no_runner  # alias for readability as the app will have a runner during the test

    await app.set_config({"path": forked_github_repository.full_name})
    await ensure_charm_has_runner(app=app, model=model)

    return app


@pytest_asyncio.fixture(scope="module")
async def app_juju_storage(
    model: Model,
    charm_file: str,
    app_name: str,
    path: str,
    token: str,
    http_proxy: str,
    https_proxy: str,
    no_proxy: str,
) -> AsyncIterator[Application]:
    """Application with juju storage setup."""
    # Set the scheduled event to 1 hour to avoid interfering with the tests.
    application = await deploy_github_runner_charm(
        model=model,
        charm_file=charm_file,
        app_name=app_name,
        path=path,
        token=token,
        runner_storage="juju-storage",
        http_proxy=http_proxy,
        https_proxy=https_proxy,
        no_proxy=no_proxy,
        reconcile_interval=60,
    )
    return application


@pytest_asyncio.fixture(scope="module", name="test_github_branch")
async def test_github_branch_fixture(github_repository: Repository) -> AsyncIterator[Branch]:
    """Create a new branch for testing, from latest commit in current branch."""
    test_branch = f"test-{secrets.token_hex(4)}"
    branch_ref = github_repository.create_git_ref(
        ref=f"refs/heads/{test_branch}", sha=Repo().head.commit.hexsha
    )

    def get_branch():
        """Get newly created branch."""
        try:
            branch = github_repository.get_branch(test_branch)
        except GithubException as err:
            if err.status == 404:
                return False
            raise
        return branch

    await wait_for(get_branch)

    yield get_branch()

    branch_ref.delete()


@pytest_asyncio.fixture(scope="module", name="app_with_grafana_agent")
async def app_with_grafana_agent_integrated_fixture(
    model: Model, app_no_runner: Application
) -> AsyncIterator[Application]:
    """Setup the charm to be integrated with grafana-agent using the cos-agent integration."""
    grafana_agent = await model.deploy("grafana-agent", channel="latest/edge")
    await model.relate(f"{app_no_runner.name}:cos-agent", f"{grafana_agent.name}:cos-agent")
    await model.wait_for_idle(apps=[app_no_runner.name], status=ACTIVE)
    await model.wait_for_idle(apps=[grafana_agent.name])

    yield app_no_runner<|MERGE_RESOLUTION|>--- conflicted
+++ resolved
@@ -258,16 +258,6 @@
     return application
 
 
-<<<<<<< HEAD
-@pytest_asyncio.fixture(scope="module", name="tmate_ssh_server_app")
-async def tmate_ssh_server_app_fixture(
-    model: Model, app: Application
-) -> AsyncIterator[Application]:
-    """tmate-ssh-server charm application related to GitHub-Runner app charm."""
-    tmate_app: Application = await model.deploy("tmate-ssh-server", channel="edge")
-    await app.relate("debug-ssh", f"{tmate_app.name}:debug-ssh")
-    await model.wait_for_idle(raise_on_error=False, timeout=60 * 30)
-=======
 @pytest_asyncio.fixture(scope="module", name="app_no_wait")
 async def app_no_wait_fixture(
     model: Model,
@@ -305,7 +295,6 @@
     tmate_app: Application = await model.deploy("tmate-ssh-server", channel="edge")
     await app_no_wait.relate("debug-ssh", f"{tmate_app.name}:debug-ssh")
     await model.wait_for_idle(status=ACTIVE, timeout=60 * 30)
->>>>>>> e6b935c4
 
     return tmate_app
 
