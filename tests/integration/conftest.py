# Copyright 2023 Canonical Ltd.
# See LICENSE file for licensing details.

"""Fixtures for github runner charm integration tests."""

import secrets
import zipfile
from pathlib import Path
from time import sleep
from typing import Any, AsyncIterator, Iterator, Optional

import pytest
import pytest_asyncio
import yaml
<<<<<<< HEAD
from github import Github
=======
from github import Github, GithubException
from github.Branch import Branch
>>>>>>> 61bf6a7e
from github.Repository import Repository
from juju.application import Application
from juju.model import Model
from pytest_operator.plugin import OpsTest

<<<<<<< HEAD
from tests.integration.helpers import create_runner, deploy_github_runner_charm
=======
from tests.integration.helpers import ensure_charm_has_runner, reconcile
>>>>>>> 61bf6a7e
from tests.status_name import ACTIVE_STATUS_NAME

DISPATCH_TEST_WORKFLOW_FILENAME = "workflow_dispatch_test.yaml"


@pytest.fixture(scope="module")
def metadata() -> dict[str, Any]:
    """Metadata information of the charm."""
    metadata = Path("./metadata.yaml")
    data = yaml.safe_load(metadata.read_text())
    return data


@pytest.fixture(scope="module")
def app_name() -> str:
    """Randomized application name."""
    # Randomized app name to avoid collision when runner is connecting to GitHub.
    return f"integration-id{secrets.token_hex(2)}"


@pytest.fixture(scope="module")
def charm_file(pytestconfig: pytest.Config, loop_device: Optional[str]) -> str:
    """Path to the built charm."""
    charm = pytestconfig.getoption("--charm-file")
    assert charm, "Please specify the --charm-file command line option"

    lxd_profile_str = """config:
    security.nesting: true
    security.privileged: true
    raw.lxc: |
        lxc.apparmor.profile=unconfined
        lxc.mount.auto=proc:rw sys:rw cgroup:rw
        lxc.cgroup.devices.allow=a
        lxc.cap.drop=
devices:
    kmsg:
        path: /dev/kmsg
        source: /dev/kmsg
        type: unix-char
"""
    if loop_device:
        lxd_profile_str += f"""    loop-control:
        path: /dev/loop-control
        type: unix-char
    loop14:
        path: {loop_device}
        type: unix-block
"""

    with zipfile.ZipFile(charm, mode="a") as charm_file:
        charm_file.writestr(
            "lxd-profile.yaml",
            lxd_profile_str,
        )
    return f"./{charm}"


@pytest.fixture(scope="module")
def path(pytestconfig: pytest.Config) -> str:
    """Configured path setting."""
    path = pytestconfig.getoption("--path")
    assert path, "Please specify the --path command line option"
    return path


@pytest.fixture(scope="module")
def token(pytestconfig: pytest.Config) -> str:
    """Configured token setting."""
    token = pytestconfig.getoption("--token")
    assert token, "Please specify the --token command line option"
    return token


@pytest.fixture(scope="module")
def token_alt(pytestconfig: pytest.Config, token: str) -> str:
    """Configured token_alt setting."""
    token_alt = pytestconfig.getoption("--token-alt")
    assert token_alt, "Please specify the --token-alt command line option"
    assert token_alt != token, "Please specify a different token for --token-alt"
    return token_alt


@pytest.fixture(scope="module")
def http_proxy(pytestconfig: pytest.Config) -> str:
    """Configured http_proxy setting."""
    http_proxy = pytestconfig.getoption("--http-proxy")
    return "" if http_proxy is None else http_proxy


@pytest.fixture(scope="module")
def https_proxy(pytestconfig: pytest.Config) -> str:
    """Configured https_proxy setting."""
    https_proxy = pytestconfig.getoption("--https-proxy")
    return "" if https_proxy is None else https_proxy


@pytest.fixture(scope="module")
def no_proxy(pytestconfig: pytest.Config) -> str:
    """Configured no_proxy setting."""
    no_proxy = pytestconfig.getoption("--no-proxy")
    return "" if no_proxy is None else no_proxy


@pytest.fixture(scope="module")
def loop_device(pytestconfig: pytest.Config) -> Optional[str]:
    """Configured loop_device setting."""
    return pytestconfig.getoption("--loop-device")


@pytest.fixture(scope="module")
def model(ops_test: OpsTest) -> Model:
    """Juju model used in the test."""
    assert ops_test.model is not None
    return ops_test.model


@pytest.fixture(scope="module")
def github_client(token: str) -> Github:
    """Returns the github client."""
    return Github(token)


@pytest.fixture(scope="module")
def github_repository(github_client: Github, path: str) -> Repository:
    """Returns client to the Github repository."""
    return github_client.get_repo(path)


@pytest_asyncio.fixture(scope="module")
async def app_no_runner(
    model: Model,
    charm_file: str,
    app_name: str,
    path: str,
    token: str,
    http_proxy: str,
    https_proxy: str,
    no_proxy: str,
) -> AsyncIterator[Application]:
    """Application with no runner."""
    # Set the scheduled event to 1 hour to avoid interfering with the tests.
    application = await deploy_github_runner_charm(
        model=model,
        charm_file=charm_file,
        app_name=app_name,
        path=path,
        token=token,
        http_proxy=http_proxy,
        https_proxy=https_proxy,
        no_proxy=no_proxy,
        reconcile_interval=60,
    )
    yield application


@pytest_asyncio.fixture(scope="module")
async def app(model: Model, app_no_runner: Application) -> AsyncIterator[Application]:
    """Application with a single runner.

    Test should ensure it returns with the application in a good state and has
    one runner.
    """
    await ensure_charm_has_runner(app=app_no_runner, model=model)

    yield app_no_runner


@pytest_asyncio.fixture(scope="module")
async def app_scheduled_events(
    model: Model,
    charm_file: str,
    app_name: str,
    path: str,
    token: str,
    http_proxy: str,
    https_proxy: str,
    no_proxy: str,
) -> AsyncIterator[Application]:
    """Application with no token.

    Test should ensure it returns with the application having one runner.

    This fixture has to deploy a new application. The scheduled events are set
    to one hour in other application to avoid conflicting with the tests.
    Changes to the duration of scheduled interval only takes effect after the
    next trigger. Therefore, it would take a hour for the duration change to
    take effect.
    """
    application = await deploy_github_runner_charm(
        model=model,
        charm_file=charm_file,
        app_name=app_name,
        path=path,
        token=token,
        http_proxy=http_proxy,
        https_proxy=https_proxy,
        no_proxy=no_proxy,
        reconcile_interval=8,
    )
<<<<<<< HEAD
    unit = application.units[0]
=======

    application = await model.deploy(
        charm_file,
        application_name=app_name,
        series="jammy",
        config={
            "path": path,
            "token": token,
            "virtual-machines": 0,
            "denylist": "10.10.0.0/16",
            "test-mode": "insecure",
            "reconcile-interval": 8,
        },
    )
    await model.wait_for_idle(status=ACTIVE_STATUS_NAME, timeout=60 * 20)
>>>>>>> 61bf6a7e

    await application.set_config({"virtual-machines": "1"})
    await reconcile(app=application, model=model)

    yield application


@pytest.fixture(scope="module")
def github_client(token: str) -> Github:
    """Returns the github client."""
    return Github(token)


@pytest.fixture(scope="module")
def github_repository(github_client: Github, path: str) -> Repository:
    """Returns client to the Github repository."""
    return github_client.get_repo(path)


@pytest.fixture(scope="module")
def forked_github_repository(
    github_repository: Repository,
) -> Iterator[Repository]:
    """Create a fork for a GitHub repository."""
    forked_repository = github_repository.create_fork(name=f"test-{github_repository.name}")

    # Wait for repo to be ready
    for _ in range(10):
        try:
            sleep(10)
            forked_repository.get_branches()
            break
        except GithubException:
            pass
    else:
        assert False, "timed out whilst waiting for repository creation"

    yield forked_repository

    # Parallel runs of this test module is allowed. Therefore, the forked repo is not removed.


@pytest.fixture(scope="module")
def forked_github_branch(
    github_repository: Repository, forked_github_repository: Repository
) -> Iterator[Branch]:
    """Create a new forked branch for testing."""
    branch_name = f"test/{secrets.token_hex(4)}"

    # Other tests change the default branch of the forked repo. Therefore, we need to get the
    # default branch name of the original repository again (because some tests require signed
    # commits, which should be present on the original default branch).
    main_branch = forked_github_repository.get_branch(github_repository.default_branch)
    branch_ref = forked_github_repository.create_git_ref(
        ref=f"refs/heads/{branch_name}", sha=main_branch.commit.sha
    )

<<<<<<< HEAD
    yield application


@pytest_asyncio.fixture(scope="module")
async def app_runner(
    model: Model,
    charm_file: str,
    app_name: str,
    path: str,
    token: str,
    http_proxy: str,
    https_proxy: str,
    no_proxy: str,
) -> AsyncIterator[Application]:
    """Application to test runners."""
    # Use a different app_name so workflows can select runners from this deployment.
    application = await deploy_github_runner_charm(
        model=model,
        charm_file=charm_file,
        app_name=f"{app_name}-test",
        path=path,
        token=token,
        http_proxy=http_proxy,
        https_proxy=https_proxy,
        no_proxy=no_proxy,
        reconcile_interval=60,
    )
    yield application
=======
    for _ in range(10):
        try:
            branch = forked_github_repository.get_branch(branch_name)
            break
        except GithubException as err:
            if err.status == 404:
                sleep(5)
                continue
            raise
    else:
        assert (
            False
        ), "Failed to get created branch in fork repo, the issue with GitHub or network."

    yield branch

    branch_ref.delete()
>>>>>>> 61bf6a7e
<|MERGE_RESOLUTION|>--- conflicted
+++ resolved
@@ -12,23 +12,18 @@
 import pytest
 import pytest_asyncio
 import yaml
-<<<<<<< HEAD
-from github import Github
-=======
 from github import Github, GithubException
 from github.Branch import Branch
->>>>>>> 61bf6a7e
 from github.Repository import Repository
 from juju.application import Application
 from juju.model import Model
 from pytest_operator.plugin import OpsTest
 
-<<<<<<< HEAD
-from tests.integration.helpers import create_runner, deploy_github_runner_charm
-=======
-from tests.integration.helpers import ensure_charm_has_runner, reconcile
->>>>>>> 61bf6a7e
-from tests.status_name import ACTIVE_STATUS_NAME
+from tests.integration.helpers import (
+    deploy_github_runner_charm,
+    ensure_charm_has_runner,
+    reconcile,
+)
 
 DISPATCH_TEST_WORKFLOW_FILENAME = "workflow_dispatch_test.yaml"
 
@@ -142,18 +137,6 @@
     """Juju model used in the test."""
     assert ops_test.model is not None
     return ops_test.model
-
-
-@pytest.fixture(scope="module")
-def github_client(token: str) -> Github:
-    """Returns the github client."""
-    return Github(token)
-
-
-@pytest.fixture(scope="module")
-def github_repository(github_client: Github, path: str) -> Repository:
-    """Returns client to the Github repository."""
-    return github_client.get_repo(path)
 
 
 @pytest_asyncio.fixture(scope="module")
@@ -227,83 +210,10 @@
         no_proxy=no_proxy,
         reconcile_interval=8,
     )
-<<<<<<< HEAD
-    unit = application.units[0]
-=======
-
-    application = await model.deploy(
-        charm_file,
-        application_name=app_name,
-        series="jammy",
-        config={
-            "path": path,
-            "token": token,
-            "virtual-machines": 0,
-            "denylist": "10.10.0.0/16",
-            "test-mode": "insecure",
-            "reconcile-interval": 8,
-        },
-    )
-    await model.wait_for_idle(status=ACTIVE_STATUS_NAME, timeout=60 * 20)
->>>>>>> 61bf6a7e
 
     await application.set_config({"virtual-machines": "1"})
     await reconcile(app=application, model=model)
 
-    yield application
-
-
-@pytest.fixture(scope="module")
-def github_client(token: str) -> Github:
-    """Returns the github client."""
-    return Github(token)
-
-
-@pytest.fixture(scope="module")
-def github_repository(github_client: Github, path: str) -> Repository:
-    """Returns client to the Github repository."""
-    return github_client.get_repo(path)
-
-
-@pytest.fixture(scope="module")
-def forked_github_repository(
-    github_repository: Repository,
-) -> Iterator[Repository]:
-    """Create a fork for a GitHub repository."""
-    forked_repository = github_repository.create_fork(name=f"test-{github_repository.name}")
-
-    # Wait for repo to be ready
-    for _ in range(10):
-        try:
-            sleep(10)
-            forked_repository.get_branches()
-            break
-        except GithubException:
-            pass
-    else:
-        assert False, "timed out whilst waiting for repository creation"
-
-    yield forked_repository
-
-    # Parallel runs of this test module is allowed. Therefore, the forked repo is not removed.
-
-
-@pytest.fixture(scope="module")
-def forked_github_branch(
-    github_repository: Repository, forked_github_repository: Repository
-) -> Iterator[Branch]:
-    """Create a new forked branch for testing."""
-    branch_name = f"test/{secrets.token_hex(4)}"
-
-    # Other tests change the default branch of the forked repo. Therefore, we need to get the
-    # default branch name of the original repository again (because some tests require signed
-    # commits, which should be present on the original default branch).
-    main_branch = forked_github_repository.get_branch(github_repository.default_branch)
-    branch_ref = forked_github_repository.create_git_ref(
-        ref=f"refs/heads/{branch_name}", sha=main_branch.commit.sha
-    )
-
-<<<<<<< HEAD
     yield application
 
 
@@ -332,7 +242,58 @@
         reconcile_interval=60,
     )
     yield application
-=======
+
+
+@pytest.fixture(scope="module")
+def github_client(token: str) -> Github:
+    """Returns the github client."""
+    return Github(token)
+
+
+@pytest.fixture(scope="module")
+def github_repository(github_client: Github, path: str) -> Repository:
+    """Returns client to the Github repository."""
+    return github_client.get_repo(path)
+
+
+@pytest.fixture(scope="module")
+def forked_github_repository(
+    github_repository: Repository,
+) -> Iterator[Repository]:
+    """Create a fork for a GitHub repository."""
+    forked_repository = github_repository.create_fork(name=f"test-{github_repository.name}")
+
+    # Wait for repo to be ready
+    for _ in range(10):
+        try:
+            sleep(10)
+            forked_repository.get_branches()
+            break
+        except GithubException:
+            pass
+    else:
+        assert False, "timed out whilst waiting for repository creation"
+
+    yield forked_repository
+
+    # Parallel runs of this test module is allowed. Therefore, the forked repo is not removed.
+
+
+@pytest.fixture(scope="module")
+def forked_github_branch(
+    github_repository: Repository, forked_github_repository: Repository
+) -> Iterator[Branch]:
+    """Create a new forked branch for testing."""
+    branch_name = f"test/{secrets.token_hex(4)}"
+
+    # Other tests change the default branch of the forked repo. Therefore, we need to get the
+    # default branch name of the original repository again (because some tests require signed
+    # commits, which should be present on the original default branch).
+    main_branch = forked_github_repository.get_branch(github_repository.default_branch)
+    branch_ref = forked_github_repository.create_git_ref(
+        ref=f"refs/heads/{branch_name}", sha=main_branch.commit.sha
+    )
+
     for _ in range(10):
         try:
             branch = forked_github_repository.get_branch(branch_name)
@@ -349,5 +310,4 @@
 
     yield branch
 
-    branch_ref.delete()
->>>>>>> 61bf6a7e
+    branch_ref.delete()