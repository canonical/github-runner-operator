--- conflicted
+++ resolved
@@ -5,11 +5,8 @@
 import logging
 import random
 import secrets
-<<<<<<< HEAD
 import string
 import zipfile
-=======
->>>>>>> 2de539b1
 from pathlib import Path
 from time import sleep
 from typing import Any, AsyncIterator, Generator, Iterator, Optional
