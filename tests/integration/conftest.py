--- conflicted
+++ resolved
@@ -83,25 +83,17 @@
     return pytestconfig.getoption("--use-existing-app")
 
 
-<<<<<<< HEAD
 @pytest.fixture(scope="module", name="test_id")
 def test_id_fixture() -> str:
     """Randomized test ID."""
     return "".join(secrets.choice(list(string.ascii_lowercase)) for _ in range(4))
-=======
-@pytest.fixture(scope="module")
-def app_name(existing_app: Optional[str]) -> str:
-    """Randomized application name."""
-    # Randomized app name to avoid collision when runner is connecting to GitHub.
-    return existing_app or f"test-{secrets.token_hex(4)}"
->>>>>>> 789b3a1b
 
 
 @pytest.fixture(scope="module", name="app_name")
 def app_name_fixture(existing_app: Optional[str], test_id: str) -> str:
     """Randomized application name."""
     # Randomized app name to avoid collision when runner is connecting to GitHub.
-    return existing_app or f"integration-id{test_id}"
+    return existing_app or f"test-{secrets.token_hex(4)}"
 
 
 @pytest.fixture(scope="module", name="charm_file")
