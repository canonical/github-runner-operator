# Copyright 2025 Canonical Ltd.
# See LICENSE file for licensing details.

"""Fixtures for github runner charm integration tests."""
import asyncio
import logging
import os
import random
import secrets
import string
from pathlib import Path
from time import sleep
from typing import Any, AsyncIterator, Generator, Iterator, Optional

import nest_asyncio
import openstack
import pytest
import pytest_asyncio
import yaml
from git import Repo
from github import Github, GithubException
from github.Branch import Branch
from github.Repository import Repository
from github_runner_manager.github_client import GithubClient
from juju.application import Application
from juju.client._definitions import FullStatus, UnitStatus
from juju.model import Model
from openstack.connection import Connection
from pytest_operator.plugin import OpsTest

from charm_state import (
    LABELS_CONFIG_NAME,
    OPENSTACK_CLOUDS_YAML_CONFIG_NAME,
    OPENSTACK_FLAVOR_CONFIG_NAME,
    OPENSTACK_NETWORK_CONFIG_NAME,
    PATH_CONFIG_NAME,
    USE_APROXY_CONFIG_NAME,
    VIRTUAL_MACHINES_CONFIG_NAME,
)
from tests.integration.helpers.common import (
    MONGODB_APP_NAME,
    deploy_github_runner_charm,
    reconcile,
    wait_for,
)
from tests.integration.helpers.openstack import OpenStackInstanceHelper, PrivateEndpointConfigs
from tests.status_name import ACTIVE

IMAGE_BUILDER_DEPLOY_TIMEOUT_IN_SECONDS = 20 * 60

# The following line is required because we are using request.getfixturevalue in conjunction
# with pytest-asyncio. See https://github.com/pytest-dev/pytest-asyncio/issues/112
nest_asyncio.apply()


@pytest.fixture(scope="module")
def metadata() -> dict[str, Any]:
    """Metadata information of the charm."""
    metadata = Path("./metadata.yaml")
    data = yaml.safe_load(metadata.read_text())
    return data


@pytest.fixture(scope="module")
def existing_app(pytestconfig: pytest.Config) -> Optional[str]:
    """The existing application name to use for the test."""
    return pytestconfig.getoption("--use-existing-app")


@pytest.fixture(scope="module")
def app_name(existing_app: Optional[str]) -> str:
    """Randomized application name."""
    # Randomized app name to avoid collision when runner is connecting to GitHub.
    # The char after the hyphen has to be a letter.
    return (
        existing_app
        or f"test-{random.choice(string.ascii_lowercase)}"
        f"{''.join(random.choices(string.ascii_lowercase + string.digits, k=7))}"
    )


@pytest.fixture(scope="module", name="openstack_clouds_yaml")
def openstack_clouds_yaml_fixture(pytestconfig: pytest.Config) -> str | None:
    """The openstack clouds yaml config."""
    return pytestconfig.getoption("--openstack-clouds-yaml")


@pytest.fixture(scope="module")
def charm_file(pytestconfig: pytest.Config, openstack_clouds_yaml: Optional[str]) -> str:
    """Path to the built charm."""
    charm = pytestconfig.getoption("--charm-file")
    assert charm, "Please specify the --charm-file command line option"
    charm_path_str = f"./{charm}"

    return charm_path_str


@pytest.fixture(scope="module")
def path(pytestconfig: pytest.Config) -> str:
    """Configured path setting."""
    path = pytestconfig.getoption("--path")
    assert path, (
        "Please specify the --path command line option with repository "
        "path of <org>/<repo> or <user>/<repo> format."
    )
    return path


@pytest.fixture(scope="module")
def token(pytestconfig: pytest.Config) -> str:
    """Configured token setting."""
    token = pytestconfig.getoption("--token") or os.environ.get("INTEGRATION_TOKEN")
    assert token, "Please specify the --token command line option"
    tokens = {token.strip() for token in token.split(",")}
    random_token = random.choice(list(tokens))
    return random_token


@pytest.fixture(scope="module")
def token_alt(pytestconfig: pytest.Config, token: str) -> str:
    """Configured token_alt setting."""
    token_alt = pytestconfig.getoption("--token-alt") or os.environ.get("INTEGRATION_TOKEN_ALT")
    assert token_alt, (
        "Please specify the --token-alt command line option with GitHub Personal "
        "Access Token value."
    )
    assert token_alt != token, "Please specify a different token for --token-alt"
    return token_alt


@pytest.fixture(scope="module")
def http_proxy(pytestconfig: pytest.Config) -> str:
    """Configured http_proxy setting."""
    http_proxy = pytestconfig.getoption("--http-proxy")
    return "" if http_proxy is None else http_proxy


@pytest.fixture(scope="module")
def https_proxy(pytestconfig: pytest.Config) -> str:
    """Configured https_proxy setting."""
    https_proxy = pytestconfig.getoption("--https-proxy")
    return "" if https_proxy is None else https_proxy


@pytest.fixture(scope="module")
def no_proxy(pytestconfig: pytest.Config) -> str:
    """Configured no_proxy setting."""
    no_proxy = pytestconfig.getoption("--no-proxy")
    return "" if no_proxy is None else no_proxy


@pytest.fixture(scope="module", name="openstack_http_proxy")
def openstack_http_proxy_fixture(pytestconfig: pytest.Config) -> str:
    """Configured http_proxy setting for openstack runners."""
    http_proxy = pytestconfig.getoption("--openstack-http-proxy")
    return "" if http_proxy is None else http_proxy


@pytest.fixture(scope="module", name="openstack_https_proxy")
def openstack_https_proxy_fixture(pytestconfig: pytest.Config) -> str:
    """Configured https_proxy setting for openstack runners."""
    https_proxy = pytestconfig.getoption("--openstack-https-proxy")
    return "" if https_proxy is None else https_proxy


@pytest.fixture(scope="module", name="openstack_no_proxy")
def openstack_no_proxy_fixture(pytestconfig: pytest.Config) -> str:
    """Configured no_proxy setting for openstack runners."""
    no_proxy = pytestconfig.getoption("--openstack-no-proxy")
    return "" if no_proxy is None else no_proxy


@pytest.fixture(scope="module", name="private_endpoint_config")
def private_endpoint_config_fixture(pytestconfig: pytest.Config) -> PrivateEndpointConfigs | None:
    """The private endpoint configuration values."""
    auth_url = pytestconfig.getoption("--openstack-auth-url-amd64")
    password = pytestconfig.getoption("--openstack-password-amd64")
    password = password or os.environ.get("INTEGRATION_OPENSTACK_PASSWORD_AMD64")
    project_domain_name = pytestconfig.getoption("--openstack-project-domain-name-amd64")
    project_name = pytestconfig.getoption("--openstack-project-name-amd64")
    user_domain_name = pytestconfig.getoption("--openstack-user-domain-name-amd64")
    user_name = pytestconfig.getoption("--openstack-username-amd64")
    region_name = pytestconfig.getoption("--openstack-region-name-amd64")
    if any(
        not val
        for val in (
            auth_url,
            password,
            project_domain_name,
            project_name,
            user_domain_name,
            user_name,
            region_name,
        )
    ):
        return None
    return {
        "auth_url": auth_url,
        "password": password,
        "project_domain_name": project_domain_name,
        "project_name": project_name,
        "user_domain_name": user_domain_name,
        "username": user_name,
        "region_name": region_name,
    }


@pytest.fixture(scope="module", name="private_endpoint_clouds_yaml")
def private_endpoint_clouds_yaml_fixture(
    private_endpoint_config: PrivateEndpointConfigs | None,
) -> Optional[str]:
    """The openstack private endpoint clouds yaml."""
    if not private_endpoint_config:
        return None
    return string.Template(
        Path("tests/integration/data/clouds.yaml.tmpl").read_text(encoding="utf-8")
    ).substitute(
        {
            "auth_url": private_endpoint_config["auth_url"],
            "password": private_endpoint_config["password"],
            "project_domain_name": private_endpoint_config["project_domain_name"],
            "project_name": private_endpoint_config["project_name"],
            "user_domain_name": private_endpoint_config["user_domain_name"],
            "username": private_endpoint_config["username"],
            "region_name": private_endpoint_config["region_name"],
        }
    )


@pytest.fixture(scope="module", name="clouds_yaml_contents")
def clouds_yaml_contents_fixture(
    openstack_clouds_yaml: Optional[str], private_endpoint_clouds_yaml: Optional[str]
):
    """The Openstack clouds yaml or private endpoint cloud yaml contents."""
    clouds_yaml_contents = openstack_clouds_yaml or private_endpoint_clouds_yaml
    assert clouds_yaml_contents, (
        "Please specify --openstack-clouds-yaml or all of private endpoint arguments "
        "(--openstack-auth-url, --openstack-password, --openstack-project-domain-name, "
        "--openstack-project-name, --openstack-user-domain-name, --openstack-user-name, "
        "--openstack-region-name)"
    )
    return clouds_yaml_contents


@pytest.fixture(scope="module", name="network_name")
def network_name_fixture(pytestconfig: pytest.Config) -> str:
    """Network to use to spawn test instances under."""
    network_name = pytestconfig.getoption("--openstack-network-name-amd64")
    assert network_name, "Please specify the --openstack-network-name-amd64 command line option"
    return network_name


@pytest.fixture(scope="module", name="flavor_name")
def flavor_name_fixture(pytestconfig: pytest.Config) -> str:
    """Flavor to create testing instances with."""
    flavor_name = pytestconfig.getoption("--openstack-flavor-name-amd64")
    assert flavor_name, "Please specify the --openstack-flavor-name command line option"
    return flavor_name


@pytest.fixture(scope="module", name="openstack_test_image")
def openstack_test_image_fixture(pytestconfig: pytest.Config) -> str:
    """Image for testing openstack interfaces."""
    test_image = pytestconfig.getoption("--openstack-test-image")
    assert test_image, "Please specify the --openstack-test-image command line option"
    return test_image


@pytest.fixture(scope="module", name="openstack_test_flavor")
def openstack_test_flavor_fixture(pytestconfig: pytest.Config) -> str:
    """Flavor for testing openstack interfaces."""
    test_flavor = pytestconfig.getoption("--openstack-test-flavor")
    assert test_flavor, "Please specify the --openstack-test-flavor command line option"
    return test_flavor


@pytest.fixture(scope="module", name="openstack_connection")
def openstack_connection_fixture(
    clouds_yaml_contents: str, app_name: str
) -> Generator[Connection, None, None]:
    """The openstack connection instance."""
    clouds_yaml = yaml.safe_load(clouds_yaml_contents)
    clouds_yaml_path = Path.cwd() / "clouds.yaml"
    clouds_yaml_path.write_text(data=clouds_yaml_contents, encoding="utf-8")
    first_cloud = next(iter(clouds_yaml["clouds"].keys()))
    with openstack.connect(first_cloud) as connection:
        yield connection

    # servers, keys, security groups, security rules, images are created by the charm.
    # don't remove security groups & rules since they are single instances.
    # don't remove images since it will be moved to image-builder
    for server in connection.list_servers():
        server_name: str = server.name
        if server_name.startswith(app_name):
            connection.delete_server(server_name)
    for key in connection.list_keypairs():
        key_name: str = key.name
        if key_name.startswith(app_name):
            connection.delete_keypair(key_name)


@pytest.fixture(scope="module")
def model(ops_test: OpsTest) -> Model:
    """Juju model used in the test."""
    assert ops_test.model is not None
    return ops_test.model


@pytest.fixture(scope="module")
def runner_manager_github_client(token: str) -> GithubClient:
    return GithubClient(token=token)


@pytest_asyncio.fixture(scope="module")
async def app_no_runner(
    model: Model,
    basic_app: Application,
) -> AsyncIterator[Application]:
    """Application with no runner."""
    await basic_app.set_config({VIRTUAL_MACHINES_CONFIG_NAME: "0"})
    await model.wait_for_idle(apps=[basic_app.name], status=ACTIVE, timeout=20 * 60)
    yield basic_app


@pytest_asyncio.fixture(scope="module", name="image_builder")
async def image_builder_fixture(
    model: Model,
    private_endpoint_config: PrivateEndpointConfigs | None,
    existing_app: Optional[str],
):
    """The image builder application for OpenStack runners."""
    if not private_endpoint_config:
        raise ValueError("Private endpoints are required for testing OpenStack runners.")
    if not existing_app:
        app = await model.deploy(
            "github-runner-image-builder",
            channel="latest/edge",
            revision=2,
            constraints="cores=2 mem=2G root-disk=20G virt-type=virtual-machine",
            config={
                "app-channel": "edge",
                "build-interval": "12",
<<<<<<< HEAD
                # JAVI be careful, maybe all tests use the same names for the images
=======
                # There are several tests running simulteously, all with the same images.
                # Until we update the image-builder to create different names for the images,
                # the history limit should be big enough so that tests do not interfere.
>>>>>>> 5e348d5d
                "revision-history-limit": "15",
                "openstack-auth-url": private_endpoint_config["auth_url"],
                # Bandit thinks this is a hardcoded password
                "openstack-password": private_endpoint_config["password"],  # nosec: B105
                "openstack-project-domain-name": private_endpoint_config["project_domain_name"],
                "openstack-project-name": private_endpoint_config["project_name"],
                "openstack-user-domain-name": private_endpoint_config["user_domain_name"],
                "openstack-user-name": private_endpoint_config["username"],
            },
        )

        # this is to give time the image builder to build the image and
        # sending the image_relation_changed that breaks several tests
        logging.info(
            "REMOVE THIS TIMEOUT ONCE THE IMAGE-BUILDER WORKS IN OPENSTACK (EXTERNAL MODE)"
        )
        logging.info("Start of 600s timeout")
        await asyncio.sleep(600)
        logging.info("End of 600s timeout")

        await model.wait_for_idle(
            apps=[app.name], wait_for_active=True, timeout=IMAGE_BUILDER_DEPLOY_TIMEOUT_IN_SECONDS
        )
    else:
        app = model.applications["github-runner-image-builder"]
    return app


@pytest_asyncio.fixture(scope="module", name="app_openstack_runner")
async def app_openstack_runner_fixture(
    model: Model,
    charm_file: str,
    app_name: str,
    path: str,
    token: str,
    openstack_http_proxy: str,
    openstack_https_proxy: str,
    openstack_no_proxy: str,
    clouds_yaml_contents: str,
    network_name: str,
    flavor_name: str,
    existing_app: Optional[str],
    image_builder: Application,
) -> AsyncIterator[Application]:
    """Application launching VMs and no runners."""
    if existing_app:
        application = model.applications[existing_app]
    else:
        application = await deploy_github_runner_charm(
            model=model,
            charm_file=charm_file,
            app_name=app_name,
            path=path,
            token=token,
            http_proxy=openstack_http_proxy,
            https_proxy=openstack_https_proxy,
            no_proxy=openstack_no_proxy,
            reconcile_interval=60,
            constraints={
                "root-disk": 50 * 1024,
                "mem": 2 * 1024,
            },
            config={
                OPENSTACK_CLOUDS_YAML_CONFIG_NAME: clouds_yaml_contents,
                OPENSTACK_NETWORK_CONFIG_NAME: network_name,
                OPENSTACK_FLAVOR_CONFIG_NAME: flavor_name,
                USE_APROXY_CONFIG_NAME: "true",
                LABELS_CONFIG_NAME: app_name,
            },
            wait_idle=False,
        )
        await model.integrate(f"{image_builder.name}:image", f"{application.name}:image")
    await model.wait_for_idle(
        apps=[application.name, image_builder.name], status=ACTIVE, timeout=20 * 60
    )

    # better use test-mode charm config... but let's see
    command = "find /var/lib/juju -type f -name 'constants.py' -exec sed -i 's/^CREATE_SERVER_TIMEOUT = .*/CREATE_SERVER_TIMEOUT = 900/gI' {} \\;"
    run_actions = await application.run(command)
    logging.info("JAVI run_actions %s", run_actions)
    for action_result in run_actions.actions:
        logging.info("JAVI action_result %s", action_result)
        action = action_result.action
        logging.info("JAVI action %s", action)
        # no comment...
        action_id = action.tag
        if action_id.startswith("action-"):
            # strip the action- part of "action-<num>" tag
            action_id = action_id[7:]
        action = await model._wait_for_new("action", action_id)
        result = await action.wait()
        logging.info("JAVI output of one unit of CREATE_SERVER_TIMEOUT %s", result.results)

    yield application
    try:
        logging.info("JAVI after yield in app_openstack_runner_fixture")
        # get_file_content(unit, filename)
    except Exception:
        logging.exception("JAVI something failed after yield")


@pytest_asyncio.fixture(scope="module", name="app_scheduled_events")
async def app_scheduled_events_fixture(
    model: Model,
    app_openstack_runner,
):
    """Application to check scheduled events."""
    application = app_openstack_runner
    await application.set_config({"reconcile-interval": "8"})
    await application.set_config({VIRTUAL_MACHINES_CONFIG_NAME: "1"})
    await model.wait_for_idle(apps=[application.name], status=ACTIVE, timeout=20 * 60)
    await reconcile(app=application, model=model)
    return application


@pytest_asyncio.fixture(scope="module", name="app_no_wait_tmate")
async def app_no_wait_tmate_fixture(
    model: Model,
    app_openstack_runner,
):
    """Application to check tmate ssh with openstack without waiting for active."""
    application = app_openstack_runner
    await application.set_config({"reconcile-interval": "60", VIRTUAL_MACHINES_CONFIG_NAME: "1"})
    return application


@pytest_asyncio.fixture(scope="module")
async def app_runner(
    model: Model,
    charm_file: str,
    app_name: str,
    path: str,
    token: str,
    http_proxy: str,
    https_proxy: str,
    no_proxy: str,
) -> AsyncIterator[Application]:
    """Application to test runners."""
    # Use a different app_name so workflows can select runners from this deployment.
    application = await deploy_github_runner_charm(
        model=model,
        charm_file=charm_file,
        app_name=f"{app_name}-test",
        path=path,
        token=token,
        http_proxy=http_proxy,
        https_proxy=https_proxy,
        no_proxy=no_proxy,
        reconcile_interval=60,
    )
    return application


@pytest_asyncio.fixture(scope="module", name="app_no_wait")
async def app_no_wait_fixture(
    model: Model,
    charm_file: str,
    app_name: str,
    path: str,
    token: str,
    http_proxy: str,
    https_proxy: str,
    no_proxy: str,
) -> AsyncIterator[Application]:
    """Github runner charm application without waiting for active."""
    app: Application = await deploy_github_runner_charm(
        model=model,
        charm_file=charm_file,
        app_name=app_name,
        path=path,
        token=token,
        http_proxy=http_proxy,
        https_proxy=https_proxy,
        no_proxy=no_proxy,
        reconcile_interval=60,
        wait_idle=False,
    )
    await app.set_config({VIRTUAL_MACHINES_CONFIG_NAME: "1"})
    return app


@pytest_asyncio.fixture(scope="module", name="tmate_ssh_server_app")
async def tmate_ssh_server_app_fixture(
    model: Model, app_no_wait_tmate: Application
) -> AsyncIterator[Application]:
    """tmate-ssh-server charm application related to GitHub-Runner app charm."""
    tmate_app: Application = await model.deploy("tmate-ssh-server", channel="edge")
    await app_no_wait_tmate.relate("debug-ssh", f"{tmate_app.name}:debug-ssh")
    await model.wait_for_idle(apps=[tmate_app.name], status=ACTIVE, timeout=60 * 20)

    return tmate_app


@pytest_asyncio.fixture(scope="module", name="tmate_ssh_server_unit_ip")
async def tmate_ssh_server_unit_ip_fixture(
    model: Model,
    tmate_ssh_server_app: Application,
) -> bytes | str:
    """tmate-ssh-server charm unit ip."""
    app_name = tmate_ssh_server_app.name
    status: FullStatus = await model.get_status([app_name])
    app_status = status.applications[app_name]
    assert app_status is not None, f"Application {app_name} not found in status"
    try:
        # mypy does not recognize that app_status is of type ApplicationStatus
        unit_status: UnitStatus = next(iter(app_status.units.values()))  # type: ignore
        assert unit_status.public_address, "Invalid unit address"
        return unit_status.public_address
    except StopIteration as exc:
        raise StopIteration("Invalid unit status") from exc


@pytest.fixture(scope="module")
def github_client(token: str) -> Github:
    """Returns the github client."""
    gh = Github(token)
    rate_limit = gh.get_rate_limit()
    logging.info("GitHub token rate limit: %s", rate_limit.core)
    return gh


@pytest.fixture(scope="module")
def github_repository(github_client: Github, path: str) -> Repository:
    """Returns client to the Github repository."""
    return github_client.get_repo(path)


@pytest.fixture(scope="module")
def forked_github_repository(
    github_repository: Repository,
) -> Iterator[Repository]:
    """Create a fork for a GitHub repository."""
    forked_repository = github_repository.create_fork(name=f"test-{github_repository.name}")

    # Wait for repo to be ready
    for _ in range(10):
        try:
            sleep(10)
            forked_repository.get_branches()
            break
        except GithubException:
            pass
    else:
        assert False, "timed out whilst waiting for repository creation"

    return forked_repository

    # Parallel runs of this test module is allowed. Therefore, the forked repo is not removed.


@pytest.fixture(scope="module")
def forked_github_branch(
    github_repository: Repository, forked_github_repository: Repository
) -> Iterator[Branch]:
    """Create a new forked branch for testing."""
    branch_name = f"test/{secrets.token_hex(4)}"

    main_branch = forked_github_repository.get_branch(github_repository.default_branch)
    branch_ref = forked_github_repository.create_git_ref(
        ref=f"refs/heads/{branch_name}", sha=main_branch.commit.sha
    )

    for _ in range(10):
        try:
            branch = forked_github_repository.get_branch(branch_name)
            break
        except GithubException as err:
            if err.status == 404:
                sleep(5)
                continue
            raise
    else:
        assert (
            False
        ), "Failed to get created branch in fork repo, the issue with GitHub or network."

    yield branch

    branch_ref.delete()


@pytest_asyncio.fixture(scope="module")
async def app_with_forked_repo(
    model: Model, basic_app: Application, forked_github_repository: Repository
) -> Application:
    """Application with no runner on a forked repo.

    Test should ensure it returns with the application in a good state and has
    one runner.
    """
    logging.info("JAVI forked_github_repository.full_name: %s", forked_github_repository.full_name)
    await basic_app.set_config({PATH_CONFIG_NAME: forked_github_repository.full_name})

    return basic_app


@pytest_asyncio.fixture(scope="module", name="test_github_branch")
async def test_github_branch_fixture(github_repository: Repository) -> AsyncIterator[Branch]:
    """Create a new branch for testing, from latest commit in current branch."""
    test_branch = f"test-{secrets.token_hex(4)}"
    branch_ref = github_repository.create_git_ref(
        ref=f"refs/heads/{test_branch}", sha=Repo().head.commit.hexsha
    )

    def get_branch():
        """Get newly created branch.

        Raises:
            GithubException: if unexpected GithubException has happened apart from repository not \
                found.

        Returns:
            New branch if successful, False otherwise.
        """
        try:
            branch = github_repository.get_branch(test_branch)
        except GithubException as err:
            if err.status == 404:
                return False
            raise
        return branch

    await wait_for(get_branch)

    yield get_branch()

    branch_ref.delete()


@pytest_asyncio.fixture(scope="module", name="app_for_metric")
async def app_for_metric_fixture(
    basic_app: Application,
) -> AsyncIterator[Application]:
    yield basic_app


@pytest_asyncio.fixture(scope="module", name="mongodb")
async def mongodb_fixture(model: Model, existing_app: str | None) -> Application:
    """Deploy MongoDB."""
    if not existing_app:
        mongodb = await model.deploy(MONGODB_APP_NAME, channel="6/edge")
        await model.wait_for_idle(apps=[MONGODB_APP_NAME], status=ACTIVE)
    else:
        mongodb = model.applications["mongodb"]
    return mongodb


@pytest_asyncio.fixture(scope="module", name="app_for_reactive")
async def app_for_reactive_fixture(
    model: Model,
    app_openstack_runner: Application,
    mongodb: Application,
    existing_app: Optional[str],
) -> Application:
    """Application for testing reactive."""
    if not existing_app:
        await model.relate(f"{app_openstack_runner.name}:mongodb", f"{mongodb.name}:database")

    await model.wait_for_idle(apps=[app_openstack_runner.name, mongodb.name], status=ACTIVE)

    return app_openstack_runner


@pytest_asyncio.fixture(scope="module", name="basic_app")
async def basic_app_fixture(request: pytest.FixtureRequest) -> Application:
    """Setup the charm with the basic configuration."""
    return request.getfixturevalue("app_openstack_runner")


@pytest_asyncio.fixture(scope="function", name="instance_helper")
async def instance_helper_fixture(request: pytest.FixtureRequest) -> OpenStackInstanceHelper:
    """Instance helper fixture."""
    openstack_connection = request.getfixturevalue("openstack_connection")
    return OpenStackInstanceHelper(openstack_connection=openstack_connection)<|MERGE_RESOLUTION|>--- conflicted
+++ resolved
@@ -340,13 +340,9 @@
             config={
                 "app-channel": "edge",
                 "build-interval": "12",
-<<<<<<< HEAD
-                # JAVI be careful, maybe all tests use the same names for the images
-=======
                 # There are several tests running simulteously, all with the same images.
                 # Until we update the image-builder to create different names for the images,
                 # the history limit should be big enough so that tests do not interfere.
->>>>>>> 5e348d5d
                 "revision-history-limit": "15",
                 "openstack-auth-url": private_endpoint_config["auth_url"],
                 # Bandit thinks this is a hardcoded password
