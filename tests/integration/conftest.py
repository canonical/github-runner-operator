# Copyright 2024 Canonical Ltd.
# See LICENSE file for licensing details.

"""Fixtures for github runner charm integration tests."""
import logging
import platform
import random
import secrets
import string
from pathlib import Path
from time import sleep
from typing import Any, AsyncGenerator, AsyncIterator, Generator, Iterator, Literal, Optional

import nest_asyncio
import openstack
import pytest
import pytest_asyncio
import yaml
from git import Repo
from github import Github, GithubException
from github.Branch import Branch
from github.Repository import Repository
from juju.application import Application
from juju.client._definitions import FullStatus, UnitStatus
from juju.model import Model
from openstack.connection import Connection
from pytest_operator.plugin import OpsTest

from charm_state import (
    ARCHITECTURES_ARM64,
    ARCHITECTURES_X86,
    LABELS_CONFIG_NAME,
    OPENSTACK_CLOUDS_YAML_CONFIG_NAME,
    OPENSTACK_FLAVOR_CONFIG_NAME,
    OPENSTACK_NETWORK_CONFIG_NAME,
    PATH_CONFIG_NAME,
    USE_APROXY_CONFIG_NAME,
    VIRTUAL_MACHINES_CONFIG_NAME,
    InstanceType,
)
from github_client import GithubClient
from tests.integration.helpers.common import (
    MONGODB_APP_NAME,
    InstanceHelper,
    deploy_github_runner_charm,
    inject_lxd_profile,
    reconcile,
    wait_for,
)
from tests.integration.helpers.lxd import LXDInstanceHelper, ensure_charm_has_runner
from tests.integration.helpers.openstack import OpenStackInstanceHelper, PrivateEndpointConfigs
from tests.integration.helpers.types import CommonAppConfig, ProxyConfig
from tests.status_name import ACTIVE

# The following line is required because we are using request.getfixturevalue in conjunction
# with pytest-asyncio. See https://github.com/pytest-dev/pytest-asyncio/issues/112
nest_asyncio.apply()


@pytest_asyncio.fixture(scope="module", name="instance_type")
async def instance_type_fixture(pytestconfig: pytest.Config) -> InstanceType:
    # Due to scope being module we cannot use request.node.get_closes_marker as openstack
    # mark is not available in this scope.
    openstack_marker = pytestconfig.getoption("-m") == "openstack"

    if openstack_marker:
        return InstanceType.OPENSTACK
    else:
        return InstanceType.LOCAL_LXD


@pytest.fixture(scope="module", name="metadata")
def metadata_fixture() -> dict[str, Any]:
    """Metadata information of the charm."""
    metadata = Path("./metadata.yaml")
    data = yaml.safe_load(metadata.read_text())
    return data


@pytest.fixture(scope="module", name="existing_app")
def existing_app_fixture(pytestconfig: pytest.Config) -> Optional[str]:
    """The existing application name to use for the test."""
    return pytestconfig.getoption("--use-existing-app")


@pytest.fixture(scope="module", name="app_name")
def app_name_fixture(existing_app: Optional[str]) -> str:
    """Randomized application name."""
    # Randomized app name to avoid collision when runner is connecting to GitHub.
    return existing_app or f"integration-id{secrets.token_hex(2)}"


@pytest.fixture(scope="module", name="charm_file")
def charm_file_fixture(
    pytestconfig: pytest.Config, loop_device: Optional[str], openstack_clouds_yaml: Optional[str]
) -> str:
    """Path to the built charm."""
    charm = pytestconfig.getoption("--charm-file")
    assert charm, "Please specify the --charm-file command line option"
    charm_path_str = f"./{charm}"

    if openstack_clouds_yaml:
        return charm_path_str

    inject_lxd_profile(charm_file=Path(charm_path_str), loop_device=loop_device)
    return charm_path_str


@pytest.fixture(scope="module", name="path")
def path_fixture(pytestconfig: pytest.Config) -> str:
    """Configured path setting."""
    path = pytestconfig.getoption("--path")
    assert path, (
        "Please specify the --path command line option with repository "
        "path of <org>/<repo> or <user>/<repo> format."
    )
    return path


@pytest.fixture(scope="module", name="token")
def token_fixture(pytestconfig: pytest.Config) -> str:
    """Configured token setting."""
    token = pytestconfig.getoption("--token")
    assert token, "Please specify the --token command line option"
    tokens = {token.strip() for token in token.split(",")}
    random_token = random.choice(list(tokens))
    return random_token


@pytest.fixture(scope="module", name="token_alt")
def token_alt_fixture(pytestconfig: pytest.Config, token: str) -> str:
    """Configured token_alt setting."""
    token_alt = pytestconfig.getoption("--token-alt")
    assert token_alt, (
        "Please specify the --token-alt command line option with GitHub Personal "
        "Access Token value."
    )
    assert token_alt != token, "Please specify a different token for --token-alt"
    return token_alt


@pytest.fixture(scope="module", name="common_app_config")
def common_app_config_fixture(
    app_name: str, path: str, token: str, charm_file: str
) -> CommonAppConfig:
    """The common application config values."""
    return CommonAppConfig(app_name=app_name, charm_file=charm_file, path=path, token=token)


@pytest.fixture(scope="module", name="loop_device")
def loop_device_fixture(pytestconfig: pytest.Config) -> Optional[str]:
    """Configured loop_device setting."""
    return pytestconfig.getoption("--loop-device")


@pytest.fixture(scope="module", name="proxy")
def proxy_fixture(pytestconfig: pytest.Config) -> ProxyConfig:
    """The environment proxy to pass on to the charm/testing model."""
    http_proxy = pytestconfig.getoption("--http-proxy") or ""
    https_proxy = pytestconfig.getoption("--https-proxy") or ""
    no_proxy = pytestconfig.getoption("--no-proxy") or ""
    return ProxyConfig(http=http_proxy, https=https_proxy, no_proxy=no_proxy)


@pytest.fixture(scope="module", name="openstack_proxy")
def openstack_proxy_fixture(pytestconfig: pytest.Config) -> ProxyConfig:
    """The environment proxy to pass on to the charm/testing model."""
    http_proxy = pytestconfig.getoption("--openstack-http-proxy") or ""
    https_proxy = pytestconfig.getoption("--openstack-https-proxy") or ""
    no_proxy = pytestconfig.getoption("--openstack-no-proxy") or ""
    return ProxyConfig(http=http_proxy, https=https_proxy, no_proxy=no_proxy)


@pytest.fixture(scope="module", name="arch")
def arch_fixture() -> Literal["amd64", "arm64"]:
    """The running test architecture."""
    arch = platform.machine()
    match arch:
        case arch if arch in ARCHITECTURES_ARM64:
            return "arm64"
        case arch if arch in ARCHITECTURES_X86:
            return "amd64"
    raise ValueError(f"Unsupported testing architecture {arch}")


@pytest.fixture(scope="module", name="network_name")
def network_name_fixture(pytestconfig: pytest.Config, arch: Literal["amd64", "arm64"]) -> str:
    """Network to use to spawn test instances under."""
    network_name: str
    if arch == "arm64":
        network_name = pytestconfig.getoption("--openstack-network-name-arm64")
    else:
        network_name = pytestconfig.getoption("--openstack-network-name-amd64")
    assert network_name, "Please specify the --openstack-network-name(-amd64) command line option"
    return network_name


@pytest.fixture(scope="module", name="flavor_name")
def flavor_name_fixture(pytestconfig: pytest.Config, arch: Literal["amd64", "arm64"]) -> str:
    """Flavor to create testing instances with."""
    flavor_name: str
    if arch == "arm64":
        flavor_name = pytestconfig.getoption("--openstack-flavor-name-arm64")
    else:
        flavor_name = pytestconfig.getoption("--openstack-flavor-name-amd64")
    assert flavor_name, "Please specify the --openstack-flavor-name(-amd64) command line option"
    return flavor_name


@pytest.fixture(scope="module", name="private_endpoint_configs")
def private_endpoint_configs_fixture(
    pytestconfig: pytest.Config, arch: Literal["amd64", "arm64"]
) -> PrivateEndpointConfigs | None:
    """The OpenStack private endpoint configurations."""
    if arch == "arm64":
        auth_url = pytestconfig.getoption("--openstack-auth-url-arm64")
        password = pytestconfig.getoption("--openstack-password-arm64")
        project_domain_name = pytestconfig.getoption("--openstack-project-domain-name-arm64")
        project_name = pytestconfig.getoption("--openstack-project-name-arm64")
        user_domain_name = pytestconfig.getoption("--openstack-user-domain-name-arm64")
        user_name = pytestconfig.getoption("--openstack-username-arm64")
        region_name = pytestconfig.getoption("--openstack-region-name-arm64")
    else:
        auth_url = pytestconfig.getoption("--openstack-auth-url-amd64")
        password = pytestconfig.getoption("--openstack-password-amd64")
        project_domain_name = pytestconfig.getoption("--openstack-project-domain-name-amd64")
        project_name = pytestconfig.getoption("--openstack-project-name-amd64")
        user_domain_name = pytestconfig.getoption("--openstack-user-domain-name-amd64")
        user_name = pytestconfig.getoption("--openstack-username-amd64")
        region_name = pytestconfig.getoption("--openstack-region-name-amd64")
    if any(
        not val
        for val in (
            auth_url,
            password,
            project_domain_name,
            project_name,
            user_domain_name,
            user_name,
            region_name,
        )
    ):
        return None
    return {
        "arch": arch,
        "auth_url": auth_url,
        "password": password,
        "project_domain_name": project_domain_name,
        "project_name": project_name,
        "user_domain_name": user_domain_name,
        "username": user_name,
        "region_name": region_name,
    }


@pytest.fixture(scope="module", name="private_endpoint_clouds_yaml")
def private_endpoint_clouds_yaml_fixture(
    private_endpoint_config: PrivateEndpointConfigs | None,
) -> Optional[str]:
    """The openstack private endpoint clouds yaml."""
    if not private_endpoint_config:
        return None
    return string.Template(
        Path("tests/integration/data/clouds.yaml.tmpl").read_text(encoding="utf-8")
    ).substitute(
        {
            "auth_url": private_endpoint_config["auth_url"],
            "password": private_endpoint_config["password"],
            "project_domain_name": private_endpoint_config["project_domain_name"],
            "project_name": private_endpoint_config["project_name"],
            "user_domain_name": private_endpoint_config["user_domain_name"],
            "username": private_endpoint_config["username"],
            "region_name": private_endpoint_config["region_name"],
        }
    )


@pytest.fixture(scope="module", name="openstack_clouds_yaml")
def openstack_clouds_yaml_fixture(pytestconfig: pytest.Config) -> str | None:
    """The openstack clouds yaml config."""
    return pytestconfig.getoption("--openstack-clouds-yaml")


@pytest.fixture(scope="module", name="clouds_yaml_contents")
def clouds_yaml_contents_fixture(
    openstack_clouds_yaml: Optional[str], private_endpoint_clouds_yaml: Optional[str]
):
    """The Openstack clouds yaml or private endpoint cloud yaml contents."""
    clouds_yaml_contents = openstack_clouds_yaml or private_endpoint_clouds_yaml
    assert clouds_yaml_contents, (
        "Please specify --openstack-clouds-yaml or all of private endpoint arguments "
        "(--openstack-auth-url, --openstack-password, --openstack-project-domain-name, "
        "--openstack-project-name, --openstack-user-domain-name, --openstack-user-name, "
        "--openstack-region-name)"
    )
    return clouds_yaml_contents


@pytest.fixture(scope="module", name="openstack_connection")
def openstack_connection_fixture(
    clouds_yaml_contents: str, app_name: str
) -> Generator[Connection, None, None]:
    """The openstack connection instance."""
    clouds_yaml = yaml.safe_load(clouds_yaml_contents)
    clouds_yaml_path = Path.cwd() / "clouds.yaml"
    clouds_yaml_path.write_text(data=clouds_yaml_contents, encoding="utf-8")
    first_cloud = next(iter(clouds_yaml["clouds"].keys()))
    with openstack.connect(first_cloud) as connection:
        yield connection

    # servers, keys, security groups, security rules, images are created by the charm.
    # don't remove security groups & rules since they are single instances.
    # don't remove images since it will be moved to image-builder
    for server in connection.list_servers():
        server_name: str = server.name
        if server_name.startswith(app_name):
            connection.delete_server(server_name)
    for key in connection.list_keypairs():
        key_name: str = key.name
        if key_name.startswith(app_name):
            connection.delete_keypair(key_name)


@pytest.fixture(scope="module", name="use_private_endpoint_model")
def use_private_endpoint_model_fixture(
    pytestconfig: pytest.Config, arch: Literal["amd64", "arm64"]
) -> bool:
    """Whether the private endpoint is used."""
    openstack_auth_url = pytestconfig.getoption("--openstack-auth-url-arm64")
    # ARM64 requires private endpoint testing because we cannot test in LXD models due to nested
    # virtualization limitations.
    return bool(openstack_auth_url) and arch == "arm64"


@pytest_asyncio.fixture(scope="module", name="model")
async def model_fixture(
    request: pytest.FixtureRequest, proxy: ProxyConfig, use_private_endpoint_model: bool
) -> AsyncGenerator[Model, None]:
    """Juju model used in the test."""
    model: Model
    if use_private_endpoint_model:
        model = Model()
        await model.connect()
        yield model
        await model.disconnect()
    else:
        # Dynamically use ops_test fixture - juju users on private endpoint do not have access to
        # the controller model and will fail. See issue:
        # https://github.com/juju/python-libjuju/issues/1064
        ops_test: OpsTest = request.getfixturevalue("ops_test")
        assert ops_test.model is not None
        # Check if private endpoint Juju model is being used. If not, configure proxy.
        # Note that "testing" is the name of the default testing model in operator-workflows.
        if ops_test.model.name == "testing":
            # Set model proxy for the runners
            await ops_test.model.set_config(
                {
                    "juju-http-proxy": proxy.http,
                    "juju-https-proxy": proxy.https,
                    "juju-no-proxy": proxy.no_proxy,
                }
            )
        yield ops_test.model


@pytest.fixture(scope="module")
def runner_manager_github_client(token: str) -> GithubClient:
    return GithubClient(token=token)


@pytest_asyncio.fixture(scope="module")
async def app_no_runner(
<<<<<<< HEAD
    model: Model, common_app_config: CommonAppConfig, proxy: ProxyConfig
) -> AsyncIterator[Application]:
    """Application with no runner."""
    # Set the scheduled event to 1 hour to avoid interfering with the tests.
    application = await deploy_github_runner_charm(
        model=model,
        charm_file=common_app_config.charm_file,
        app_name=common_app_config.app_name,
        path=common_app_config.path,
        token=common_app_config.token,
        runner_storage="memory",
        http_proxy=proxy.http,
        https_proxy=proxy.https,
        no_proxy=proxy.no_proxy,
        reconcile_interval=60,
    )
=======
    model: Model,
    charm_file: str,
    app_name: str,
    path: str,
    token: str,
    http_proxy: str,
    https_proxy: str,
    no_proxy: str,
    existing_app: Optional[str],
) -> AsyncIterator[Application]:
    """Application with no runner."""
    if existing_app:
        application = model.applications[existing_app]
    else:
        # Set the scheduled event to 1 hour to avoid interfering with the tests.
        application = await deploy_github_runner_charm(
            model=model,
            charm_file=charm_file,
            app_name=app_name,
            path=path,
            token=token,
            runner_storage="memory",
            http_proxy=http_proxy,
            https_proxy=https_proxy,
            no_proxy=no_proxy,
            reconcile_interval=60,
        )
    await model.wait_for_idle(apps=[application.name], status=ACTIVE)
>>>>>>> 45474a99
    return application


@pytest_asyncio.fixture(scope="module", name="app_openstack_runner")
async def app_openstack_runner_fixture(
    model: Model,
    common_app_config: CommonAppConfig,
    openstack_proxy: ProxyConfig,
    clouds_yaml_contents: str,
    network_name: str,
    flavor_name: str,
    existing_app: Optional[str],
    image_builder: Application,
) -> AsyncIterator[Application]:
    """Application launching VMs and no runners."""
    if existing_app:
        application = model.applications[existing_app]
    else:
        application = await deploy_github_runner_charm(
            model=model,
            charm_file=common_app_config.charm_file,
            app_name=common_app_config.app_name,
            path=common_app_config.path,
            token=common_app_config.token,
            runner_storage="juju-storage",
            http_proxy=openstack_proxy.http,
            https_proxy=openstack_proxy.https,
            no_proxy=openstack_proxy.no_proxy,
            reconcile_interval=60,
            constraints={
                "root-disk": 50 * 1024,
                "mem": 16 * 1024,
            },
            config={
                OPENSTACK_CLOUDS_YAML_CONFIG_NAME: clouds_yaml_contents,
                OPENSTACK_NETWORK_CONFIG_NAME: network_name,
                OPENSTACK_FLAVOR_CONFIG_NAME: flavor_name,
                USE_APROXY_CONFIG_NAME: "true",
                LABELS_CONFIG_NAME: common_app_config.app_name,
            },
            wait_idle=False,
            use_local_lxd=False,
        )
        await model.integrate(f"{image_builder.name}:image", f"{application.name}:image")
    await model.wait_for_idle(apps=[application.name], status=ACTIVE, timeout=90 * 60)

    return application


@pytest_asyncio.fixture(scope="module")
async def app_one_runner(model: Model, app_no_runner: Application) -> AsyncIterator[Application]:
    """Application with a single runner.

    Test should ensure it returns with the application in a good state and has
    one runner.
    """
    await ensure_charm_has_runner(app=app_no_runner, model=model)

    return app_no_runner


@pytest_asyncio.fixture(scope="module")
async def app_scheduled_events(
    model: Model, common_app_config: CommonAppConfig, proxy: ProxyConfig
) -> AsyncIterator[Application]:
    """Application with no token.

    Test should ensure it returns with the application having one runner.

    This fixture has to deploy a new application. The scheduled events are set
    to one hour in other application to avoid conflicting with the tests.
    Changes to the duration of scheduled interval only takes effect after the
    next trigger. Therefore, it would take a hour for the duration change to
    take effect.
    """
    application = await deploy_github_runner_charm(
        model=model,
        charm_file=common_app_config.charm_file,
        app_name=common_app_config.app_name,
        path=common_app_config.path,
        token=common_app_config.token,
        runner_storage="memory",
        http_proxy=proxy.http,
        https_proxy=proxy.https,
        no_proxy=proxy.no_proxy,
        reconcile_interval=8,
    )

    await application.set_config({VIRTUAL_MACHINES_CONFIG_NAME: "1"})
    await reconcile(app=application, model=model)

    return application


@pytest_asyncio.fixture(scope="module")
async def app_runner(
    model: Model, common_app_config: CommonAppConfig, proxy: ProxyConfig
) -> AsyncIterator[Application]:
    """Application to test runners."""
    # Use a different app_name so workflows can select runners from this deployment.
    application = await deploy_github_runner_charm(
        model=model,
        charm_file=common_app_config.charm_file,
        app_name=f"{common_app_config.app_name}-test",
        path=common_app_config.path,
        token=common_app_config.token,
        runner_storage="memory",
        http_proxy=proxy.http,
        https_proxy=proxy.https,
        no_proxy=proxy.no_proxy,
        reconcile_interval=60,
    )
    return application


@pytest_asyncio.fixture(scope="module", name="app_no_wait")
async def app_no_wait_fixture(
    model: Model, common_app_config: CommonAppConfig, proxy: ProxyConfig
) -> AsyncIterator[Application]:
    """Github runner charm application without waiting for active."""
    app: Application = await deploy_github_runner_charm(
        model=model,
        charm_file=common_app_config.charm_file,
        app_name=common_app_config.app_name,
        path=common_app_config.path,
        token=common_app_config.token,
        runner_storage="juju-storage",
        http_proxy=proxy.http,
        https_proxy=proxy.https,
        no_proxy=proxy.no_proxy,
        reconcile_interval=60,
        wait_idle=False,
    )
    await app.set_config({VIRTUAL_MACHINES_CONFIG_NAME: "1"})
    return app


@pytest_asyncio.fixture(scope="module")
async def app_with_forked_repo(
    basic_app: Application, forked_github_repository: Repository
) -> Application:
    """Application with no runner on a forked repo.

    Test should ensure it returns with the application in a good state and has
    one runner.
    """
    await basic_app.set_config({PATH_CONFIG_NAME: forked_github_repository.full_name})

    return basic_app


@pytest_asyncio.fixture(scope="module")
async def app_juju_storage(
    model: Model, common_app_config: CommonAppConfig, proxy: ProxyConfig
) -> AsyncIterator[Application]:
    """Application with juju storage setup."""
    # Set the scheduled event to 1 hour to avoid interfering with the tests.
    application = await deploy_github_runner_charm(
        model=model,
        charm_file=common_app_config.charm_file,
        app_name=common_app_config.app_name,
        path=common_app_config.path,
        token=common_app_config.token,
        runner_storage="juju-storage",
        http_proxy=proxy.http,
        https_proxy=proxy.https,
        no_proxy=proxy.no_proxy,
        reconcile_interval=60,
    )
    return application


@pytest_asyncio.fixture(scope="module", name="app_for_metric")
async def app_for_metric_fixture(
    model: Model,
    basic_app: Application,
    instance_type: InstanceType,
    existing_app: Optional[str],
) -> AsyncIterator[Application]:
    # OpenStack integration does not need the grafana agent to collect metric.
    if instance_type == InstanceType.LOCAL_LXD and not existing_app:
        grafana_agent = await model.deploy(
            "grafana-agent",
            application_name=f"grafana-agent-{basic_app.name}",
            channel="latest/edge",
        )
        await model.relate(f"{basic_app.name}:cos-agent", f"{grafana_agent.name}:cos-agent")
        await model.wait_for_idle(apps=[basic_app.name], status=ACTIVE)
        await model.wait_for_idle(apps=[grafana_agent.name])

    yield basic_app


@pytest_asyncio.fixture(scope="module", name="basic_app")
async def basic_app_fixture(
    request: pytest.FixtureRequest, instance_type: InstanceType
) -> Application:
    """Setup the charm with the basic configuration."""
    if instance_type == InstanceType.OPENSTACK:
        app = request.getfixturevalue("app_openstack_runner")
    else:
        app = request.getfixturevalue("app_no_runner")
    return app


@pytest_asyncio.fixture(scope="module", name="image_builder")
async def image_builder_fixture(
    model: Model, private_endpoint_config: PrivateEndpointConfigs | None
):
    """The image builder application for OpenStack runners."""
    if not private_endpoint_config:
        raise ValueError("Private endpoints are required for testing OpenStack runners.")
    app = await model.deploy(
        "github-runner-image-builder",
        channel="latest/edge",
        revision=2,
        constraints="cores=2 mem=16G root-disk=20G virt-type=virtual-machine",
        config={
            "app-channel": "edge",
            "build-interval": "12",
            "revision-history-limit": "5",
            "openstack-auth-url": private_endpoint_config["auth_url"],
            # Bandit thinks this is a hardcoded password
            "openstack-password": private_endpoint_config["password"],  # nosec: B105
            "openstack-project-domain-name": private_endpoint_config["project_domain_name"],
            "openstack-project-name": private_endpoint_config["project_name"],
            "openstack-user-domain-name": private_endpoint_config["user_domain_name"],
            "openstack-user-name": private_endpoint_config["username"],
        },
    )
    await model.wait_for_idle(apps=[app.name], wait_for_active=True, timeout=15 * 60)
    return app


@pytest_asyncio.fixture(scope="module", name="tmate_ssh_server_app")
async def tmate_ssh_server_app_fixture(
    model: Model, app_no_wait: Application
) -> AsyncIterator[Application]:
    """tmate-ssh-server charm application related to GitHub-Runner app charm."""
    tmate_app: Application = await model.deploy("tmate-ssh-server", channel="edge")
    await app_no_wait.relate("debug-ssh", f"{tmate_app.name}:debug-ssh")
    await model.wait_for_idle(apps=[tmate_app.name], status=ACTIVE, timeout=60 * 30)

    return tmate_app


@pytest_asyncio.fixture(scope="module", name="tmate_ssh_server_unit_ip")
async def tmate_ssh_server_unit_ip_fixture(
    model: Model,
    tmate_ssh_server_app: Application,
) -> bytes | str:
    """tmate-ssh-server charm unit ip."""
    status: FullStatus = await model.get_status([tmate_ssh_server_app.name])
    try:
        unit_status: UnitStatus = next(
            iter(status.applications[tmate_ssh_server_app.name].units.values())
        )
        assert unit_status.public_address, "Invalid unit address"
        return unit_status.public_address
    except StopIteration as exc:
        raise StopIteration("Invalid unit status") from exc


@pytest.fixture(scope="module")
def github_client(token: str) -> Github:
    """Returns the github client."""
    gh = Github(token)
    rate_limit = gh.get_rate_limit()
    logging.info("GitHub token rate limit: %s", rate_limit.core)
    return gh


@pytest.fixture(scope="module")
def github_repository(github_client: Github, path: str) -> Repository:
    """Returns client to the Github repository."""
    return github_client.get_repo(path)


@pytest.fixture(scope="module")
def forked_github_repository(
    github_repository: Repository,
) -> Iterator[Repository]:
    """Create a fork for a GitHub repository."""
    forked_repository = github_repository.create_fork(name=f"test-{github_repository.name}")

    # Wait for repo to be ready
    for _ in range(10):
        try:
            sleep(10)
            forked_repository.get_branches()
            break
        except GithubException:
            pass
    else:
        assert False, "timed out whilst waiting for repository creation"

    return forked_repository

    # Parallel runs of this test module is allowed. Therefore, the forked repo is not removed.


@pytest.fixture(scope="module")
def forked_github_branch(
    github_repository: Repository, forked_github_repository: Repository
) -> Iterator[Branch]:
    """Create a new forked branch for testing."""
    branch_name = f"test/{secrets.token_hex(4)}"

    main_branch = forked_github_repository.get_branch(github_repository.default_branch)
    branch_ref = forked_github_repository.create_git_ref(
        ref=f"refs/heads/{branch_name}", sha=main_branch.commit.sha
    )

    for _ in range(10):
        try:
            branch = forked_github_repository.get_branch(branch_name)
            break
        except GithubException as err:
            if err.status == 404:
                sleep(5)
                continue
            raise
    else:
        assert (
            False
        ), "Failed to get created branch in fork repo, the issue with GitHub or network."

    yield branch

    branch_ref.delete()


@pytest_asyncio.fixture(scope="module", name="test_github_branch")
async def test_github_branch_fixture(github_repository: Repository) -> AsyncIterator[Branch]:
    """Create a new branch for testing, from latest commit in current branch."""
    test_branch = f"test-{secrets.token_hex(4)}"
    branch_ref = github_repository.create_git_ref(
        ref=f"refs/heads/{test_branch}", sha=Repo().head.commit.hexsha
    )

    def get_branch():
        """Get newly created branch.

        Raises:
            GithubException: if unexpected GithubException has happened apart from repository not \
                found.

        Returns:
            New branch if successful, False otherwise.
        """
        try:
            branch = github_repository.get_branch(test_branch)
        except GithubException as err:
            if err.status == 404:
                return False
            raise
        return branch

    await wait_for(get_branch)

    yield get_branch()

    branch_ref.delete()


<<<<<<< HEAD
=======
@pytest_asyncio.fixture(scope="module", name="app_for_metric")
async def app_for_metric_fixture(
    model: Model,
    basic_app: Application,
    instance_type: InstanceType,
    existing_app: Optional[str],
) -> AsyncIterator[Application]:
    # OpenStack integration does not need the grafana agent to collect metric.
    if instance_type == InstanceType.LOCAL_LXD and not existing_app:
        grafana_agent = await model.deploy(
            "grafana-agent",
            application_name=f"grafana-agent-{basic_app.name}",
            channel="latest/edge",
        )
        await model.relate(f"{basic_app.name}:cos-agent", f"{grafana_agent.name}:cos-agent")
        await model.wait_for_idle(apps=[basic_app.name], status=ACTIVE)
        await model.wait_for_idle(apps=[grafana_agent.name])

    yield basic_app


@pytest_asyncio.fixture(scope="module", name="mongodb")
async def mongodb_fixture(model: Model, existing_app: str | None) -> Application:
    """Deploy MongoDB."""
    if not existing_app:
        mongodb = await model.deploy(MONGODB_APP_NAME, channel="6/edge")
        await model.wait_for_idle(apps=[MONGODB_APP_NAME], status=ACTIVE)
    else:
        mongodb = model.applications["mongodb"]
    return mongodb


@pytest_asyncio.fixture(scope="module", name="app_for_reactive")
async def app_for_reactive_fixture(
    model: Model,
    basic_app: Application,
    mongodb: Application,
    existing_app: Optional[str],
) -> Application:
    """Application for testing reactive."""
    if not existing_app:
        await model.relate(f"{basic_app.name}:mongodb", f"{mongodb.name}:database")

    await basic_app.set_config({VIRTUAL_MACHINES_CONFIG_NAME: "1"})
    await model.wait_for_idle(apps=[basic_app.name, mongodb.name], status=ACTIVE)

    return basic_app


@pytest_asyncio.fixture(scope="module", name="basic_app")
async def basic_app_fixture(
    request: pytest.FixtureRequest, instance_type: InstanceType
) -> Application:
    """Setup the charm with the basic configuration."""
    if instance_type == InstanceType.OPENSTACK:
        app = request.getfixturevalue("app_openstack_runner")
    else:
        app = request.getfixturevalue("app_no_runner")
    return app


>>>>>>> 45474a99
@pytest_asyncio.fixture(scope="function", name="instance_helper")
async def instance_helper_fixture(
    request: pytest.FixtureRequest, instance_type: InstanceType
) -> InstanceHelper:
    """Instance helper fixture."""
    helper: InstanceHelper
    if instance_type == InstanceType.OPENSTACK:
        openstack_connection = request.getfixturevalue("openstack_connection")
        helper = OpenStackInstanceHelper(openstack_connection=openstack_connection)
    else:
        helper = LXDInstanceHelper()
    return helper<|MERGE_RESOLUTION|>--- conflicted
+++ resolved
@@ -370,33 +370,7 @@
 
 @pytest_asyncio.fixture(scope="module")
 async def app_no_runner(
-<<<<<<< HEAD
-    model: Model, common_app_config: CommonAppConfig, proxy: ProxyConfig
-) -> AsyncIterator[Application]:
-    """Application with no runner."""
-    # Set the scheduled event to 1 hour to avoid interfering with the tests.
-    application = await deploy_github_runner_charm(
-        model=model,
-        charm_file=common_app_config.charm_file,
-        app_name=common_app_config.app_name,
-        path=common_app_config.path,
-        token=common_app_config.token,
-        runner_storage="memory",
-        http_proxy=proxy.http,
-        https_proxy=proxy.https,
-        no_proxy=proxy.no_proxy,
-        reconcile_interval=60,
-    )
-=======
-    model: Model,
-    charm_file: str,
-    app_name: str,
-    path: str,
-    token: str,
-    http_proxy: str,
-    https_proxy: str,
-    no_proxy: str,
-    existing_app: Optional[str],
+    model: Model, common_app_config: CommonAppConfig, proxy: ProxyConfig, existing_app: Application
 ) -> AsyncIterator[Application]:
     """Application with no runner."""
     if existing_app:
@@ -405,18 +379,17 @@
         # Set the scheduled event to 1 hour to avoid interfering with the tests.
         application = await deploy_github_runner_charm(
             model=model,
-            charm_file=charm_file,
-            app_name=app_name,
-            path=path,
-            token=token,
+            charm_file=common_app_config.charm_file,
+            app_name=common_app_config.app_name,
+            path=common_app_config.path,
+            token=common_app_config.token,
             runner_storage="memory",
-            http_proxy=http_proxy,
-            https_proxy=https_proxy,
-            no_proxy=no_proxy,
+            http_proxy=proxy.http,
+            https_proxy=proxy.https,
+            no_proxy=proxy.no_proxy,
             reconcile_interval=60,
         )
     await model.wait_for_idle(apps=[application.name], status=ACTIVE)
->>>>>>> 45474a99
     return application
 
 
@@ -589,39 +562,6 @@
     return application
 
 
-@pytest_asyncio.fixture(scope="module", name="app_for_metric")
-async def app_for_metric_fixture(
-    model: Model,
-    basic_app: Application,
-    instance_type: InstanceType,
-    existing_app: Optional[str],
-) -> AsyncIterator[Application]:
-    # OpenStack integration does not need the grafana agent to collect metric.
-    if instance_type == InstanceType.LOCAL_LXD and not existing_app:
-        grafana_agent = await model.deploy(
-            "grafana-agent",
-            application_name=f"grafana-agent-{basic_app.name}",
-            channel="latest/edge",
-        )
-        await model.relate(f"{basic_app.name}:cos-agent", f"{grafana_agent.name}:cos-agent")
-        await model.wait_for_idle(apps=[basic_app.name], status=ACTIVE)
-        await model.wait_for_idle(apps=[grafana_agent.name])
-
-    yield basic_app
-
-
-@pytest_asyncio.fixture(scope="module", name="basic_app")
-async def basic_app_fixture(
-    request: pytest.FixtureRequest, instance_type: InstanceType
-) -> Application:
-    """Setup the charm with the basic configuration."""
-    if instance_type == InstanceType.OPENSTACK:
-        app = request.getfixturevalue("app_openstack_runner")
-    else:
-        app = request.getfixturevalue("app_no_runner")
-    return app
-
-
 @pytest_asyncio.fixture(scope="module", name="image_builder")
 async def image_builder_fixture(
     model: Model, private_endpoint_config: PrivateEndpointConfigs | None
@@ -782,8 +722,6 @@
     branch_ref.delete()
 
 
-<<<<<<< HEAD
-=======
 @pytest_asyncio.fixture(scope="module", name="app_for_metric")
 async def app_for_metric_fixture(
     model: Model,
@@ -845,7 +783,6 @@
     return app
 
 
->>>>>>> 45474a99
 @pytest_asyncio.fixture(scope="function", name="instance_helper")
 async def instance_helper_fixture(
     request: pytest.FixtureRequest, instance_type: InstanceType
