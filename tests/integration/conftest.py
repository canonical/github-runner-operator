--- conflicted
+++ resolved
@@ -182,13 +182,8 @@
     user_domain_name = pytestconfig.getoption("--openstack-user-domain-name")
     user_name = pytestconfig.getoption("--openstack-username")
     region_name = pytestconfig.getoption("--openstack-region-name")
-<<<<<<< HEAD
     if any(
         not val
-=======
-    assert all(
-        val
->>>>>>> f7b1c3af
         for val in (
             auth_url,
             password,
