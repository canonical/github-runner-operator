--- conflicted
+++ resolved
@@ -6,30 +6,25 @@
 The forked repo is configured to fail the repo-policy-compliance check.
 """
 
+import secrets
 from time import sleep
-from typing import AsyncIterator
+from typing import AsyncIterator, Iterator
 
 import pytest
 import pytest_asyncio
 import requests
-from github import Consts
+from github import Consts, Github, GithubException
 from github.Branch import Branch
 from github.Repository import Repository
 from juju.application import Application
 from juju.model import Model
 
-<<<<<<< HEAD
 from tests.integration.helpers import (
     DISPATCH_TEST_WORKFLOW_FILENAME,
     create_runner,
     get_runner_names,
     reconcile,
 )
-=======
-from tests.integration.helpers import create_runner, get_runner_names
-from tests.status_name import ACTIVE_STATUS_NAME
-
-DISPATCH_TEST_WORKFLOW_FILENAME = "workflow_dispatch_test.yaml"
 
 
 @pytest.fixture(scope="module")
@@ -94,7 +89,6 @@
     yield branch
 
     branch_ref.delete()
->>>>>>> 2462acae
 
 
 @pytest.fixture(scope="module")
