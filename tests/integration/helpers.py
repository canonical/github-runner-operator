# Copyright 2024 Canonical Ltd.
# See LICENSE file for licensing details.

"""Utilities for integration test."""

import inspect
import json
import logging
import subprocess
import time
import typing
from asyncio import sleep
from datetime import datetime, timezone
from functools import partial
from typing import Any, Awaitable, Callable, ParamSpec, TypeVar, cast

import github
import juju.version
import requests
import yaml
from github.Branch import Branch
from github.Repository import Repository
from github.Workflow import Workflow
from github.WorkflowJob import WorkflowJob
from github.WorkflowRun import WorkflowRun
from juju.action import Action
from juju.application import Application
from juju.model import Model
from juju.unit import Unit

from charm_state import (
    DENYLIST_CONFIG_NAME,
    PATH_CONFIG_NAME,
    RECONCILE_INTERVAL_CONFIG_NAME,
    RUNNER_STORAGE_CONFIG_NAME,
    TEST_MODE_CONFIG_NAME,
    TOKEN_CONFIG_NAME,
    VIRTUAL_MACHINES_CONFIG_NAME,
)
from runner import Runner
from runner_manager import RunnerManager
from tests.status_name import ACTIVE

DISPATCH_TEST_WORKFLOW_FILENAME = "workflow_dispatch_test.yaml"
DISPATCH_CRASH_TEST_WORKFLOW_FILENAME = "workflow_dispatch_crash_test.yaml"
DISPATCH_FAILURE_TEST_WORKFLOW_FILENAME = "workflow_dispatch_failure_test.yaml"
DISPATCH_WAIT_TEST_WORKFLOW_FILENAME = "workflow_dispatch_wait_test.yaml"
DISPATCH_E2E_TEST_RUN_WORKFLOW_FILENAME = "e2e_test_run.yaml"

DEFAULT_RUNNER_CONSTRAINTS = {"root-disk": 15}

logger = logging.getLogger(__name__)


async def check_runner_binary_exists(unit: Unit) -> bool:
    """Checks if runner binary exists in the charm.

    Args:
        unit: Unit instance to check for the LXD profile.

    Returns:
        Whether the runner binary file exists in the charm.
    """
    return_code, _, _ = await run_in_unit(unit, f"test -f {RunnerManager.runner_bin_path}")
    return return_code == 0


async def get_repo_policy_compliance_pip_info(unit: Unit) -> None | str:
    """Get pip info for repo-policy-compliance.

    Args:
        unit: Unit instance to check for the LXD profile.

    Returns:
        If repo-policy-compliance is installed, returns the pip show output, else returns none.
    """
    return_code, stdout, stderr = await run_in_unit(
        unit, "python3 -m pip show repo-policy-compliance"
    )

    if return_code == 0:
        return stdout or stderr

    return None


async def install_repo_policy_compliance_from_git_source(unit: Unit, source: None | str) -> None:
    """Install repo-policy-compliance pip package from the git source.

    Args:
        unit: Unit instance to check for the LXD profile.
        source: The git source to install the package. If none the package is removed.
    """
    return_code, stdout, stderr = await run_in_unit(
        unit, "python3 -m pip uninstall --yes repo-policy-compliance"
    )
    assert return_code == 0, f"Failed to uninstall repo-policy-compliance: {stdout} {stderr}"

    if source:
        return_code, stdout, stderr = await run_in_unit(unit, f"python3 -m pip install {source}")
        assert (
            return_code == 0
        ), f"Failed to install repo-policy-compliance from source, {stdout} {stderr}"


async def remove_runner_bin(unit: Unit) -> None:
    """Remove runner binary.

    Args:
        unit: Unit instance to check for the LXD profile.
    """
    await run_in_unit(unit, f"rm {RunnerManager.runner_bin_path}")

    # No file should exists under with the filename.
    return_code, _, _ = await run_in_unit(unit, f"test -f {RunnerManager.runner_bin_path}")
    assert return_code != 0


async def assert_resource_lxd_profile(unit: Unit, configs: dict[str, Any]) -> None:
    """Check for LXD profile of the matching resource config.

    Args:
        unit: Unit instance to check for the LXD profile.
        configs: Configs of the application.
    """
    cpu = configs["vm-cpu"]["value"]
    mem = configs["vm-memory"]["value"]
    disk = configs["vm-disk"]["value"]
    resource_profile_name = Runner._get_resource_profile_name(cpu, mem, disk)

    # Verify the profile exists.
    return_code, stdout, _ = await run_in_unit(unit, "lxc profile list --format json")
    assert return_code == 0
    assert stdout is not None
    profiles = json.loads(stdout)
    profile_names = [profile["name"] for profile in profiles]
    assert resource_profile_name in profile_names

    # Verify the profile contains the correct resource settings.
    return_code, stdout, _ = await run_in_unit(unit, f"lxc profile show {resource_profile_name}")
    assert return_code == 0
    assert stdout is not None
    profile_content = yaml.safe_load(stdout)
    assert f"{cpu}" == profile_content["config"]["limits.cpu"]
    assert mem == profile_content["config"]["limits.memory"]
    assert disk == profile_content["devices"]["root"]["size"]


async def get_runner_names(unit: Unit) -> tuple[str, ...]:
    """Get names of the runners in LXD.

    Args:
        unit: Unit instance to check for the LXD profile.

    Returns:
        Tuple of runner names.
    """
    return_code, stdout, _ = await run_in_unit(unit, "lxc list --format json")

    assert return_code == 0
    assert stdout is not None

    lxc_instance: list[dict[str, str]] = json.loads(stdout)
    return tuple(runner["name"] for runner in lxc_instance if runner["name"] != "builder")


async def wait_till_num_of_runners(unit: Unit, num: int, timeout: int = 10 * 60) -> None:
    """Wait and check the number of runners.

    Args:
        unit: Unit instance to check for the LXD profile.
        num: Number of runner instances to check for.
        timeout: Number of seconds to wait for the runners.
    """

    async def get_lxc_instances() -> None | list[dict]:
        """Get lxc instances list info.

        Returns:
            List of lxc instance dictionaries, None if failed to get list.
        """
        return_code, stdout, _ = await run_in_unit(unit, "lxc list --format json")
        if return_code != 0 or not stdout:
            logger.error("Failed to run lxc list, %s", return_code)
            return None
        return json.loads(stdout)

    async def is_desired_num_runners():
        """Return whether there are desired number of lxc instances running.

        Returns:
            Whether the desired number of lxc runners have been reached.
        """
        lxc_instances = await get_lxc_instances()
        if lxc_instances is None:
            return False
        return len(lxc_instances) == num

    await wait_for(is_desired_num_runners, timeout=timeout, check_interval=30)

    instances = await get_lxc_instances()
    if not instances:
        return

    for instance in instances:
        return_code, stdout, _ = await run_in_unit(unit, f"lxc exec {instance['name']} -- ps aux")
        assert return_code == 0

        assert stdout is not None
        assert f"/bin/bash {Runner.runner_script}" in stdout


def on_juju_2() -> bool:
    """Check if juju 2 is used.

    Returns:
        Whether juju 2 is used.
    """
    # The juju library does not support `__version__`.
    # Prior to juju 3, the SUPPORTED_MAJOR_VERSION was not defined.
    return not hasattr(juju.version, "SUPPORTED_MAJOR_VERSION")


async def run_in_unit(
    unit: Unit, command: str, timeout=None
) -> tuple[int, str | None, str | None]:
    """Run command in juju unit.

    Compatible with juju 3 and juju 2.

    Args:
        unit: Juju unit to execute the command in.
        command: Command to execute.
        timeout: Amount of time to wait for the execution.

    Returns:
        Tuple of return code, stdout and stderr.
    """
    action: Action = await unit.run(command, timeout)

    # For compatibility with juju 2.
    if on_juju_2():
        return (
            int(action.results["Code"]),
            action.results.get("Stdout", None),
            action.results.get("Stderr", None),
        )

    await action.wait()
    return (
        action.results["return-code"],
        action.results.get("stdout", None),
        action.results.get("stderr", None),
    )


async def run_in_lxd_instance(
    unit: Unit,
    name: str,
    command: str,
    env: dict[str, str] | None = None,
    cwd: str | None = None,
    timeout: int | None = None,
) -> tuple[int, str | None, str | None]:
    """Run command in LXD instance of a juju unit.

    Args:
        unit: Juju unit to execute the command in.
        name: Name of LXD instance.
        command: Command to execute.
        env: Mapping of environment variable name to value.
        cwd: Work directory of the command.
        timeout: Amount of time to wait for the execution.

    Returns:
        Tuple of return code and stdout.
    """
    lxc_cmd = f"/snap/bin/lxc exec {name}"
    if env:
        for key, value in env.items():
            lxc_cmd += f"--env {key}={value}"
    if cwd:
        lxc_cmd += f" --cwd {cwd}"
    lxc_cmd += f" -- {command}"
    return await run_in_unit(unit, lxc_cmd, timeout)


async def start_test_http_server(unit: Unit, port: int):
    """Start test http server.

    Args:
        unit: The unit to start the test server in.
        port: Http server port.
    """
    await run_in_unit(
        unit,
        f"""cat <<EOT >> /etc/systemd/system/test-http-server.service
[Unit]
Description=Simple HTTP server for testing
After=network.target

[Service]
User=ubuntu
Group=www-data
WorkingDirectory=/home/ubuntu
ExecStart=python3 -m http.server {port}
EOT""",
    )
    await run_in_unit(unit, "/usr/bin/systemctl daemon-reload")
    await run_in_unit(unit, "/usr/bin/systemctl start test-http-server")

    # Test the HTTP server
    for _ in range(10):
        return_code, stdout, _ = await run_in_unit(unit, f"curl http://localhost:{port}")
        if return_code == 0 and stdout:
            break
        await sleep(3)
    else:
        assert False, "Timeout waiting for HTTP server to start up"


async def ensure_charm_has_runner(app: Application, model: Model) -> None:
    """Reconcile the charm to contain one runner.

    Args:
        app: The GitHub Runner Charm app to create the runner for.
        model: The machine charm model.
    """
    await app.set_config({VIRTUAL_MACHINES_CONFIG_NAME: "1"})
    await reconcile(app=app, model=model)
    await wait_till_num_of_runners(unit=app.units[0], num=1)


async def get_runner_name(unit: Unit) -> str:
    """Get the name of the runner.

    Expects only one runner to be present.

    Args:
        unit: The GitHub Runner Charm unit to get the runner name for.

    Returns:
        The Github runner name deployed in the given unit.
    """
    runners = await get_runner_names(unit)
    assert len(runners) == 1
    return runners[0]


async def reconcile(app: Application, model: Model) -> None:
    """Reconcile the runners.

    Uses the first unit found in the application for the reconciliation.

    Args:
        app: The GitHub Runner Charm app to reconcile the runners for.
        model: The machine charm model.
    """
    action = await app.units[0].run_action("reconcile-runners")
    await action.wait()
    await model.wait_for_idle(apps=[app.name], status=ACTIVE)


async def deploy_github_runner_charm(
    model: Model,
    charm_file: str,
    app_name: str,
    path: str,
    token: str,
    runner_storage: str,
    http_proxy: str,
    https_proxy: str,
    no_proxy: str,
    reconcile_interval: int,
    constraints: dict | None = None,
    config: dict | None = None,
    wait_idle: bool = True,
) -> Application:
    """Deploy github-runner charm.

    Args:
        model: Model to deploy the charm.
        charm_file: Path of the charm file to deploy.
        app_name: Application name for the deployment.
        path: Path representing the GitHub repo/org.
        token: GitHub Personal Token for the application to use.
        runner_storage: Runner storage to use, i.e. "memory" or "juju_storage",
        http_proxy: HTTP proxy for the application to use.
        https_proxy: HTTPS proxy for the application to use.
        no_proxy: No proxy configuration for the application.
        reconcile_interval: Time between reconcile for the application.
        constraints: The custom machine constraints to use. See DEFAULT_RUNNER_CONSTRAINTS
            otherwise.
        config: Additional custom config to use.
        wait_idle: wait for model to become idle.

    Returns:
        The charm application that was deployed.
    """
    subprocess.run(["sudo", "modprobe", "br_netfilter"])

    await model.set_config(
        {
            "juju-http-proxy": http_proxy,
            "juju-https-proxy": https_proxy,
            "juju-no-proxy": no_proxy,
            "logging-config": "<root>=INFO;unit=DEBUG",
        }
    )

    storage = {}
    if runner_storage == "juju-storage":
        storage["runner"] = {"pool": "rootfs", "size": 11}

    default_config = {
        PATH_CONFIG_NAME: path,
        TOKEN_CONFIG_NAME: token,
        VIRTUAL_MACHINES_CONFIG_NAME: 0,
        DENYLIST_CONFIG_NAME: "10.10.0.0/16",
        TEST_MODE_CONFIG_NAME: "insecure",
        RECONCILE_INTERVAL_CONFIG_NAME: reconcile_interval,
        RUNNER_STORAGE_CONFIG_NAME: runner_storage,
    }

    if config:
        default_config.update(config)

    application = await model.deploy(
        charm_file,
        application_name=app_name,
        series="jammy",
        config=default_config,
        constraints=constraints or DEFAULT_RUNNER_CONSTRAINTS,
        storage=storage,
    )

    if wait_idle:
        await model.wait_for_idle(status=ACTIVE, timeout=60 * 30)

    return application


def get_job_logs(job: WorkflowJob) -> str:
    """Retrieve a workflow's job logs.

    Args:
        job: The target job to fetch the logs from.

    Returns:
        The job logs.
    """
    logs_url = job.logs_url()
    logs = requests.get(logs_url).content.decode("utf-8")
    return logs


def get_workflow_runs(
    start_time: datetime, workflow: Workflow, runner_name: str, branch: Branch = None
) -> typing.Generator[WorkflowRun, None, None]:
    """Fetch the latest matching runs of a workflow for a given runner.

    Args:
        start_time: The start time of the workflow.
        workflow: The target workflow to get the run for.
        runner_name: The runner name the workflow job is assigned to.
        branch: The branch the workflow is run on.

    Yields:
        The workflow run.
    """
    if branch is None:
        branch = github.GithubObject.NotSet

    for run in workflow.get_runs(created=f">={start_time.isoformat()}", branch=branch):
        latest_job: WorkflowJob = run.jobs()[0]
        logs = get_job_logs(job=latest_job)

        if runner_name in logs:
            yield run


def _get_latest_run(
    workflow: Workflow, start_time: datetime, branch: Branch | None = None
) -> WorkflowRun | None:
    """Get the latest run after start_time.

    Args:
        workflow: The workflow to get the latest run for.
        start_time: The minimum start time of the run.
        branch: The branch in which the workflow belongs to.

    Returns:
        The latest workflow run if the workflow has started. None otherwise.
    """
    try:
        return workflow.get_runs(
            branch=branch, created=f">={start_time.isoformat(timespec='seconds')}"
        )[0]
    except IndexError:
        return None


def _is_workflow_run_complete(run: WorkflowRun) -> bool:
    """Wait for the workflow status to turn to complete.

    Args:
        run: The workflow run to check status for.

    Returns:
        Whether the run status is "completed".

    """
    if run.update():
        return run.status == "completed"
    return False


async def dispatch_workflow(
    app: Application,
    branch: Branch,
    github_repository: Repository,
    conclusion: str,
    workflow_id_or_name: str,
    dispatch_input: dict | None = None,
):
    """Dispatch a workflow on a branch for the runner to run.

    The function assumes that there is only one runner running in the unit.

    Args:
        app: The charm to dispatch the workflow for.
        branch: The branch to dispatch the workflow on.
        github_repository: The github repository to dispatch the workflow on.
        conclusion: The expected workflow run conclusion.
        workflow_id_or_name: The workflow filename in .github/workflows in main branch to run or
            its id.
        dispatch_input: Workflow input values.

    Returns:
        A completed workflow.
    """
    start_time = datetime.now(timezone.utc)

    workflow = github_repository.get_workflow(id_or_file_name=workflow_id_or_name)

    # The `create_dispatch` returns True on success.
    assert workflow.create_dispatch(
        branch, dispatch_input or {"runner": app.name}
    ), "Failed to create workflow"

    # There is a very small chance of selecting a run not created by the dispatch above.
    run: WorkflowRun | None = await wait_for(
        partial(_get_latest_run, workflow=workflow, start_time=start_time, branch=branch)
    )
    assert run, f"Run not found for workflow: {workflow.name} ({workflow.id})"
    await wait_for(partial(_is_workflow_run_complete, run=run), timeout=60 * 30, check_interval=60)

    # The run object is updated by _is_workflow_run_complete function above.
    assert (
        run.conclusion == conclusion
    ), f"Unexpected run conclusion, expected: {conclusion}, got: {run.conclusion}"

    return workflow


P = ParamSpec("P")
R = TypeVar("R")
S = Callable[P, R] | Callable[P, Awaitable[R]]


async def wait_for(
<<<<<<< HEAD
    func: S,
    timeout: int = 300,
=======
    func: Callable[P, R],
    timeout: int | float = 300,
>>>>>>> 20bd8865
    check_interval: int = 10,
) -> R:
    """Wait for function execution to become truthy.

    Args:
        func: A callback function to wait to return a truthy value.
        timeout: Time in seconds to wait for function result to become truthy.
        check_interval: Time in seconds to wait between ready checks.

    Raises:
        TimeoutError: if the callback function did not return a truthy value within timeout.

    Returns:
        The result of the function if any.
    """
    deadline = time.time() + timeout
    is_awaitable = inspect.iscoroutinefunction(func)
    while time.time() < deadline:
        if is_awaitable:
            if result := await cast(Awaitable, func()):
                return result
        else:
            if result := func():
                return cast(R, result)
        time.sleep(check_interval)

    # final check before raising TimeoutError.
    if is_awaitable:
        if result := await cast(Awaitable, func()):
            return result
    else:
        if result := func():
            return cast(R, result)
    raise TimeoutError()<|MERGE_RESOLUTION|>--- conflicted
+++ resolved
@@ -569,13 +569,8 @@
 
 
 async def wait_for(
-<<<<<<< HEAD
     func: S,
-    timeout: int = 300,
-=======
-    func: Callable[P, R],
     timeout: int | float = 300,
->>>>>>> 20bd8865
     check_interval: int = 10,
 ) -> R:
     """Wait for function execution to become truthy.
