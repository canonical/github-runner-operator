--- conflicted
+++ resolved
@@ -301,13 +301,7 @@
         app: The GitHub Runner Charm app to create the runner for.
         model: The machine charm model.
     """
-<<<<<<< HEAD
     await set_app_runner_amount(app, model, 1)
-=======
-    await app.set_config({VIRTUAL_MACHINES_CONFIG_NAME: "1"})
-    await reconcile(app=app, model=model)
-    await wait_till_num_of_runners(unit=app.units[0], num=1)
->>>>>>> 42801f29
 
 
 async def get_runner_name(unit: Unit) -> str:
