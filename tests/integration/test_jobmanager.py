--- conflicted
+++ resolved
@@ -120,33 +120,11 @@
     # assert_queue_is_empty(mongodb_uri, app_for_jobmanager.name)
 
 
-<<<<<<< HEAD
-=======
-    await app_for_jobmanager.set_config(
-        {
-            TOKEN_CONFIG_NAME: EXPERIMENTAL_JOB_MANAGER_ONLY_TOKEN_VALUE,
-            PATH_CONFIG_NAME: "",
-            BASE_VIRTUAL_MACHINES_CONFIG_NAME: "0",
-            MAX_TOTAL_VIRTUAL_MACHINES_CONFIG_NAME: "1",
-            # Disable reconcile by setting it to a long time period since the test controls when
-            # the reconcile happens.
-            RECONCILE_INTERVAL_CONFIG_NAME: "60",
-        }
-    )
+    yield app_for_jobmanager
+
+    # Call reconcile to enable cleanup of any runner spawned
+    await app_for_jobmanager.set_config({BASE_VIRTUAL_MACHINES_CONFIG_NAME: "0"})
     await wait_for_reconcile(app_for_jobmanager, app_for_jobmanager.model)
-    await clear_metrics_log(app_for_jobmanager.units[0])
->>>>>>> b0a586de
-
-    yield app_for_jobmanager
-
-    # Call reconcile to enable cleanup of any runner spawned
-<<<<<<< HEAD
-    await app_for_jobmanager.set_config({BASE_VIRTUAL_MACHINES_CONFIG_NAME: "0"})
-    await reconcile(app_for_jobmanager, app_for_jobmanager.model)
-=======
-    await app_for_jobmanager.set_config({MAX_TOTAL_VIRTUAL_MACHINES_CONFIG_NAME: "0"})
-    await wait_for_reconcile(app_for_jobmanager, app_for_jobmanager.model)
->>>>>>> b0a586de
 
 
 @pytest.mark.abort_on_fail
@@ -327,20 +305,11 @@
     logger.info("handler health %s", health_get_handler)
     logger.info("handlers %s", httpserver.format_matchers())
 
-<<<<<<< HEAD
     # 10. Run reconcile in the github-runner manager. The runner should be deleted at this point.
-    logger.info("Second reconcile call: %s", action.results)
-    action = await app.units[0].run_action("reconcile-runners")
-    await action.wait()
-    await app.model.wait_for_idle(apps=[app.name], status=ACTIVE)
-    logger.info("Second reconcile result %s %s", action.status, action.results)
-=======
-    logger.info("Second reconcile call")
     # TMP: hack to trigger reconcile by changing the configuration, which cause config_changed hook
     # to restart the reconcile service.
     await app.set_config({RECONCILE_INTERVAL_CONFIG_NAME: "5"})
     await wait_for_reconcile(app, app.model)
->>>>>>> b0a586de
 
     action = await app.units[0].run_action("check-runners")
     await action.wait()
