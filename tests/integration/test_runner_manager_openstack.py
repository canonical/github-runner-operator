#  Copyright 2024 Canonical Ltd.
#  See LICENSE file for licensing details.

"""Testing the RunnerManager class with OpenStackRunnerManager as CloudManager."""


import json
from pathlib import Path
from secrets import token_hex
from typing import AsyncGenerator, Iterator

import pytest
import pytest_asyncio
import yaml
from github.Branch import Branch
from github.Repository import Repository
from github.Workflow import Workflow
from github_runner_manager.manager.cloud_runner_manager import (
    CloudRunnerState,
    GitHubRunnerConfig,
    SupportServiceConfig,
)
from github_runner_manager.manager.github_runner_manager import GitHubRunnerState
from github_runner_manager.manager.runner_manager import (
    FlushMode,
    RunnerManager,
    RunnerManagerConfig,
)
from github_runner_manager.metrics import events, storage
from github_runner_manager.openstack_cloud.openstack_cloud import _CLOUDS_YAML_PATH
from github_runner_manager.openstack_cloud.openstack_runner_manager import (
    OpenStackCredentials,
    OpenStackRunnerManager,
    OpenStackServerConfig,
)
from github_runner_manager.types_.github import GitHubPath, parse_github_path
from openstack.connection import Connection as OpenstackConnection

from charm_state import ProxyConfig
from tests.integration.helpers.common import (
    DISPATCH_WAIT_TEST_WORKFLOW_FILENAME,
    dispatch_workflow,
    wait_for,
)


@pytest.fixture(scope="module", name="runner_label")
def runner_label():
    return f"test-{token_hex(6)}"


@pytest.fixture(scope="module", name="log_dir_base_path")
def log_dir_base_path_fixture(
    tmp_path_factory: pytest.TempPathFactory,
) -> Iterator[dict[str, Path]]:
    """Mock the log directory path and return it."""
    with pytest.MonkeyPatch.context() as monkeypatch:
        temp_log_dir = tmp_path_factory.mktemp("log")

        filesystem_base_path = temp_log_dir / "runner-fs"
        filesystem_quarantine_path = temp_log_dir / "runner-fs-quarantine"
        metric_log_path = temp_log_dir / "metric_log"

        monkeypatch.setattr(storage, "FILESYSTEM_BASE_PATH", filesystem_base_path)
        monkeypatch.setattr(storage, "FILESYSTEM_QUARANTINE_PATH", filesystem_quarantine_path)
        monkeypatch.setattr(events, "METRICS_LOG_PATH", metric_log_path)

        yield {
            "filesystem_base_path": filesystem_base_path,
            "filesystem_quarantine_path": filesystem_quarantine_path,
            "metric_log": metric_log_path,
        }


@pytest.fixture(scope="module", name="github_path")
def github_path_fixture(path: str) -> GitHubPath:
    return parse_github_path(path, "Default")


@pytest.fixture(scope="module", name="proxy_config")
def openstack_proxy_config_fixture(
    openstack_http_proxy: str, openstack_https_proxy: str, openstack_no_proxy: str
) -> ProxyConfig:
    use_aproxy = False
    if openstack_http_proxy or openstack_https_proxy:
        use_aproxy = True
    http_proxy = openstack_http_proxy if openstack_http_proxy else None
    https_proxy = openstack_https_proxy if openstack_https_proxy else None
    return ProxyConfig(
        http=http_proxy,
        https=https_proxy,
        no_proxy=openstack_no_proxy,
        use_aproxy=use_aproxy,
    )


@pytest_asyncio.fixture(scope="module", name="openstack_runner_manager")
async def openstack_runner_manager_fixture(
    app_name: str,
    private_endpoint_clouds_yaml: str,
    openstack_test_image: str,
    flavor_name: str,
    network_name: str,
    github_path: GitHubPath,
    proxy_config: ProxyConfig,
    runner_label: str,
    openstack_connection: OpenstackConnection,
) -> AsyncGenerator[OpenStackRunnerManager, None]:
    """Create OpenstackRunnerManager instance.

    The prefix args of OpenstackRunnerManager set to app_name to let openstack_connection_fixture
    perform the cleanup of openstack resources.
    """
    _CLOUDS_YAML_PATH.unlink(missing_ok=True)
    clouds_config = yaml.safe_load(private_endpoint_clouds_yaml)

    try:
        # Pick the first cloud in the clouds.yaml
        cloud = tuple(clouds_config["clouds"].values())[0]

        credentials = OpenStackCredentials(
            auth_url=cloud["auth"]["auth_url"],
            project_name=cloud["auth"]["project_name"],
            username=cloud["auth"]["username"],
            password=cloud["auth"]["password"],
            user_domain_name=cloud["auth"]["user_domain_name"],
            project_domain_name=cloud["auth"]["project_domain_name"],
            region_name=cloud["region_name"],
        )
    except KeyError as err:
        raise AssertionError("Issue with the format of the clouds.yaml used in test") from err

    server_config = OpenStackServerConfig(
        image=openstack_test_image,
        flavor=flavor_name,
        network=network_name,
    )
    runner_config = GitHubRunnerConfig(
        github_path=github_path,
        labels=["openstack_test", runner_label],
    )
    service_config = SupportServiceConfig(
        proxy_config=proxy_config,
        dockerhub_mirror=None,
        ssh_debug_connections=None,
        repo_policy_compliance=None,
    )
<<<<<<< HEAD
    return OpenStackRunnerManager(
        app_name, f"{app_name}-0", credentials, server_config, runner_config, service_config
=======
    yield OpenStackRunnerManager(
        app_name, f"{app_name}-0", cloud_config, server_config, runner_config, service_config
>>>>>>> 6cdde8ab
    )


@pytest_asyncio.fixture(scope="module", name="runner_manager")
async def runner_manager_fixture(
    openstack_runner_manager: OpenStackRunnerManager,
    token: str,
    github_path: GitHubPath,
    log_dir_base_path: dict[str, Path],
) -> AsyncGenerator[RunnerManager, None]:
    """Get RunnerManager instance.

    Import of log_dir_base_path to monkeypatch the runner logs path with tmp_path.
    """
    config = RunnerManagerConfig(token, github_path)
    yield RunnerManager("test_runner", openstack_runner_manager, config)


@pytest_asyncio.fixture(scope="function", name="runner_manager_with_one_runner")
async def runner_manager_with_one_runner_fixture(runner_manager: RunnerManager) -> RunnerManager:
    runner_manager.create_runners(1)
    runner_list = runner_manager.get_runners()
    try:
        await wait_runner_amount(runner_manager, 1)
    except TimeoutError as err:
        raise AssertionError("Test arrange failed: Expect one runner") from err

    runner = runner_list[0]
    assert (
        runner.cloud_state == CloudRunnerState.ACTIVE
    ), "Test arrange failed: Expect runner in active state"
    try:
        await wait_for(
            lambda: runner_manager.get_runners()[0].github_state == GitHubRunnerState.IDLE,
            timeout=120,
            check_interval=10,
        )
    except TimeoutError as err:
        raise AssertionError("Test arrange failed: Expect runner in idle state") from err
    return runner_manager


def workflow_is_status(workflow: Workflow, status: str) -> bool:
    """Check if workflow in provided status.

    Args:
        workflow: The workflow to check.
        status: The status to check for.

    Returns:
        Whether the workflow is in the status.
    """
    workflow.update()
    return workflow.status == status


async def wait_runner_amount(runner_manager: RunnerManager, num: int):
    """Wait until the runner manager has the number of runners.

    A TimeoutError will be thrown if runners amount is not correct after timeout.

    Args:
        runner_manager: The RunnerManager to check.
        num: Number of runner to check for.
    """
    runner_list = runner_manager.get_runners()
    assert isinstance(runner_list, tuple)
    if len(runner_list) == num:
        return

    # The openstack server can take sometime to fully clean up or create.
    await wait_for(lambda: len(runner_manager.get_runners()) == num)


@pytest.mark.openstack
@pytest.mark.asyncio
@pytest.mark.abort_on_fail
async def test_get_no_runner(runner_manager: RunnerManager) -> None:
    """
    Arrange: RunnerManager instance with no runners.
    Act: Get runners.
    Assert: Empty tuple returned.
    """
    runner_list = runner_manager.get_runners()
    assert isinstance(runner_list, tuple)
    assert not runner_list


@pytest.mark.openstack
@pytest.mark.asyncio
@pytest.mark.abort_on_fail
async def test_runner_normal_idle_lifecycle(
    runner_manager: RunnerManager, openstack_runner_manager: OpenStackRunnerManager
) -> None:
    """
    Arrange: RunnerManager instance with no runners.
    Act:
        1. Create one runner.
        2. Run health check on the runner.
        3. Run cleanup.
        4. Delete all idle runner.
    Assert:
        1. An active idle runner.
        2. Health check passes.
        3. One idle runner remains.
        4. No runners.
    """
    # 1.
    runner_id_list = runner_manager.create_runners(1)
    assert isinstance(runner_id_list, tuple)
    assert len(runner_id_list) == 1
    runner_id = runner_id_list[0]

    try:
        await wait_runner_amount(runner_manager, 1)
    except TimeoutError as err:
        raise AssertionError("Test arrange failed: Expect one runner") from err

    runner_list = runner_manager.get_runners()
    assert isinstance(runner_list, tuple)
    assert len(runner_list) == 1
    runner = runner_list[0]
    assert runner.instance_id == runner_id
    assert runner.cloud_state == CloudRunnerState.ACTIVE
    # Update on GitHub-side can take a bit of time.
    await wait_for(
        lambda: runner_manager.get_runners()[0].github_state == GitHubRunnerState.IDLE,
        timeout=120,
        check_interval=10,
    )

    # 2.
    openstack_instances = openstack_runner_manager._openstack_cloud.get_instances()
    assert len(openstack_instances) == 1, "Test arrange failed: Needs one runner."
    runner = openstack_instances[0]

    assert openstack_runner_manager._health_check(runner)

    # 3.
    runner_manager.cleanup()
    runner_list = runner_manager.get_runners()
    assert isinstance(runner_list, tuple)
    assert len(runner_list) == 1
    runner = runner_list[0]
    assert runner.instance_id == runner_id
    assert runner.cloud_state == CloudRunnerState.ACTIVE

    # 4.
    runner_manager.flush_runners(flush_mode=FlushMode.FLUSH_IDLE)
    await wait_runner_amount(runner_manager, 0)


@pytest.mark.openstack
@pytest.mark.asyncio
@pytest.mark.abort_on_fail
async def test_runner_flush_busy_lifecycle(
    runner_manager_with_one_runner: RunnerManager,
    test_github_branch: Branch,
    github_repository: Repository,
    runner_label: str,
):
    """
    Arrange: RunnerManager with one idle runner.
    Act:
        1. Run a long workflow.
        3. Run flush idle runner.
        4. Run flush busy runner.
    Assert:
        1. Runner takes the job and become busy.
        3. Busy runner still exists.
        4. No runners exists.
    """
    # 1.
    workflow = await dispatch_workflow(
        app=None,
        branch=test_github_branch,
        github_repository=github_repository,
        conclusion="success",
        workflow_id_or_name=DISPATCH_WAIT_TEST_WORKFLOW_FILENAME,
        dispatch_input={"runner": runner_label, "minutes": "30"},
        wait=False,
    )
    await wait_for(lambda: workflow_is_status(workflow, "in_progress"))

    runner_list = runner_manager_with_one_runner.get_runners()
    assert len(runner_list) == 1
    busy_runner = runner_list[0]
    assert busy_runner.cloud_state == CloudRunnerState.ACTIVE
    assert busy_runner.github_state == GitHubRunnerState.BUSY

    # 2.
    runner_manager_with_one_runner.cleanup()
    runner_list = runner_manager_with_one_runner.get_runners()
    assert isinstance(runner_list, tuple)
    assert len(runner_list) == 1
    runner = runner_list[0]
    assert runner.cloud_state == CloudRunnerState.ACTIVE
    assert busy_runner.github_state == GitHubRunnerState.BUSY

    # 3.
    runner_manager_with_one_runner.flush_runners(flush_mode=FlushMode.FLUSH_IDLE)
    runner_list = runner_manager_with_one_runner.get_runners()
    assert len(runner_list) == 1
    busy_runner = runner_list[0]
    assert busy_runner.cloud_state == CloudRunnerState.ACTIVE
    assert busy_runner.github_state == GitHubRunnerState.BUSY

    # 4.
    runner_manager_with_one_runner.flush_runners(flush_mode=FlushMode.FLUSH_BUSY)
    await wait_runner_amount(runner_manager_with_one_runner, 0)


@pytest.mark.openstack
@pytest.mark.asyncio
@pytest.mark.abort_on_fail
async def test_runner_normal_lifecycle(
    runner_manager_with_one_runner: RunnerManager,
    test_github_branch: Branch,
    github_repository: Repository,
    runner_label: str,
    log_dir_base_path: dict[str, Path],
):
    """
    Arrange: RunnerManager with one runner. Clean metric logs.
    Act:
        1. Start a test workflow for the runner.
        2. Run cleanup.
    Assert:
        1. The workflow complete successfully.
        2. The runner should be deleted. The metrics should be recorded.
    """
    metric_log_path = log_dir_base_path["metric_log"]
    metric_log_existing_content = metric_log_path.read_text(encoding="utf-8")

    workflow = await dispatch_workflow(
        app=None,
        branch=test_github_branch,
        github_repository=github_repository,
        conclusion="success",
        workflow_id_or_name=DISPATCH_WAIT_TEST_WORKFLOW_FILENAME,
        dispatch_input={"runner": runner_label, "minutes": "0"},
        wait=False,
    )
    await wait_for(lambda: workflow_is_status(workflow, "completed"))

    issue_metrics_events = runner_manager_with_one_runner.cleanup()
    assert issue_metrics_events[events.RunnerStart] == 1
    assert issue_metrics_events[events.RunnerStop] == 1

    metric_log_full_content = metric_log_path.read_text(encoding="utf-8")
    assert metric_log_full_content.startswith(
        metric_log_existing_content
    ), "The metric log was modified in ways other than appending"
    metric_log_new_content = metric_log_full_content[len(metric_log_existing_content) :]
    metric_logs = [json.loads(metric) for metric in metric_log_new_content.splitlines()]
    assert (
        len(metric_logs) == 2
    ), "Assuming two events should be runner_start and runner_stop, modify this if new events are added"
    assert metric_logs[0]["event"] == "runner_start"
    assert metric_logs[0]["workflow"] == "Workflow Dispatch Wait Tests"
    assert metric_logs[1]["event"] == "runner_stop"
    assert metric_logs[1]["workflow"] == "Workflow Dispatch Wait Tests"

    await wait_runner_amount(runner_manager_with_one_runner, 0)


@pytest.mark.openstack
@pytest.mark.asyncio
@pytest.mark.abort_on_fail
async def test_runner_spawn_two(
    runner_manager: RunnerManager, openstack_runner_manager: OpenStackRunnerManager
) -> None:
    """
    Arrange: RunnerManager instance with no runners.
    Act:
        1. Create two runner.
        2. Delete all idle runner.
    Assert:
        1. Two active idle runner.
        2. No runners.
    """
    # 1.
    runner_id_list = runner_manager.create_runners(2)
    assert isinstance(runner_id_list, tuple)
    assert len(runner_id_list) == 2

    try:
        await wait_runner_amount(runner_manager, 2)
    except TimeoutError as err:
        raise AssertionError("Test arrange failed: Expect two runner") from err

    runner_list = runner_manager.get_runners()
    assert isinstance(runner_list, tuple)
    assert len(runner_list) == 2

    # 3.
    runner_manager.flush_runners(flush_mode=FlushMode.FLUSH_IDLE)
    await wait_runner_amount(runner_manager, 0)<|MERGE_RESOLUTION|>--- conflicted
+++ resolved
@@ -145,13 +145,8 @@
         ssh_debug_connections=None,
         repo_policy_compliance=None,
     )
-<<<<<<< HEAD
-    return OpenStackRunnerManager(
+    yield OpenStackRunnerManager(
         app_name, f"{app_name}-0", credentials, server_config, runner_config, service_config
-=======
-    yield OpenStackRunnerManager(
-        app_name, f"{app_name}-0", cloud_config, server_config, runner_config, service_config
->>>>>>> 6cdde8ab
     )
 
 
