#  Copyright 2023 Canonical Ltd.
#  See LICENSE file for licensing details.

"""Integration tests for metrics/logs."""
import json
import logging
from time import sleep
from typing import AsyncIterator

import pytest
import pytest_asyncio
import requests
from github.Branch import Branch
from github.Repository import Repository
from github.Workflow import Workflow
from juju.application import Application
from juju.model import Model
from juju.unit import Unit

import runner_logs
from metrics import METRICS_LOG_PATH
from runner_metrics import PostJobStatus
from tests.integration.helpers import (
    DISPATCH_CRASH_TEST_WORKFLOW_FILENAME,
    DISPATCH_FAILURE_TEST_WORKFLOW_FILENAME,
    DISPATCH_TEST_WORKFLOW_FILENAME,
    ensure_charm_has_runner,
    get_runner_name,
    get_runner_names,
    reconcile,
    run_in_lxd_instance,
    run_in_unit,
)
from tests.status_name import ACTIVE_STATUS_NAME

TEST_WORKFLOW_NAMES = [
    "Workflow Dispatch Tests",
    "Workflow Dispatch Crash Tests",
    "Workflow Dispatch Failure Tests 2a34f8b1-41e4-4bcb-9bbf-7a74e6c482f7",
]
JOB_LOG_START_MSG_TEMPLATE = "Job is about to start running on the runner: {runner_name}"


@pytest_asyncio.fixture(scope="module", name="app_integrated")
async def app_integrated_fixture(
    model: Model, app_no_runner: Application
) -> AsyncIterator[Application]:
    """Setup the charm to be integrated with grafana-agent using the cos-agent integration."""
    await _integrate_apps(app_no_runner, model)

    yield app_no_runner


async def _clear_metrics_log(unit: Unit) -> None:
    """Clear the metrics log on the unit.

    Args:
        unit: The unit to clear the metrics log on.
    """
    retcode, _ = await run_in_unit(
        unit=unit,
        command=f"if [ -f {METRICS_LOG_PATH} ]; then rm {METRICS_LOG_PATH}; fi",
    )
    assert retcode == 0, "Failed to clear metrics log"


async def _print_loop_device_info(unit: Unit, loop_device: str) -> None:
    """Print loop device info on the unit.

    Args:
        unit: The unit to print the loop device info on.
        loop_device: The loop device to print the info for.
    """
    retcode, stdout = await run_in_unit(
        unit=unit,
        command="sudo losetup -lJ",
    )
    assert retcode == 0, f"Failed to get loop devices: {stdout}"
    assert stdout is not None, "Failed to get loop devices, no stdout message"
    loop_devices_info = json.loads(stdout)
    for loop_device_info in loop_devices_info["loopdevices"]:
        if loop_device_info["name"] == loop_device:
            logging.info("Loop device %s info: %s", loop_device, loop_device_info)
            break
    else:
        logging.info("Loop device %s not found", loop_device)


@pytest_asyncio.fixture(scope="function", name="app")
async def app_fixture(
    model: Model, app_integrated: Application, loop_device: str
) -> AsyncIterator[Application]:
    """Setup and teardown the charm after each test.

    Clear the metrics log before each test.
    """
    unit = app_integrated.units[0]
    await _clear_metrics_log(unit)
    await _print_loop_device_info(unit, loop_device)
    yield app_integrated


async def _get_metrics_log(unit: Unit) -> str:
    """Retrieve the metrics log from the unit.

    Args:
        unit: The unit to retrieve the metrics log from.

    Returns:
        The metrics log.
    """
    retcode, stdout = await run_in_unit(
        unit=unit,
        command=f"if [ -f {METRICS_LOG_PATH} ]; then cat {METRICS_LOG_PATH}; else echo ''; fi",
    )
    assert retcode == 0, f"Failed to get metrics log: {stdout}"
    assert stdout is not None, "Failed to get metrics log, no stdout message"
    logging.info("Metrics log: %s", stdout)
    return stdout.strip()


async def _integrate_apps(app: Application, model: Model):
    """Integrate the charm with grafana-agent using the cos-agent integration.

    Args:
        app: The charm to integrate.
        model: The model to deploy the grafana-agent to.
    """
    grafana_agent = await model.deploy("grafana-agent", channel="latest/edge")
    await model.relate(f"{app.name}:cos-agent", f"{grafana_agent.name}:cos-agent")
    await model.wait_for_idle(apps=[app.name], status=ACTIVE_STATUS_NAME)
    await model.wait_for_idle(apps=[grafana_agent.name])


async def _wait_until_runner_is_used_up(runner_name: str, unit: Unit):
    """Wait until the runner is used up.

    Args:
        runner_name: The runner name to wait for.
        unit: The unit which contains the runner.
    """
    for _ in range(30):
        runners = await get_runner_names(unit)
        if runner_name not in runners:
            break
        sleep(30)
    else:
        assert False, "Timeout while waiting for the runner to be used up"


async def _assert_workflow_run_conclusion(runner_name: str, conclusion: str, workflow: Workflow):
    """Assert that the workflow run has the expected conclusion.

    Args:
        runner_name: The runner name to assert the workflow run conclusion for.
        conclusion: The expected workflow run conclusion.
        workflow: The workflow to assert the workflow run conclusion for.
    """
    for run in workflow.get_runs():
        logs_url = run.jobs()[0].logs_url()
        logs = requests.get(logs_url).content.decode("utf-8")

        if JOB_LOG_START_MSG_TEMPLATE.format(runner_name=runner_name) in logs:
            assert run.jobs()[0].conclusion == conclusion


async def _wait_for_workflow_to_complete(unit: Unit, workflow: Workflow, conclusion: str):
    """Wait for the workflow to complete.

    Args:
        unit: The unit which contains the runner.
        workflow: The workflow to wait for.
        conclusion: The workflow conclusion to wait for.
    """
    runner_name = await get_runner_name(unit)
    await _wait_until_runner_is_used_up(runner_name, unit)
    # Wait for the workflow log to contain the conclusion
    sleep(60)

    await _assert_workflow_run_conclusion(runner_name, conclusion, workflow)


async def _wait_for_workflow_to_start(unit: Unit, workflow: Workflow):
    """Wait for the workflow to start.

    Args:
        unit: The unit which contains the runner.
        workflow: The workflow to wait for.
    """
    runner_name = await get_runner_name(unit)
    for _ in range(30):
        for run in workflow.get_runs():
            jobs = run.jobs()
            if jobs:
                logs_url = jobs[0].logs_url()
                logs = requests.get(logs_url).content.decode("utf-8")

                if JOB_LOG_START_MSG_TEMPLATE.format(runner_name=runner_name) in logs:
                    break
        else:
            sleep(30)
            continue
        break
    else:
        assert False, "Timeout while waiting for the workflow to start"


async def _cancel_workflow_run(unit: Unit, workflow: Workflow):
    """Cancel the workflow run.

    Args:
        unit: The unit which contains the runner.
        workflow: The workflow to cancel the workflow run for.
    """
    runner_name = await get_runner_name(unit)

    for run in workflow.get_runs():
        jobs = run.jobs()
        if jobs:
            logs_url = jobs[0].logs_url()
            logs = requests.get(logs_url).content.decode("utf-8")

            if JOB_LOG_START_MSG_TEMPLATE.format(runner_name=runner_name) in logs:
                run.cancel()


async def _dispatch_workflow(
    app: Application, branch: Branch, github_repository: Repository, conclusion: str
):
    """Dispatch a workflow on a branch for the runner to run.

    The function assumes that there is only one runner running in the unit.

    Args:
        app: The charm to dispatch the workflow for.
        branch: The branch to dispatch the workflow on.
        github_repository: The github repository to dispatch the workflow on.
        conclusion: The expected workflow run conclusion.
    """
    workflow = github_repository.get_workflow(id_or_file_name=DISPATCH_TEST_WORKFLOW_FILENAME)
    if conclusion == "failure":
        workflow = github_repository.get_workflow(
            id_or_file_name=DISPATCH_FAILURE_TEST_WORKFLOW_FILENAME
        )

    # The `create_dispatch` returns True on success.
    assert workflow.create_dispatch(branch, {"runner": app.name})
    await _wait_for_workflow_to_complete(
        unit=app.units[0], workflow=workflow, conclusion=conclusion
    )


async def _assert_events_after_reconciliation(
    app: Application, github_repository: Repository, post_job_status: PostJobStatus
):
    """Assert that the RunnerStart, RunnerStop and Reconciliation metric is logged.

    Args:
        app: The charm to assert the events for.
        github_repository: The github repository to assert the events for.
        post_job_status: The expected post job status of the reconciliation event.
    """
    unit = app.units[0]

    metrics_log = await _get_metrics_log(unit=unit)
    log_lines = list(map(lambda line: json.loads(line), metrics_log.splitlines()))
    events = set(map(lambda line: line.get("event"), log_lines))
    assert {
        "runner_start",
        "runner_stop",
        "reconciliation",
    } <= events, "Not all events were logged"
    for metric_log in log_lines:
        if metric_log.get("event") == "runner_start":
            assert metric_log.get("flavor") == app.name
            assert metric_log.get("workflow") in TEST_WORKFLOW_NAMES
            assert metric_log.get("repo") == github_repository.full_name
            assert metric_log.get("github_event") == "workflow_dispatch"
            assert metric_log.get("idle") >= 0
            assert metric_log.get("queue_duration") >= 0
        if metric_log.get("event") == "runner_stop":
            assert metric_log.get("flavor") == app.name
            assert metric_log.get("workflow") in TEST_WORKFLOW_NAMES
            assert metric_log.get("repo") == github_repository.full_name
            assert metric_log.get("github_event") == "workflow_dispatch"
            assert metric_log.get("status") == post_job_status
            if post_job_status == PostJobStatus.ABNORMAL:
                assert metric_log.get("status_info", {}).get("code", 0) != 0
            assert metric_log.get("job_duration") >= 0
        if metric_log.get("event") == "reconciliation":
            assert metric_log.get("flavor") == app.name
            assert metric_log.get("duration") >= 0
            assert metric_log.get("crashed_runners") == 0
            assert metric_log.get("idle_runners") >= 0
<<<<<<< HEAD
=======


async def _wait_for_runner_to_be_marked_offline(
    forked_github_repository: Repository, runner_name: str
):
    """Wait for the runner to be marked offline or to be non-existent.

    Args:
        forked_github_repository: The github repository to wait for the runner
        to be marked offline.
        runner_name: The runner name to wait for.
    """
    for _ in range(30):
        for runner in forked_github_repository.get_self_hosted_runners():
            if runner.name == runner_name:
                logging.info("Runner %s status: %s", runner.name, runner.status)
                if runner.status == "online":
                    logging.info(
                        "Runner still marked as online, waiting for it to be marked offline"
                    )
                    sleep(60)
                    break
        else:
            break
    else:
        assert False, "Timeout while waiting for runner to be marked offline"
>>>>>>> 06ef4783


@pytest.mark.asyncio
@pytest.mark.abort_on_fail
async def test_charm_issues_runner_installed_metric(app: Application, model: Model):
    """
    arrange: A charm without runners integrated with grafana-agent using the cos-agent integration.
    act: Config the charm to contain one runner.
    assert: The RunnerInstalled metric is logged.
    """

    await ensure_charm_has_runner(app=app, model=model)

    metrics_log = await _get_metrics_log(app.units[0])
    log_lines = list(map(lambda line: json.loads(line), metrics_log.splitlines()))
    events = set(map(lambda line: line.get("event"), log_lines))
    assert "runner_installed" in events, "runner_installed event has not been logged"

    for metric_log in log_lines:
        if metric_log.get("event") == "runner_installed":
            assert metric_log.get("flavor") == app.name
            assert metric_log.get("event") == "runner_installed"
            assert metric_log.get("duration") >= 0


@pytest.mark.asyncio
@pytest.mark.abort_on_fail
async def test_charm_issues_metrics_after_reconciliation(
    model: Model,
    app: Application,
    forked_github_repository: Repository,
    forked_github_branch: Branch,
):
    """
    arrange: A properly integrated charm with a runner registered on the fork repo.
    act: Dispatch a workflow on a branch for the runner to run. After completion, reconcile.
    assert: The RunnerStart, RunnerStop and Reconciliation metric is logged.
        The Reconciliation metric has the post job status set to normal.
    """
    await app.set_config({"path": forked_github_repository.full_name})
    await ensure_charm_has_runner(app=app, model=model)

    # Clear metrics log to make reconciliation event more predictable
    unit = app.units[0]
    await _clear_metrics_log(unit)
    await _dispatch_workflow(
        app=app,
        branch=forked_github_branch,
        github_repository=forked_github_repository,
        conclusion="success",
    )

    # Set the number of virtual machines to 0 to speedup reconciliation
    await app.set_config({"virtual-machines": "0"})
    await reconcile(app=app, model=model)

    await _assert_events_after_reconciliation(
        app=app, github_repository=forked_github_repository, post_job_status=PostJobStatus.NORMAL
    )


@pytest.mark.asyncio
@pytest.mark.abort_on_fail
async def test_charm_issues_metrics_for_failed_repo_policy(
    model: Model,
    app: Application,
    forked_github_repository: Repository,
    forked_github_branch: Branch,
):
    """
    arrange: A properly integrated charm with a runner registered on the fork repo.
    act: Dispatch a test workflow that fails the repo-policy check. After completion, reconcile.
    assert: The RunnerStart, RunnerStop and Reconciliation metric is logged.
        The Reconciliation metric has the post job status set to failure.
    """
    await app.set_config({"path": forked_github_repository.full_name})
    await ensure_charm_has_runner(app=app, model=model)

    # Clear metrics log to make reconciliation event more predictable
    unit = app.units[0]
    await _clear_metrics_log(unit)
    await _dispatch_workflow(
        app=app,
        branch=forked_github_branch,
        github_repository=forked_github_repository,
        conclusion="failure",
    )

    # Set the number of virtual machines to 0 to speedup reconciliation
    await app.set_config({"virtual-machines": "0"})
    await reconcile(app=app, model=model)

    await _assert_events_after_reconciliation(
        app=app,
        github_repository=forked_github_repository,
        post_job_status=PostJobStatus.REPO_POLICY_CHECK_FAILURE,
    )


@pytest.mark.asyncio
@pytest.mark.abort_on_fail
async def test_charm_issues_metrics_for_abnormal_termination(
    model: Model,
    app: Application,
    forked_github_repository: Repository,
    forked_github_branch: Branch,
):
    """
    arrange: A properly integrated charm with a runner registered on the fork repo.
    act: Dispatch a test workflow and afterwards kill run.sh. After that, reconcile.
    assert: The RunnerStart, RunnerStop and Reconciliation metric is logged.
        The Reconciliation metric has the post job status set to Abnormal.
    """
    await app.set_config({"path": forked_github_repository.full_name})
    await ensure_charm_has_runner(app=app, model=model)

    unit = app.units[0]

    workflow = forked_github_repository.get_workflow(
        id_or_file_name=DISPATCH_CRASH_TEST_WORKFLOW_FILENAME
    )
    assert workflow.create_dispatch(forked_github_branch, {"runner": app.name})

    await _wait_for_workflow_to_start(unit, workflow)

    # Make the runner terminate abnormally by killing run.sh
    runner_name = await get_runner_name(unit)
    kill_run_sh_cmd = "pkill -9 run.sh"
    ret_code, _ = await run_in_lxd_instance(unit, runner_name, kill_run_sh_cmd)
    assert ret_code == 0, "Failed to kill run.sh"

    # Cancel workflow and wait that the runner is marked offline
    # to avoid errors during reconciliation.
    await _cancel_workflow_run(unit, workflow)
    await _wait_for_runner_to_be_marked_offline(forked_github_repository, runner_name)

    # Set the number of virtual machines to 0 to speedup reconciliation
    await app.set_config({"virtual-machines": "0"})
    await reconcile(app=app, model=model)

    await _assert_events_after_reconciliation(
        app=app,
        github_repository=forked_github_repository,
        post_job_status=PostJobStatus.ABNORMAL,
    )


@pytest.mark.asyncio
@pytest.mark.abort_on_fail
async def test_charm_retrieves_logs_from_unhealthy_runners(
    model: Model,
    app: Application,
):
    """
    arrange: A properly integrated charm with one runner.
    act: Kill the start.sh script, which marks the runner as unhealthy. After that, reconcile.
    assert: The logs are pulled from the crashed runner.
    """
    await ensure_charm_has_runner(app=app, model=model)

    unit = app.units[0]
    runner_name = await get_runner_name(unit)

    kill_start_sh_cmd = "pkill -9 start.sh"
    ret_code, _ = await run_in_lxd_instance(unit, runner_name, kill_start_sh_cmd)
    assert ret_code == 0, "Failed to kill start.sh"

    # Set the number of virtual machines to 0 to avoid to speedup reconciliation.
    await app.set_config({"virtual-machines": "0"})
    await reconcile(app=app, model=model)

    ret_code, stdout = await run_in_unit(unit, f"ls {runner_logs.CRASHED_RUNNER_LOGS_DIR_PATH}")
    assert ret_code == 0, "Failed to list crashed runner logs"
    assert stdout
    assert runner_name in stdout, "Failed to find crashed runner log"

    ret_code, stdout = await run_in_unit(
        unit, f"ls {runner_logs.CRASHED_RUNNER_LOGS_DIR_PATH}/{runner_name}"
    )
    assert ret_code == 0, "Failed to list crashed runner log"
    assert stdout
    assert "_diag" in stdout, "Failed to find crashed runner diag log"
    assert "syslog" in stdout, "Failed to find crashed runner syslog log"<|MERGE_RESOLUTION|>--- conflicted
+++ resolved
@@ -292,8 +292,6 @@
             assert metric_log.get("duration") >= 0
             assert metric_log.get("crashed_runners") == 0
             assert metric_log.get("idle_runners") >= 0
-<<<<<<< HEAD
-=======
 
 
 async def _wait_for_runner_to_be_marked_offline(
@@ -320,7 +318,6 @@
             break
     else:
         assert False, "Timeout while waiting for runner to be marked offline"
->>>>>>> 06ef4783
 
 
 @pytest.mark.asyncio
