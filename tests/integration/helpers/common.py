<<<<<<< HEAD
=======
# Copyright 2024 Canonical Ltd.
# See LICENSE file for licensing details.

"""Utilities for integration test."""

import inspect
import logging
import subprocess
import time
import typing
from datetime import datetime, timezone
from functools import partial
from typing import Awaitable, Callable, ParamSpec, TypeVar, cast

import github
import juju.version
import requests
from github.Branch import Branch
from github.Repository import Repository
from github.Workflow import Workflow
from github.WorkflowJob import WorkflowJob
from github.WorkflowRun import WorkflowRun
from juju.action import Action
from juju.application import Application
from juju.model import Model
from juju.unit import Unit

from charm_state import (
    DENYLIST_CONFIG_NAME,
    PATH_CONFIG_NAME,
    RECONCILE_INTERVAL_CONFIG_NAME,
    RUNNER_STORAGE_CONFIG_NAME,
    TEST_MODE_CONFIG_NAME,
    TOKEN_CONFIG_NAME,
    VIRTUAL_MACHINES_CONFIG_NAME,
)
from runner_manager import RunnerManager
from tests.status_name import ACTIVE

DISPATCH_TEST_WORKFLOW_FILENAME = "workflow_dispatch_test.yaml"
DISPATCH_CRASH_TEST_WORKFLOW_FILENAME = "workflow_dispatch_crash_test.yaml"
DISPATCH_FAILURE_TEST_WORKFLOW_FILENAME = "workflow_dispatch_failure_test.yaml"
DISPATCH_WAIT_TEST_WORKFLOW_FILENAME = "workflow_dispatch_wait_test.yaml"
DISPATCH_E2E_TEST_RUN_WORKFLOW_FILENAME = "e2e_test_run.yaml"

DEFAULT_RUNNER_CONSTRAINTS = {"root-disk": 15}

logger = logging.getLogger(__name__)


class InstanceHelper(typing.Protocol):
    """Helper for running commands in instances."""

    async def run_in_instance(
        self, unit: Unit, command: str, timeout: int | None = None
    ) -> tuple[int, str | None, str | None]:
        """Run command in instance.

        Args:
            unit: Juju unit to execute the command in.
            command: Command to execute.
            timeout: Amount of time to wait for the execution.
        """
        ...

    async def ensure_charm_has_runner(self, app: Application):
        """Ensure charm has a runner.

        Args:
            app: The GitHub Runner Charm app to create the runner for.
        """
        ...

    async def get_runner_name(self, unit: Unit) -> str:
        """Get the name of the runner.

        Args:
            unit: The GitHub Runner Charm unit to get the runner name for.
        """
        ...


async def check_runner_binary_exists(unit: Unit) -> bool:
    """Checks if runner binary exists in the charm.

    Args:
        unit: Unit instance to check for the LXD profile.

    Returns:
        Whether the runner binary file exists in the charm.
    """
    return_code, _, _ = await run_in_unit(unit, f"test -f {RunnerManager.runner_bin_path}")
    return return_code == 0


async def get_repo_policy_compliance_pip_info(unit: Unit) -> None | str:
    """Get pip info for repo-policy-compliance.

    Args:
        unit: Unit instance to check for the LXD profile.

    Returns:
        If repo-policy-compliance is installed, returns the pip show output, else returns none.
    """
    return_code, stdout, stderr = await run_in_unit(
        unit, "python3 -m pip show repo-policy-compliance"
    )

    if return_code == 0:
        return stdout or stderr

    return None


async def install_repo_policy_compliance_from_git_source(unit: Unit, source: None | str) -> None:
    """Install repo-policy-compliance pip package from the git source.

    Args:
        unit: Unit instance to check for the LXD profile.
        source: The git source to install the package. If none the package is removed.
    """
    return_code, stdout, stderr = await run_in_unit(
        unit, "python3 -m pip uninstall --yes repo-policy-compliance"
    )
    assert return_code == 0, f"Failed to uninstall repo-policy-compliance: {stdout} {stderr}"

    if source:
        return_code, stdout, stderr = await run_in_unit(unit, f"python3 -m pip install {source}")
        assert (
            return_code == 0
        ), f"Failed to install repo-policy-compliance from source, {stdout} {stderr}"


async def remove_runner_bin(unit: Unit) -> None:
    """Remove runner binary.

    Args:
        unit: Unit instance to check for the LXD profile.
    """
    await run_in_unit(unit, f"rm {RunnerManager.runner_bin_path}")

    # No file should exists under with the filename.
    return_code, _, _ = await run_in_unit(unit, f"test -f {RunnerManager.runner_bin_path}")
    assert return_code != 0


def on_juju_2() -> bool:
    """Check if juju 2 is used.

    Returns:
        Whether juju 2 is used.
    """
    # The juju library does not support `__version__`.
    # Prior to juju 3, the SUPPORTED_MAJOR_VERSION was not defined.
    return not hasattr(juju.version, "SUPPORTED_MAJOR_VERSION")


async def run_in_unit(
    unit: Unit, command: str, timeout=None, assert_on_failure=False, assert_msg=""
) -> tuple[int, str | None, str | None]:
    """Run command in juju unit.

    Compatible with juju 3 and juju 2.

    Args:
        unit: Juju unit to execute the command in.
        command: Command to execute.
        timeout: Amount of time to wait for the execution.
        assert_on_failure: Whether to assert on command failure.
        assert_msg: Message to include in the assertion.

    Returns:
        Tuple of return code, stdout and stderr.
    """
    action: Action = await unit.run(command, timeout)

    # For compatibility with juju 2.
    if on_juju_2():
        code, stdout, stderr = (
            int(action.results["Code"]),
            action.results.get("Stdout", None),
            action.results.get("Stderr", None),
        )
    else:
        await action.wait()
        code, stdout, stderr = (
            action.results["return-code"],
            action.results.get("stdout", None),
            action.results.get("stderr", None),
        )

    if assert_on_failure:
        assert code == 0, f"{assert_msg}: {stderr}"

    return code, stdout, stderr


async def reconcile(app: Application, model: Model) -> None:
    """Reconcile the runners.

    Uses the first unit found in the application for the reconciliation.

    Args:
        app: The GitHub Runner Charm app to reconcile the runners for.
        model: The machine charm model.
    """
    action = await app.units[0].run_action("reconcile-runners")
    await action.wait()
    await model.wait_for_idle(apps=[app.name], status=ACTIVE)


async def deploy_github_runner_charm(
    model: Model,
    charm_file: str,
    app_name: str,
    path: str,
    token: str,
    runner_storage: str,
    http_proxy: str,
    https_proxy: str,
    no_proxy: str,
    reconcile_interval: int,
    constraints: dict | None = None,
    config: dict | None = None,
    wait_idle: bool = True,
    use_local_lxd: bool = True,
) -> Application:
    """Deploy github-runner charm.

    Args:
        model: Model to deploy the charm.
        charm_file: Path of the charm file to deploy.
        app_name: Application name for the deployment.
        path: Path representing the GitHub repo/org.
        token: GitHub Personal Token for the application to use.
        runner_storage: Runner storage to use, i.e. "memory" or "juju_storage",
        http_proxy: HTTP proxy for the application to use.
        https_proxy: HTTPS proxy for the application to use.
        no_proxy: No proxy configuration for the application.
        reconcile_interval: Time between reconcile for the application.
        constraints: The custom machine constraints to use. See DEFAULT_RUNNER_CONSTRAINTS
            otherwise.
        config: Additional custom config to use.
        wait_idle: wait for model to become idle.
        use_local_lxd: Whether to use local LXD or not.

    Returns:
        The charm application that was deployed.
    """
    if use_local_lxd:
        subprocess.run(["sudo", "modprobe", "br_netfilter"])

    await model.set_config(
        {
            "juju-http-proxy": http_proxy,
            "juju-https-proxy": https_proxy,
            "juju-no-proxy": no_proxy,
            "logging-config": "<root>=INFO;unit=DEBUG",
        }
    )

    storage = {}
    if runner_storage == "juju-storage":
        storage["runner"] = {"pool": "rootfs", "size": 11}

    default_config = {
        PATH_CONFIG_NAME: path,
        TOKEN_CONFIG_NAME: token,
        VIRTUAL_MACHINES_CONFIG_NAME: 0,
        TEST_MODE_CONFIG_NAME: "insecure",
        RECONCILE_INTERVAL_CONFIG_NAME: reconcile_interval,
        RUNNER_STORAGE_CONFIG_NAME: runner_storage,
    }
    if use_local_lxd:
        default_config[DENYLIST_CONFIG_NAME] = "10.10.0.0/16"

    if config:
        default_config.update(config)

    application = await model.deploy(
        charm_file,
        application_name=app_name,
        series="jammy",
        config=default_config,
        constraints=constraints or DEFAULT_RUNNER_CONSTRAINTS,
        storage=storage,
    )

    if wait_idle:
        await model.wait_for_idle(status=ACTIVE, timeout=60 * 30)

    return application


def get_job_logs(job: WorkflowJob) -> str:
    """Retrieve a workflow's job logs.

    Args:
        job: The target job to fetch the logs from.

    Returns:
        The job logs.
    """
    logs_url = job.logs_url()
    logs = requests.get(logs_url).content.decode("utf-8")
    return logs


def get_workflow_runs(
    start_time: datetime, workflow: Workflow, runner_name: str, branch: Branch = None
) -> typing.Generator[WorkflowRun, None, None]:
    """Fetch the latest matching runs of a workflow for a given runner.

    Args:
        start_time: The start time of the workflow.
        workflow: The target workflow to get the run for.
        runner_name: The runner name the workflow job is assigned to.
        branch: The branch the workflow is run on.

    Yields:
        The workflow run.
    """
    if branch is None:
        branch = github.GithubObject.NotSet

    for run in workflow.get_runs(created=f">={start_time.isoformat()}", branch=branch):
        latest_job: WorkflowJob = run.jobs()[0]
        logs = get_job_logs(job=latest_job)

        if runner_name in logs:
            yield run


def _get_latest_run(
    workflow: Workflow, start_time: datetime, branch: Branch | None = None
) -> WorkflowRun | None:
    """Get the latest run after start_time.

    Args:
        workflow: The workflow to get the latest run for.
        start_time: The minimum start time of the run.
        branch: The branch in which the workflow belongs to.

    Returns:
        The latest workflow run if the workflow has started. None otherwise.
    """
    try:
        return workflow.get_runs(
            branch=branch, created=f">={start_time.isoformat(timespec='seconds')}"
        )[0]
    except IndexError:
        return None


def _is_workflow_run_complete(run: WorkflowRun) -> bool:
    """Wait for the workflow status to turn to complete.

    Args:
        run: The workflow run to check status for.

    Returns:
        Whether the run status is "completed".

    """
    if run.update():
        return run.status == "completed"
    return False


async def dispatch_workflow(
    app: Application,
    branch: Branch,
    github_repository: Repository,
    conclusion: str,
    workflow_id_or_name: str,
    dispatch_input: dict | None = None,
):
    """Dispatch a workflow on a branch for the runner to run.

    The function assumes that there is only one runner running in the unit.

    Args:
        app: The charm to dispatch the workflow for.
        branch: The branch to dispatch the workflow on.
        github_repository: The github repository to dispatch the workflow on.
        conclusion: The expected workflow run conclusion.
        workflow_id_or_name: The workflow filename in .github/workflows in main branch to run or
            its id.
        dispatch_input: Workflow input values.

    Returns:
        A completed workflow.
    """
    start_time = datetime.now(timezone.utc)

    workflow = github_repository.get_workflow(id_or_file_name=workflow_id_or_name)

    # The `create_dispatch` returns True on success.
    assert workflow.create_dispatch(
        branch, dispatch_input or {"runner": app.name}
    ), "Failed to create workflow"

    # There is a very small chance of selecting a run not created by the dispatch above.
    run: WorkflowRun | None = await wait_for(
        partial(_get_latest_run, workflow=workflow, start_time=start_time, branch=branch)
    )
    assert run, f"Run not found for workflow: {workflow.name} ({workflow.id})"
    await wait_for(partial(_is_workflow_run_complete, run=run), timeout=60 * 30, check_interval=60)

    # The run object is updated by _is_workflow_run_complete function above.
    assert (
        run.conclusion == conclusion
    ), f"Unexpected run conclusion, expected: {conclusion}, got: {run.conclusion}"

    return workflow


P = ParamSpec("P")
R = TypeVar("R")
S = Callable[P, R] | Callable[P, Awaitable[R]]


async def wait_for(
    func: S,
    timeout: int | float = 300,
    check_interval: int = 10,
) -> R:
    """Wait for function execution to become truthy.

    Args:
        func: A callback function to wait to return a truthy value.
        timeout: Time in seconds to wait for function result to become truthy.
        check_interval: Time in seconds to wait between ready checks.

    Raises:
        TimeoutError: if the callback function did not return a truthy value within timeout.

    Returns:
        The result of the function if any.
    """
    deadline = time.time() + timeout
    is_awaitable = inspect.iscoroutinefunction(func)
    while time.time() < deadline:
        if is_awaitable:
            if result := await cast(Awaitable, func()):
                return result
        else:
            if result := func():
                return cast(R, result)
        time.sleep(check_interval)

    # final check before raising TimeoutError.
    if is_awaitable:
        if result := await cast(Awaitable, func()):
            return result
    else:
        if result := func():
            return cast(R, result)
    raise TimeoutError()
>>>>>>> a433d58a
<|MERGE_RESOLUTION|>--- conflicted
+++ resolved
@@ -1,5 +1,3 @@
-<<<<<<< HEAD
-=======
 # Copyright 2024 Canonical Ltd.
 # See LICENSE file for licensing details.
 
@@ -458,5 +456,4 @@
     else:
         if result := func():
             return cast(R, result)
-    raise TimeoutError()
->>>>>>> a433d58a
+    raise TimeoutError()