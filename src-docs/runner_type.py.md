<!-- markdownlint-disable -->

<a href="../src/runner_type.py#L0"><img align="right" style="float:right;" src="https://img.shields.io/badge/-source-cccccc?style=flat-square"></a>

# <kbd>module</kbd> `runner_type.py`
Types used by Runner class. 



---

<<<<<<< HEAD
=======
## <kbd>class</kbd> `GithubOrg`
Represent GitHub organization. 




---

<a href="../src/runner_type.py#L50"><img align="right" style="float:right;" src="https://img.shields.io/badge/-source-cccccc?style=flat-square"></a>

### <kbd>function</kbd> `path`

```python
path() → str
```

Return a string representing the path. 


---

## <kbd>class</kbd> `GithubRepo`
Represent GitHub repository. 




---

<a href="../src/runner_type.py#L38"><img align="right" style="float:right;" src="https://img.shields.io/badge/-source-cccccc?style=flat-square"></a>

### <kbd>function</kbd> `path`

```python
path() → str
```

Return a string representing the path. 


---

>>>>>>> ae2a5cc8
## <kbd>class</kbd> `ProxySetting`
Represent HTTP-related proxy settings. 





---

## <kbd>class</kbd> `RunnerByHealth`
Set of runners LXD instance by health state. 





---

## <kbd>class</kbd> `RunnerConfig`
Configuration for runner. 



**Attributes:**
 
 - <b>`app_name`</b>:  Application name of the charm. 
 - <b>`issue_metrics`</b>:  Whether to issue metrics. 
 - <b>`lxd_storage_path`</b>:  Path to be used as LXD storage. 
 - <b>`name`</b>:  Name of the runner. 
 - <b>`path`</b>:  GitHub repository path in the format '<owner>/<repo>', or the GitHub organization  name. 
 - <b>`proxies`</b>:  HTTP(S) proxy settings. 
 - <b>`dockerhub_mirror`</b>:  URL of dockerhub mirror to use. 
<<<<<<< HEAD
 - <b>`ssh_debug_info`</b>:  The SSH debug server connection metadata. 
=======
 - <b>`ssh_debug_infos`</b>:  The SSH debug server connections metadata. 
>>>>>>> ae2a5cc8





---

## <kbd>class</kbd> `RunnerStatus`
Status of runner. 



**Attributes:**
 
 - <b>`runner_id`</b>:  ID of the runner. 
 - <b>`exist`</b>:  Whether the runner instance exists on LXD. 
 - <b>`online`</b>:  Whether GitHub marks this runner as online. 
 - <b>`busy`</b>:  Whether GitHub marks this runner as busy. 




<|MERGE_RESOLUTION|>--- conflicted
+++ resolved
@@ -9,51 +9,6 @@
 
 ---
 
-<<<<<<< HEAD
-=======
-## <kbd>class</kbd> `GithubOrg`
-Represent GitHub organization. 
-
-
-
-
----
-
-<a href="../src/runner_type.py#L50"><img align="right" style="float:right;" src="https://img.shields.io/badge/-source-cccccc?style=flat-square"></a>
-
-### <kbd>function</kbd> `path`
-
-```python
-path() → str
-```
-
-Return a string representing the path. 
-
-
----
-
-## <kbd>class</kbd> `GithubRepo`
-Represent GitHub repository. 
-
-
-
-
----
-
-<a href="../src/runner_type.py#L38"><img align="right" style="float:right;" src="https://img.shields.io/badge/-source-cccccc?style=flat-square"></a>
-
-### <kbd>function</kbd> `path`
-
-```python
-path() → str
-```
-
-Return a string representing the path. 
-
-
----
-
->>>>>>> ae2a5cc8
 ## <kbd>class</kbd> `ProxySetting`
 Represent HTTP-related proxy settings. 
 
@@ -86,11 +41,7 @@
  - <b>`path`</b>:  GitHub repository path in the format '<owner>/<repo>', or the GitHub organization  name. 
  - <b>`proxies`</b>:  HTTP(S) proxy settings. 
  - <b>`dockerhub_mirror`</b>:  URL of dockerhub mirror to use. 
-<<<<<<< HEAD
- - <b>`ssh_debug_info`</b>:  The SSH debug server connection metadata. 
-=======
  - <b>`ssh_debug_infos`</b>:  The SSH debug server connections metadata. 
->>>>>>> ae2a5cc8
 
 
 
