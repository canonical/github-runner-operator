<!-- markdownlint-disable -->

<a href="../src/runner.py#L0"><img align="right" style="float:right;" src="https://img.shields.io/badge/-source-cccccc?style=flat-square"></a>

# <kbd>module</kbd> `runner.py`
Manage the lifecycle of runners. 

The `Runner` class stores the information on the runners and manages the lifecycle of the runners on LXD and GitHub. 

The `RunnerManager` class from `runner_manager.py` creates and manages a collection of `Runner` instances. 



---

## <kbd>class</kbd> `Runner`
Single instance of GitHub self-hosted runner. 

<<<<<<< HEAD


**Attributes:**
 
 - <b>`app_name`</b> (str):  Name of the charm. 
 - <b>`path`</b> (GitHubPath):  Path to GitHub repo or org. 
 - <b>`proxies`</b> (ProxySetting):  HTTP proxy setting for juju charm. 
 - <b>`name`</b> (str):  Name of the runner instance. 
 - <b>`exist`</b> (bool):  Whether the runner instance exists on LXD. 
 - <b>`online`</b> (bool):  Whether GitHub marks this runner as online. 
 - <b>`busy`</b> (bool):  Whether GitHub marks this runner as busy. 

<a href="../src/runner.py#L88"><img align="right" style="float:right;" src="https://img.shields.io/badge/-source-cccccc?style=flat-square"></a>
=======
<a href="../src/runner.py#L78"><img align="right" style="float:right;" src="https://img.shields.io/badge/-source-cccccc?style=flat-square"></a>
>>>>>>> 5873a664

### <kbd>function</kbd> `__init__`

```python
__init__(
    clients: RunnerClients,
    runner_config: RunnerConfig,
    runner_status: RunnerStatus,
    instance: Optional[LxdInstance] = None
)
```

Construct the runner instance. 



**Args:**
 
 - <b>`clients`</b>:  Clients to access various services. 
 - <b>`runner_config`</b>:  Configuration of the runner instance. 
 - <b>`instance`</b>:  LXD instance of the runner if already created. 




---

<<<<<<< HEAD
<a href="../src/runner.py#L118"><img align="right" style="float:right;" src="https://img.shields.io/badge/-source-cccccc?style=flat-square"></a>
=======
<a href="../src/runner.py#L108"><img align="right" style="float:right;" src="https://img.shields.io/badge/-source-cccccc?style=flat-square"></a>
>>>>>>> 5873a664

### <kbd>function</kbd> `create`

```python
create(
    image: str,
    resources: VirtualMachineResources,
    binary_path: Path,
    registration_token: str
)
```

Create the runner instance on LXD and register it on GitHub. 



**Args:**
 
 - <b>`image`</b>:  Name of the image to launch the LXD instance with. 
 - <b>`resources`</b>:  Resource setting for the LXD instance. 
 - <b>`binary_path`</b>:  Path to the runner binary. 
 - <b>`registration_token`</b>:  Token for registering the runner on GitHub. 



**Raises:**
 
 - <b>`RunnerCreateError`</b>:  Unable to create an LXD instance for runner. 

---

<<<<<<< HEAD
<a href="../src/runner.py#L161"><img align="right" style="float:right;" src="https://img.shields.io/badge/-source-cccccc?style=flat-square"></a>
=======
<a href="../src/runner.py#L151"><img align="right" style="float:right;" src="https://img.shields.io/badge/-source-cccccc?style=flat-square"></a>
>>>>>>> 5873a664

### <kbd>function</kbd> `remove`

```python
remove(remove_token: str) → None
```

Remove this runner instance from LXD and GitHub. 



**Args:**
 
 - <b>`remove_token`</b>:  Token for removing the runner on GitHub. 



**Raises:**
 
 - <b>`RunnerRemoveError`</b>:  Failure in removing runner. 


---

## <kbd>class</kbd> `Snap`
Snap(name, channel) 





---

## <kbd>class</kbd> `WgetExecutable`
The executable to be installed through wget. 



**Args:**
 
 - <b>`url`</b>:  The URL of the executable binary. 
 - <b>`cmd`</b>:  Executable command name. E.g. yq_linux_amd64 -> yq 




<|MERGE_RESOLUTION|>--- conflicted
+++ resolved
@@ -16,23 +16,7 @@
 ## <kbd>class</kbd> `Runner`
 Single instance of GitHub self-hosted runner. 
 
-<<<<<<< HEAD
-
-
-**Attributes:**
- 
- - <b>`app_name`</b> (str):  Name of the charm. 
- - <b>`path`</b> (GitHubPath):  Path to GitHub repo or org. 
- - <b>`proxies`</b> (ProxySetting):  HTTP proxy setting for juju charm. 
- - <b>`name`</b> (str):  Name of the runner instance. 
- - <b>`exist`</b> (bool):  Whether the runner instance exists on LXD. 
- - <b>`online`</b> (bool):  Whether GitHub marks this runner as online. 
- - <b>`busy`</b> (bool):  Whether GitHub marks this runner as busy. 
-
-<a href="../src/runner.py#L88"><img align="right" style="float:right;" src="https://img.shields.io/badge/-source-cccccc?style=flat-square"></a>
-=======
 <a href="../src/runner.py#L78"><img align="right" style="float:right;" src="https://img.shields.io/badge/-source-cccccc?style=flat-square"></a>
->>>>>>> 5873a664
 
 ### <kbd>function</kbd> `__init__`
 
@@ -60,11 +44,7 @@
 
 ---
 
-<<<<<<< HEAD
-<a href="../src/runner.py#L118"><img align="right" style="float:right;" src="https://img.shields.io/badge/-source-cccccc?style=flat-square"></a>
-=======
 <a href="../src/runner.py#L108"><img align="right" style="float:right;" src="https://img.shields.io/badge/-source-cccccc?style=flat-square"></a>
->>>>>>> 5873a664
 
 ### <kbd>function</kbd> `create`
 
@@ -96,11 +76,7 @@
 
 ---
 
-<<<<<<< HEAD
-<a href="../src/runner.py#L161"><img align="right" style="float:right;" src="https://img.shields.io/badge/-source-cccccc?style=flat-square"></a>
-=======
 <a href="../src/runner.py#L151"><img align="right" style="float:right;" src="https://img.shields.io/badge/-source-cccccc?style=flat-square"></a>
->>>>>>> 5873a664
 
 ### <kbd>function</kbd> `remove`
 
