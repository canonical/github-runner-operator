# Copyright 2024 Canonical Ltd.
# See LICENSE file for licensing details.

type: charm
parts:
  charm:
    charm-python-packages:
      - setuptools  # for jinja2
    build-packages:
      - git  # for installing git source of pylxd 
      - libffi-dev  # for cffi
      - libssl-dev  # for cryptography
      - rust-all  # for cryptography
      - pkg-config # for cryptography
    prime:
      - scripts/build-lxd-image.sh
<<<<<<< HEAD
      - scripts/build-openstack-image.sh
      - scripts/reactive_runner.py
=======
>>>>>>> 68056976
      - scripts/repo_policy_compliance_service.py
bases:
  - build-on:
    - name: "ubuntu"
      channel: "22.04"
      architectures:
      - amd64
    run-on:
    - name: "ubuntu"
      channel: "22.04"
      architectures:
      - amd64
  - build-on:
    - name: "ubuntu"
      channel: "22.04"
      architectures:
      - arm64
    run-on:
    - name: "ubuntu"
      channel: "22.04"
      architectures:
      - arm64<|MERGE_RESOLUTION|>--- conflicted
+++ resolved
@@ -14,11 +14,7 @@
       - pkg-config # for cryptography
     prime:
       - scripts/build-lxd-image.sh
-<<<<<<< HEAD
-      - scripts/build-openstack-image.sh
       - scripts/reactive_runner.py
-=======
->>>>>>> 68056976
       - scripts/repo_policy_compliance_service.py
 bases:
   - build-on:
