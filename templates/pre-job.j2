#!/usr/bin/env bash

# Disable exit-on-error, due the need for error handling.
set +e

# Log common env variables.
logger -s "GITHUB_EVENT_NAME: ${GITHUB_EVENT_NAME}, \
  GITHUB_REPOSITORY: ${GITHUB_REPOSITORY}, \
  GITHUB_SHA: ${GITHUB_SHA}"

# Prepare curl arguments
CURL_ARGS=(
  --silent
  --show-error
  --max-time 60
  --noproxy '*'
  --fail-with-body
  -H 'Authorization: Bearer {{one_time_token}}'
  -H 'Content-Type: application/json'
)

# Workflow dispatch and Push - Request repo-policy-compliance service check:
if [[ "${GITHUB_EVENT_NAME}" == "workflow_dispatch" ]] || [[ "${GITHUB_EVENT_NAME}" == "push" ]]; then

  logger -s "GITHUB_REF_NAME: ${GITHUB_REF_NAME}"

  curl "${CURL_ARGS[@]}" \
      -d "{\"repository_name\": \"${GITHUB_REPOSITORY}\", \"branch_name\": \"${GITHUB_REF_NAME}\", \"commit_sha\": \"${GITHUB_SHA}\"}" \
<<<<<<< HEAD
      http://{{host_ip}}:8080/workflow_dispatch/check-run
  REPO_CHECK=$?
=======
      http://{{host_ip}}:8080/${GITHUB_EVENT_NAME}/check-run
>>>>>>> 3275d138

# Pull request - Request repo-policy-compliance service check:
elif [[ "${GITHUB_EVENT_NAME}" ==  "pull_request" ]]; then

  GITHUB_SOURCE_REPOSITORY=$(cat "${GITHUB_EVENT_PATH}" | jq -r '.pull_request.head.repo.full_name')

  logger -s " \
  GITHUB_SOURCE_REPOSITORY: ${GITHUB_SOURCE_REPOSITORY} \
  GITHUB_BASE_REF: ${GITHUB_BASE_REF}, \
  GITHUB_HEAD_REF: ${GITHUB_HEAD_REF}"

  curl "${CURL_ARGS[@]}" \
      -d "{\"repository_name\": \"${GITHUB_REPOSITORY}\", \"source_repository_name\": \"${GITHUB_SOURCE_REPOSITORY}\", \"target_branch_name\": \"${GITHUB_BASE_REF}\", \"source_branch_name\": \"${GITHUB_HEAD_REF}\", \"commit_sha\": \"${GITHUB_SHA}\"}" \
      http://{{host_ip}}:8080/pull_request/check-run
  REPO_CHECK=$?

else

  logger -p user.error -s "${GITHUB_EVENT_NAME} is not supported yet. Please request it to be added on https://github.com/canonical/github-runner-operator/issues/new/choose"

  return 1

fi

if [[ $REPO_CHECK -ne 0 ]]; then
  echo "The repo-policy-compliance check failed with $REPO_CHECK exit code.\n"
  echo "Stopping execution of jobs due to repo-policy-compliance failure.\n"
  echo "This runner will be stopped or lost, fix the repo policy compliance then rerun this job.\n"

  # Killing the runenr.Listener process to stop the runner application.
  pkill -2 Runner.Listener

  # Wait a short while for the runner to stop. Logs should be uploaded during this time.
  sleep 5

  # Shutdown the instance as a safe guard.
  bash -c "sleep 5; sudo systemctl poweroff -i" &

  return 1

fi

echo "The repo-policy-compliance check has passed, proceeding to execute jobs"<|MERGE_RESOLUTION|>--- conflicted
+++ resolved
@@ -26,12 +26,7 @@
 
   curl "${CURL_ARGS[@]}" \
       -d "{\"repository_name\": \"${GITHUB_REPOSITORY}\", \"branch_name\": \"${GITHUB_REF_NAME}\", \"commit_sha\": \"${GITHUB_SHA}\"}" \
-<<<<<<< HEAD
-      http://{{host_ip}}:8080/workflow_dispatch/check-run
-  REPO_CHECK=$?
-=======
       http://{{host_ip}}:8080/${GITHUB_EVENT_NAME}/check-run
->>>>>>> 3275d138
 
 # Pull request - Request repo-policy-compliance service check:
 elif [[ "${GITHUB_EVENT_NAME}" ==  "pull_request" ]]; then
