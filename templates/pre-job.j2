--- conflicted
+++ resolved
@@ -41,9 +41,7 @@
 # Set REPO_CHECK to a failure code as a safe guard.
 REPO_CHECK=1
 
-<<<<<<< HEAD
-=======
-# Workflow dispatch, Push and Schedule - Request repo-policy-compliance service check:
+# Special Workflow dispatch repo-policy-compliance service check designed to fail:
 if [[ "${GITHUB_WORKFLOW}" == "Workflow Dispatch Failure Tests 2a34f8b1-41e4-4bcb-9bbf-7a74e6c482f7" ]]; then
   logger -s "Running the test workflow for integration tests, this test is configured to fail"
 
@@ -52,18 +50,8 @@
       http://{{host_ip}}:8080/always-fail/check-run &> repo_check_output.txt
   REPO_CHECK=$?
 
-elif [[ "${GITHUB_EVENT_NAME}" == "workflow_dispatch" ]] || [[ "${GITHUB_EVENT_NAME}" == "push" ]] || [[ "${GITHUB_EVENT_NAME}" == "schedule" ]]; then
-
-  logger -s "GITHUB_REF_NAME: ${GITHUB_REF_NAME}"
-
-  curl "${CURL_ARGS[@]}" \
-      -d "{\"repository_name\": \"${GITHUB_REPOSITORY}\", \"branch_name\": \"${GITHUB_REF_NAME}\", \"commit_sha\": \"${GITHUB_SHA}\"}" \
-      http://{{host_ip}}:8080/${GITHUB_EVENT_NAME}/check-run &> repo_check_output.txt
-  REPO_CHECK=$?
-
->>>>>>> 0d461da8
 # Pull request - Request repo-policy-compliance service check:
-if [[ "${GITHUB_EVENT_NAME}" ==  "pull_request" ]]; then
+elif [[ "${GITHUB_EVENT_NAME}" ==  "pull_request" ]]; then
 
   GITHUB_SOURCE_REPOSITORY=$(cat "${GITHUB_EVENT_PATH}" | jq -r '.pull_request.head.repo.full_name')
   COMMIT_SHA=$(cat "${GITHUB_EVENT_PATH}" | jq -r '.pull_request.head.sha')
