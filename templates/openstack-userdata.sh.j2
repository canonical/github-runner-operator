#!/bin/sh

set -e

# Write .env contents
su - ubuntu -c 'cd ~/actions-runner && echo "{{ env_contents }}" > .env'

{% if aproxy_address %}
snap install aproxy --edge
snap set aproxy proxy={{ aproxy_address }} listen=:54969
cat << EOF > /etc/nftables.conf
define default-ip = $(ip route get $(ip route show 0.0.0.0/0 | grep -oP 'via \K\S+') | grep -oP 'src \K\S+')
define private-ips = { 10.0.0.0/8, 127.0.0.1/8, 172.16.0.0/12, 192.168.0.0/16 }
table ip aproxy
flush table ip aproxy
table ip aproxy {
      chain prerouting {
              type nat hook prerouting priority dstnat; policy accept;
              ip daddr != \$private-ips tcp dport { 80, 443 } counter dnat to \$default-ip:54969
      }

      chain output {
              type nat hook output priority -100; policy accept;
              ip daddr != \$private-ips tcp dport { 80, 443 } counter dnat to \$default-ip:54969
      }
}
EOF
systemctl enable nftables.service
nft -f /etc/nftables.conf
{% endif %}

# Prepare metrics
su - ubuntu -c 'mkdir "{{ metrics_exchange_path }}"'

# Insert pre-job script
cat << 'EOF' | su - ubuntu -c 'tee /home/ubuntu/actions-runner/pre-job.sh'
{{ pre_job_contents | safe }}
EOF

# Create the runner and start the configuration experience
{% if runner_group %}
su - ubuntu -c "cd ~/actions-runner && ./config.sh \
    --url {{ github_url }} \
    --runnergroup '{{ runner_group }}' \
    --token {{ token }} --ephemeral --unattended \
    --labels {{ instance_labels }} --name {{ instance_name }}"
{% else %}
su - ubuntu -c "cd ~/actions-runner && ./config.sh \
    --url {{ github_url }} \
    --token {{ token }} --ephemeral --unattended \
    --labels {{ instance_labels }} --name {{ instance_name }}"
{% endif %}


write_post_metrics(){
    # Expects the exit code of the run.sh script as the first argument.

    # Only write the post-job metrics if the file does not already exist - which may indicate
    # that the job has failed inside pre-job.

    if [ -f {{ metrics_exchange_path}}/post-job-metrics.json ]; then
        return
    fi

    timestamp=$(date +%s)

    # Write the post-job metrics using status abnormal and exit code if exit code is non-zero
    if [ "$1" != "0" ]; then
        sudo -g ubuntu -u ubuntu jq -n \
          --argjson timestamp "$timestamp" \
          --arg status "abnormal" \
          --argjson exit_code "$1" \
          '{
            "timestamp": $timestamp,
            "status": $status,
            "status_info": {code: $exit_code}
          }' > "{{ metrics_exchange_path}}/post-job-metrics.json"
        return
    else
        # If exit code is zero, write the post-job metrics using status normal
        sudo -g ubuntu -u ubuntu jq -n \
          --argjson timestamp "$timestamp" \
          '{
            "timestamp": $timestamp,
            "status": "normal"
          }' > "{{ metrics_exchange_path }}/post-job-metrics.json"
    fi
}

# Run runner
su - ubuntu -c "cd ~/actions-runner && /home/ubuntu/actions-runner/run.sh"
<<<<<<< HEAD
write_post_metrics $?
=======

su - ubuntu -c "touch /home/ubuntu/run-completed"
>>>>>>> 4ecc88b0
<|MERGE_RESOLUTION|>--- conflicted
+++ resolved
@@ -89,9 +89,6 @@
 
 # Run runner
 su - ubuntu -c "cd ~/actions-runner && /home/ubuntu/actions-runner/run.sh"
-<<<<<<< HEAD
 write_post_metrics $?
-=======
 
 su - ubuntu -c "touch /home/ubuntu/run-completed"
->>>>>>> 4ecc88b0
