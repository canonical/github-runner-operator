#!/bin/sh

set -e

# Write .env contents
su - ubuntu -c 'cd ~/actions-runner && echo "{{ env_contents }}" > .env'

<<<<<<< HEAD
# Prepare metrics
su - ubuntu -c 'mkdir "{{ metrics_exchange_path }}"'

# Insert pre-job script
cat << 'EOF' | su - ubuntu -c 'tee /home/ubuntu/actions-runner/pre-job.sh'
{{ pre_job_contents | safe }}
EOF
=======
{% if aproxy_address %}
snap install aproxy --edge
snap set aproxy proxy={{ aproxy_address }} listen=:54969
nft -f - << EOF
define default-ip = $(ip route get $(ip route show 0.0.0.0/0 | grep -oP 'via \K\S+') | grep -oP 'src \K\S+')
define private-ips = { 10.0.0.0/8, 127.0.0.1/8, 172.16.0.0/12, 192.168.0.0/16 }
table ip aproxy
flush table ip aproxy
table ip aproxy {
      chain prerouting {
              type nat hook prerouting priority dstnat; policy accept;
              ip daddr != \$private-ips tcp dport { 80, 443 } counter dnat to \$default-ip:54969
      }

      chain output {
              type nat hook output priority -100; policy accept;
              ip daddr != \$private-ips tcp dport { 80, 443 } counter dnat to \$default-ip:54969
      }
}
EOF
{% endif %}
>>>>>>> 10756468

# Create the runner and start the configuration experience
{% if runner_group %}
su - ubuntu -c "cd ~/actions-runner && ./config.sh \
    --url {{ github_url }} \
    --runnergroup '{{ runner_group }}' \
    --token {{ token }} --ephemeral --unattended \
    --labels {{ instance_labels }} --name {{ instance_name }}"
{% else %}
su - ubuntu -c "cd ~/actions-runner && ./config.sh \
    --url {{ github_url }} \
    --token {{ token }} --ephemeral --unattended \
    --labels {{ instance_labels }} --name {{ instance_name }}"
{% endif %}


write_post_metrics(){
    # Expects the exit code of the run.sh script as the first argument.

    # Only write the post-job metrics if the file does not already exist - which may indicate
    # that the job has failed inside pre-job.

    if [ -f {{ metrics_exchange_path}}/post-job-metrics.json ]; then
        return
    fi

    timestamp=$(date +%s)

    # Write the post-job metrics using status abnormal and exit code if exit code is non-zero
    if [ "$1" != "0" ]; then
        sudo -g ubuntu -u ubuntu jq -n \
          --argjson timestamp "$timestamp" \
          --arg status "abnormal" \
          --argjson exit_code "$1" \
          '{
            "timestamp": $timestamp,
            "status": $status,
            "status_info": {code: $exit_code}
          }' > "{{ metrics_exchange_path}}/post-job-metrics.json"
        return
    else
        # If exit code is zero, write the post-job metrics using status normal
        sudo -g ubuntu -u ubuntu jq -n \
          --argjson timestamp "$timestamp" \
          '{
            "timestamp": $timestamp,
            "status": "normal"
          }' > "{{ metrics_exchange_path }}/post-job-metrics.json"
    fi
}

# Run runner
su - ubuntu -c "cd ~/actions-runner && /home/ubuntu/actions-runner/run.sh"
write_post_metrics $?<|MERGE_RESOLUTION|>--- conflicted
+++ resolved
@@ -5,15 +5,6 @@
 # Write .env contents
 su - ubuntu -c 'cd ~/actions-runner && echo "{{ env_contents }}" > .env'
 
-<<<<<<< HEAD
-# Prepare metrics
-su - ubuntu -c 'mkdir "{{ metrics_exchange_path }}"'
-
-# Insert pre-job script
-cat << 'EOF' | su - ubuntu -c 'tee /home/ubuntu/actions-runner/pre-job.sh'
-{{ pre_job_contents | safe }}
-EOF
-=======
 {% if aproxy_address %}
 snap install aproxy --edge
 snap set aproxy proxy={{ aproxy_address }} listen=:54969
@@ -35,7 +26,14 @@
 }
 EOF
 {% endif %}
->>>>>>> 10756468
+
+# Prepare metrics
+su - ubuntu -c 'mkdir "{{ metrics_exchange_path }}"'
+
+# Insert pre-job script
+cat << 'EOF' | su - ubuntu -c 'tee /home/ubuntu/actions-runner/pre-job.sh'
+{{ pre_job_contents | safe }}
+EOF
 
 # Create the runner and start the configuration experience
 {% if runner_group %}
