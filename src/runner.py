# Copyright 2023 Canonical Ltd.
# See LICENSE file for licensing details.

"""Manage the lifecycle of runners.

The `Runner` class stores the information on the runners and manages the
lifecycle of the runners on LXD and GitHub.

The `RunnerManager` class from `runner_manager.py` creates and manages a
collection of `Runner` instances.
"""

from __future__ import annotations

import logging
import time
from pathlib import Path
from typing import Iterable, Optional, Sequence

from errors import LxdError, RunnerCreateError, RunnerError, RunnerFileLoadError, RunnerRemoveError
from lxd import LxdInstance
from lxd_type import LxdInstanceConfig
from runner_type import (
    GitHubOrg,
    GitHubRepo,
    RunnerClients,
    RunnerConfig,
    RunnerStatus,
    VirtualMachineResources,
)
from utilities import execute_command, retry

logger = logging.getLogger(__name__)


class Runner:
    """Single instance of GitHub self-hosted runner.

    Attrs:
        app_name (str): Name of the charm.
        path (GitHubPath): Path to GitHub repo or org.
        proxies (ProxySetting): HTTP proxy setting for juju charm.
        name (str): Name of the runner instance.
        exist (bool): Whether the runner instance exists on LXD.
        online (bool): Whether GitHub marks this runner as online.
        busy (bool): Whether GitHub marks this runner as busy.
    """

    runner_application = Path("/opt/github-runner")
    env_file = runner_application / ".env"
    config_script = runner_application / "config.sh"
    runner_script = runner_application / "start.sh"

    def __init__(
        self,
        clients: RunnerClients,
        runner_config: RunnerConfig,
        runner_status: RunnerStatus,
        instance: Optional[LxdInstance] = None,
    ):
        """Construct the runner instance.

        Args:
            clients: Clients to access various services.
            runner_config: Configuration of the runner instance.
            instance: LXD instance of the runner if already created.
        """
        # Dependency injection to share the instances across different `Runner` instance.
        self._clients = clients
        self.config = runner_config
        self.status = runner_status
        self.instance = instance

    def create(
        self,
        image: str,
        resources: VirtualMachineResources,
        binary_path: Path,
        registration_token: str,
    ):
        """Create the runner instance on LXD and register it on GitHub.

        Args:
            image: Name of the image to launch the LXD instance with.
            resources: Resource setting for the LXD instance.
            binary_path: Path to the runner binary.
            registration_token: Token for registering the runner on GitHub.

        Raises:
            RunnerCreateError: Unable to create a LXD instance for runner.
        """
        logger.info("Creating runner: %s", self.config.name)

        try:
            self.instance = self._create_instance(image, resources)
            self._start_instance()
            # Wait some initial time for the instance to boot up
            time.sleep(60)
            self._wait_boot_up()
            self._install_binary(binary_path)
            self._configure_runner()
            self._register_runner(registration_token, labels=[self.config.app_name, image])
            self._start_runner()
        except (RunnerError, LxdError) as err:
            raise RunnerCreateError(f"Unable to create runner {self.config.name}") from err

    def remove(self, remove_token: str) -> None:
        """Remove this runner instance from LXD and GitHub.

        Args:
            remove_token: Token for removing the runner on GitHub.

        Raises:
            RunnerRemoveError: Failure in removing runner.
        """
        logger.info("Removing LXD instance of runner: %s", self.config.name)

        if self.instance:
            # Run script to remove the the runner and cleanup.
            self.instance.execute(
                [
                    "/usr/bin/sudo",
                    "-u",
                    "ubuntu",
                    str(self.config_script),
                    "remove",
                    "--token",
                    remove_token,
                ],
            )

            if self.instance.status == "Running":
                try:
                    self.instance.stop(wait=True, timeout=60)
                except LxdError:
                    logger.exception(
                        "Unable to gracefully stop runner %s within timeout.", self.config.name
                    )
                    logger.info("Force stopping of runner %s", self.config.name)
                    try:
                        self.instance.stop(force=True)
                    except LxdError as err:
                        raise RunnerRemoveError(f"Unable to remove {self.config.name}") from err

        # The runner should cleanup itself.  Cleanup on GitHub in case of runner cleanup error.
        if isinstance(self.config.path, GitHubRepo):
            self._clients.github.actions.delete_self_hosted_runner_from_repo(
                owner=self.config.path.owner,
                repo=self.config.path.repo,
                runner_id=self.config.name,
            )
        if isinstance(self.config.path, GitHubOrg):
            self._clients.github.actions.delete_self_hosted_runner_from_org(
                org=self.config.path.org, runner_id=self.config.name
            )

    @retry(tries=5, delay=1, local_logger=logger)
    def _create_instance(
        self, image: str, resources: VirtualMachineResources, ephemeral: bool = True
    ) -> LxdInstance:
        """Create an instance of runner.

        Args:
            image: Image used to launch the instance hosting the runner.
            resources: Configuration of the virtual machine resources.
            ephemeral: Whether the instance is ephemeral.

        Returns:
            LXD instance of the runner.
        """
        logger.info("Creating an LXD instance for runner: %s", self.config.name)

        self._ensure_runner_profile()
        resource_profile = self._get_resource_profile(resources)

        # Create runner instance.
        instance_config: LxdInstanceConfig = {
            "name": self.config.name,
            "type": "virtual-machine",
            "source": {
                "type": "image",
                "mode": "pull",
                "server": "https://cloud-images.ubuntu.com/daily",
                "protocol": "simplestreams",
                "alias": image,
            },
            "ephemeral": ephemeral,
            "profiles": ["default", "runner", resource_profile],
        }

        instance = self._clients.lxd.instances.create(config=instance_config, wait=True)
        self.status.exist = True
        return instance

    @retry(tries=5, delay=1, local_logger=logger)
    def _ensure_runner_profile(self) -> None:
        """Ensure the runner profile is present on LXD.

        Raises:
            RunnerError: Unable to create the runner profile.
        """
        if not self._clients.lxd.profiles.exists("runner"):
            logger.info("Creating runner LXD profile")
            profile_config = {
                "security.nesting": "true",
            }
            self._clients.lxd.profiles.create("runner", profile_config, {})

            # Verify the action is successful.
            if not self._clients.lxd.profiles.exists("runner"):
                raise RunnerError("Failed to create runner LXD profile")
        else:
            logger.info("Found existing runner LXD profile")

    @retry(tries=5, delay=1, local_logger=logger)
    def _get_resource_profile(self, resources: VirtualMachineResources) -> str:
        """Get the LXD profile name of given resource limit.

        Args:
            resources: Resources limit of the runner instance.

        Raises:
            RunnerError: Unable to create the profile on LXD.

        Returns:
            str: Name of the profile for the given resource limit.
        """
        # Ensure the resource profile exists.
        profile_name = f"cpu-{resources.cpu}-mem-{resources.memory}-disk-{resources.disk}"
        if not self._clients.lxd.profiles.exists(profile_name):
            logger.info("Creating LXD profile for resource usage.")
            try:
                resource_profile_config = {
                    "limits.cpu": str(resources.cpu),
                    "limits.memory": resources.memory,
                }
                resource_profile_devices = {
                    "root": {
                        "path": "/",
                        "pool": "default",
                        "type": "disk",
                        "size": resources.disk,
                    }
                }
                self._clients.lxd.profiles.create(
                    profile_name, resource_profile_config, resource_profile_devices
                )
            except LxdError as error:
                logger.error(error)
                raise RunnerError(
                    "Resources were not provided in the correct format, check the juju config for "
                    "cpu, memory and disk."
                ) from error

            # Verify the action is successful.
            if not self._clients.lxd.profiles.exists(profile_name):
                raise RunnerError(f"Unable to create {profile_name} LXD profile")
        else:
            logger.info("Found existing LXD profile for resource usage.")

        return profile_name

    @retry(tries=5, delay=1, local_logger=logger)
    def _start_instance(self) -> None:
        """Start an instance and wait for it to boot.

        Args:
            reconcile_interval: Time in seconds of period between each reconciliation.
        """
        if self.instance is None:
            return

        logger.info("Starting LXD instance for runner: %s", self.config.name)

        # Setting `wait=True` only ensure the instance has begin to boot up.
        self.instance.start(wait=True)

    @retry(tries=5, delay=30, local_logger=logger)
    def _wait_boot_up(self) -> None:
        if self.instance is None:
            return

        # Wait for the instance to finish to boot up and network to be up.
        self.instance.execute(["/usr/bin/who"])
        self.instance.execute(["/usr/bin/nslookup", "github.com"])

        logger.info("Finished booting up LXD instance for runner: %s", self.config.name)

    @retry(tries=5, delay=1, local_logger=logger)
    def _install_binary(self, binary: Path) -> None:
        """Load GitHub self-hosted runner binary on to the runner instance.

        Args:
            binary: Path to the compressed runner binary.

        Raises:
            RunnerFileLoadError: Unable to load the file into the runner instance.
        """
        if self.instance is None:
            return

        # TEMP: Install common tools used in GitHub Actions. This will be removed once virtual
        # machines are created from custom images/GitHub runner image.

        self._apt_install(["docker.io", "npm", "python3-pip", "shellcheck", "jq"])
        self._snap_install(["yq"])

        # Add the user to docker group.
        self.instance.execute(["/usr/sbin/usermod", "-aG", "docker", "ubuntu"])
        self.instance.execute(["/usr/bin/newgrp", "docker"])

        # The LXD instance is meant to run untrusted workload. Hardcoding the tmp directory should
        # be fine.
        binary_path = "/tmp/runner.tgz"  # nosec B108

        logger.info("Installing runner binary on LXD instance: %s", self.config.name)

        # Creating directory and putting the file are idempotent, and can be retried.
        self.instance.files.mk_dir(str(self.runner_application))
        execute_command(
            ["/snap/bin/lxc", "file", "push", str(binary), self.config.name + binary_path]
        )
        self.instance.execute(
            ["/usr/bin/tar", "-xzf", binary_path, "-C", str(self.runner_application)]
        )
        self.instance.execute(
            ["/usr/bin/chown", "-R", "ubuntu:ubuntu", str(self.runner_application)]
        )

        # Verify the config script is written to runner.
        exit_code, _, stderr = self.instance.execute(["test", "-f", str(self.config_script)])
        if exit_code == 0:
            logger.info("Runner binary loaded on runner instance %s.", self.config.name)
        else:
            logger.error(
                "Unable to load runner binary on runner instance %s: %s",
                self.config.name,
                stderr.read(),
            )
            raise RunnerFileLoadError(f"Failed to load runner binary on {self.config.name}")

    @retry(tries=5, delay=1, local_logger=logger)
    def _configure_runner(self) -> None:
        """Load configuration on to the runner.

        Raises:
            RunnerFileLoadError: Unable to load configuration file on the runner.
        """
        if self.instance is None:
            return

        # Load `/etc/environment` file.
        environment_contents = self._clients.jinja.get_template("environment.j2").render(
            proxies=self.config.proxies
        )
        self.instance.files.put("/etc/environment", environment_contents)

<<<<<<< HEAD
        # Load `.env` config file for GitHub self-hosted runner.
        env_contents = self._clients.jinja.get_template("env.j2").render(
            proxies=self.config.proxies
        )
        self.instance.files.put(self.env_file, env_contents)
        self.instance.execute(["/usr/bin/chown", "ubuntu:ubuntu", str(self.env_file)])

        # Verify the env file is written to runner.
        exit_code, _, stderr = self.instance.execute(["test", "-f", str(self.env_file)])
        if exit_code == 0:
            logger.info("Loaded env file on runner instance %s.", self.config.name)
        else:
            logger.error(
                "Unable to load env file on runner instance %s due to: %s",
                self.config.name,
                stderr.read(),
            )
            raise RunnerFileLoadError(f"Failed to load env file on {self.config.name}")

        if self.config.proxies:
            # Creating directory and putting the file are idempotent, and can be retried.
            logger.info("Adding proxy setting to the runner.")

            docker_proxy_contents = self._clients.jinja.get_template(
                "systemd-docker-proxy.j2"
            ).render(proxies=self.config.proxies)

            docker_service_path = Path("/etc/systemd/system/docker.service.d")
            docker_service_proxy = docker_service_path / "http-proxy.conf"

            self.instance.files.mk_dir(str(docker_service_path))
            self.instance.files.put(str(docker_service_proxy), docker_proxy_contents)

            # Verify the env file is written to runner.
            exit_code, _, stderr = self.instance.execute(["test", "-f", str(docker_service_proxy)])
=======
        if self.config.proxies:
            # Creating directory and putting the file are idempotent, and can be retried.
            logger.info("Adding proxy setting to the runner.")

            env_contents = self._clients.jinja.get_template("env.j2").render(
                proxies=self.config.proxies
            )
            self.instance.files.put(self.env_file, env_contents)
            self._execute(["/usr/bin/chown", "ubuntu:ubuntu", str(self.env_file)])

            # Verify the env file is written to runner.
            exit_code, _, stderr = self.instance.execute(["test", "-f", str(self.env_file)])
>>>>>>> e18e8ddf
            if exit_code == 0:
                logger.info("Loaded docker proxy file on runner instance %s.", self.config.name)
            else:
                logger.error(
<<<<<<< HEAD
                    "Unable to load docker proxy file on runner instance %s due to: %s",
                    self.config.name,
                    stderr.read(),
                )
                raise RunnerFileLoadError(
                    f"Failed to load docker proxy file on {self.config.name}"
                )

            self.instance.execute(["systemctl", "daemon-reload"])
            self.instance.execute(["systemctl", "restart", "docker"])
=======
                    "Unable to load env file on runner instance %s due to: %s",
                    self.config.name,
                    stderr.read(),
                )
                raise RunnerFileLoadError(f"Failed to load env file on {self.config.name}")
>>>>>>> e18e8ddf

            docker_proxy_contents = self._clients.jinja.get_template(
                "systemd-docker-proxy.j2"
            ).render(proxies=self.config.proxies)

            docker_service_path = Path("/etc/systemd/system/docker.service.d")
            docker_service_proxy = docker_service_path / "http-proxy.conf"

            self.instance.files.mk_dir(str(docker_service_path))
            self.instance.files.put(str(docker_service_proxy), docker_proxy_contents)

            # Verify the env file is written to runner.
            exit_code, _, stderr = self.instance.execute(["test", "-f", str(docker_service_proxy)])
            if exit_code == 0:
                logger.info("Loaded docker proxy file on runner instance %s.", self.config.name)
            else:
                logger.error(
                    "Unable to load docker proxy file on runner instance %s due to: %s",
                    self.config.name,
                    stderr.read(),
                )
                raise RunnerFileLoadError(
                    f"Failed to load docker proxy file on {self.config.name}"
                )

            self._execute(["systemctl", "daemon-reload"])
            self._execute(["systemctl", "restart", "docker"])

    @retry(tries=5, delay=30, local_logger=logger)
    def _register_runner(self, registration_token: str, labels: Sequence[str]) -> None:
        """Register the runner on GitHub.

        Args:
            registration_token: Registration token request from GitHub.
            labels: Labels to tag the runner with.
        """
        if self.instance is None:
            return

        logger.info("Registering runner %s", self.config.name)

        register_cmd = [
            "/usr/bin/sudo",
            "-u",
            "ubuntu",
            str(self.config_script),
            "--url",
            f"https://github.com/{self.config.path.path()}",
            "--token",
            registration_token,
            "--ephemeral",
            "--unattended",
            "--labels",
            ",".join(labels),
            "--name",
            self.instance.name,
        ]

        if isinstance(self.config.path, GitHubOrg):
            register_cmd += ["--runnergroup", self.config.path.group]

        self.instance.execute(
            register_cmd,
            cwd=str(self.runner_application),
        )

    @retry(tries=5, delay=30, local_logger=logger)
    def _start_runner(self) -> None:
        """Start the GitHub runner."""
        if self.instance is None:
            return

        logger.info("Starting runner %s", self.config.name)

        # Put a script to run the GitHub self-hosted runner in the instance and run it.
        contents = self._clients.jinja.get_template("start.j2").render()
        self.instance.files.put(self.runner_script, contents, mode="0755")
        self.instance.execute(["/usr/bin/sudo", "chown", "ubuntu:ubuntu", str(self.runner_script)])
        self.instance.execute(["/usr/bin/sudo", "chmod", "u+x", str(self.runner_script)])
        self.instance.execute(
            [
                "/usr/bin/sudo",
                "-u",
                "ubuntu",
                str(self.runner_script),
            ]
        )

        logger.info("Started runner %s", self.config.name)

    def _apt_install(self, packages: Iterable[str]) -> None:
        """Installs the given APT packages.

        This is a temporary solution to provide tools not offered by the base ubuntu image. Custom
        images based on the GitHub action runner image will be used in the future.

        Args:
            packages: Packages to be install via apt.
        """
        if self.instance is None:
            return

        self.instance.execute(["/usr/bin/apt-get", "update"])

        for pkg in packages:
            logger.info("Installing %s via APT...", pkg)
            self.instance.execute(["/usr/bin/apt-get", "install", "-yq", pkg])

    def _snap_install(self, packages: Iterable[str]) -> None:
        """Installs the given snap packages.

        This is a temporary solution to provide tools not offered by the base ubuntu image. Custom
        images based on the GitHub action runner image will be used in the future.

        Args:
            packages: Packages to be install via snap.
        """
        if self.instance is None:
            return

        for pkg in packages:
            logger.info("Installing %s via snap...", pkg)
            self.instance.execute(["/usr/bin/snap", "install", pkg])<|MERGE_RESOLUTION|>--- conflicted
+++ resolved
@@ -355,7 +355,6 @@
         )
         self.instance.files.put("/etc/environment", environment_contents)
 
-<<<<<<< HEAD
         # Load `.env` config file for GitHub self-hosted runner.
         env_contents = self._clients.jinja.get_template("env.j2").render(
             proxies=self.config.proxies
@@ -391,27 +390,13 @@
 
             # Verify the env file is written to runner.
             exit_code, _, stderr = self.instance.execute(["test", "-f", str(docker_service_proxy)])
-=======
-        if self.config.proxies:
-            # Creating directory and putting the file are idempotent, and can be retried.
-            logger.info("Adding proxy setting to the runner.")
-
-            env_contents = self._clients.jinja.get_template("env.j2").render(
-                proxies=self.config.proxies
-            )
-            self.instance.files.put(self.env_file, env_contents)
-            self._execute(["/usr/bin/chown", "ubuntu:ubuntu", str(self.env_file)])
-
-            # Verify the env file is written to runner.
-            exit_code, _, stderr = self.instance.execute(["test", "-f", str(self.env_file)])
->>>>>>> e18e8ddf
             if exit_code == 0:
                 logger.info("Loaded docker proxy file on runner instance %s.", self.config.name)
             else:
                 logger.error(
-<<<<<<< HEAD
-                    "Unable to load docker proxy file on runner instance %s due to: %s",
+                    "Unable to load docker proxy file on runner instance %s due to: %s due to: %s",
                     self.config.name,
+                    stderr.read(),
                     stderr.read(),
                 )
                 raise RunnerFileLoadError(
@@ -420,40 +405,6 @@
 
             self.instance.execute(["systemctl", "daemon-reload"])
             self.instance.execute(["systemctl", "restart", "docker"])
-=======
-                    "Unable to load env file on runner instance %s due to: %s",
-                    self.config.name,
-                    stderr.read(),
-                )
-                raise RunnerFileLoadError(f"Failed to load env file on {self.config.name}")
->>>>>>> e18e8ddf
-
-            docker_proxy_contents = self._clients.jinja.get_template(
-                "systemd-docker-proxy.j2"
-            ).render(proxies=self.config.proxies)
-
-            docker_service_path = Path("/etc/systemd/system/docker.service.d")
-            docker_service_proxy = docker_service_path / "http-proxy.conf"
-
-            self.instance.files.mk_dir(str(docker_service_path))
-            self.instance.files.put(str(docker_service_proxy), docker_proxy_contents)
-
-            # Verify the env file is written to runner.
-            exit_code, _, stderr = self.instance.execute(["test", "-f", str(docker_service_proxy)])
-            if exit_code == 0:
-                logger.info("Loaded docker proxy file on runner instance %s.", self.config.name)
-            else:
-                logger.error(
-                    "Unable to load docker proxy file on runner instance %s due to: %s",
-                    self.config.name,
-                    stderr.read(),
-                )
-                raise RunnerFileLoadError(
-                    f"Failed to load docker proxy file on {self.config.name}"
-                )
-
-            self._execute(["systemctl", "daemon-reload"])
-            self._execute(["systemctl", "restart", "docker"])
 
     @retry(tries=5, delay=30, local_logger=logger)
     def _register_runner(self, registration_token: str, labels: Sequence[str]) -> None:
