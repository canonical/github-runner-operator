--- conflicted
+++ resolved
@@ -478,23 +478,14 @@
             raise RunnerError("Runner operation called prior to runner creation.")
 
         self._snap_install([Snap(name="aproxy", channel="edge")])
-<<<<<<< HEAD
-=======
-        self._wget_install(
-            [
-                WgetExecutable(
-                    url=YQ_BIN_URL_AMD64 if arch is ARCH.X64 else YQ_BIN_URL_ARM64,
-                    cmd="yq",
-                )
-            ]
-        )
+
+        # TODO: Move to build script
         self.instance.execute(["npm", "install", "--global", "yarn"])
 
         # Add the user to docker group.
         self.instance.execute(["/usr/sbin/usermod", "-aG", "docker", "ubuntu"])
         # Allow traffic for docker user.
         self.instance.execute(["/usr/sbin/iptables", "-I", "DOCKER-USER", "-j", "ACCEPT"])
->>>>>>> abfce115
 
         # The LXD instance is meant to run untrusted workload. Hardcoding the tmp directory should
         # be fine.
