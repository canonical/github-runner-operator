# Copyright 2023 Canonical Ltd.
# See LICENSE file for licensing details.

"""Manage the lifecycle of runners.

The `Runner` class stores the information on the runners and manages the
lifecycle of the runners on LXD and GitHub.

The `RunnerManager` class from `runner_manager.py` creates and manages a
collection of `Runner` instances.
"""

import json
import logging
import pathlib
import textwrap
import time
from dataclasses import dataclass
from pathlib import Path
from typing import Iterable, NamedTuple, Optional, Sequence

import yaml

import shared_fs
from charm_state import ARCH
from errors import (
    CreateSharedFilesystemError,
    LxdError,
    RunnerAproxyError,
    RunnerCreateError,
    RunnerError,
    RunnerFileLoadError,
    RunnerRemoveError,
    SubprocessError,
)
from lxd import LxdInstance
from lxd_type import LxdInstanceConfig
from runner_manager_type import RunnerManagerClients
from runner_type import GithubOrg, RunnerConfig, RunnerStatus, VirtualMachineResources
from utilities import execute_command, retry

logger = logging.getLogger(__name__)
LXD_PROFILE_YAML = pathlib.Path(__file__).parent.parent / "lxd-profile.yaml"
if not LXD_PROFILE_YAML.exists():
    LXD_PROFILE_YAML = LXD_PROFILE_YAML.parent / "lxd-profile.yml"
LXDBR_DNSMASQ_LEASES_FILE = Path("/var/snap/lxd/common/lxd/networks/lxdbr0/dnsmasq.leases")


class Snap(NamedTuple):
    """This class represents a snap installation."""

    name: str
    channel: str
    revision: Optional[int] = None


YQ_BIN_URL_AMD64 = "https://github.com/mikefarah/yq/releases/download/v4.34.1/yq_linux_amd64"
YQ_BIN_URL_ARM64 = "https://github.com/mikefarah/yq/releases/download/v4.34.1/yq_linux_arm64"


@dataclass
class WgetExecutable:
    """The executable to be installed through wget.

    Args:
        url: The URL of the executable binary.
        cmd: Executable command name. E.g. yq_linux_amd64 -> yq
    """

    url: str
    cmd: str


@dataclass
class CreateRunnerConfig:
    """The configuration values for creating a single runner instance.

    Args:
        image: Name of the image to launch the LXD instance with.
        resources: Resource setting for the LXD instance.
        binary_path: Path to the runner binary.
        registration_token: Token for registering the runner on GitHub.
        arch: Current machine architecture.
    """

    image: str
    resources: VirtualMachineResources
    binary_path: Path
    registration_token: str
    arch: ARCH = ARCH.X64


class Runner:
    """Single instance of GitHub self-hosted runner."""

    runner_application = Path("/home/ubuntu/github-runner")
    env_file = runner_application / ".env"
    config_script = runner_application / "config.sh"
    runner_script = runner_application / "start.sh"
    pre_job_script = runner_application / "pre-job.sh"

    def __init__(
        self,
        clients: RunnerManagerClients,
        runner_config: RunnerConfig,
        runner_status: RunnerStatus,
        instance: Optional[LxdInstance] = None,
    ):
        """Construct the runner instance.

        Args:
            clients: Clients to access various services.
            runner_config: Configuration of the runner instance.
            instance: LXD instance of the runner if already created.
        """
        # Dependency injection to share the instances across different `Runner` instance.
        self._clients = clients
        self.config = runner_config
        self.status = runner_status
        self.instance = instance

        self._shared_fs: Optional[shared_fs.SharedFilesystem] = None

        # If the proxy setting are set, then add NO_PROXY local variables.
        if self.config.proxies.get("http") or self.config.proxies.get("https"):
            if self.config.proxies.get("no_proxy"):
                self.config.proxies["no_proxy"] += ","
            else:
                self.config.proxies["no_proxy"] = ""
            self.config.proxies["no_proxy"] += f"{self.config.name},.svc"

    def create(self, config: CreateRunnerConfig):
        """Create the runner instance on LXD and register it on GitHub.

        Args:
            config: The instance config to create the LXD VMs and configure GitHub runner with.

        Raises:
            RunnerCreateError: Unable to create an LXD instance for runner.
        """
        logger.info("Creating runner: %s", self.config.name)

        if self.config.issue_metrics:
            try:
                self._shared_fs = shared_fs.create(self.config.name)
            except CreateSharedFilesystemError:
                logger.exception(
                    "Unable to create shared filesystem for runner %s. "
                    "Will not create metrics for this runner.",
                    self.config.name,
                )
        try:
            self.instance = self._create_instance(config.image, config.resources)
            self._start_instance()
            # Wait some initial time for the instance to boot up
            time.sleep(60)
            self._wait_boot_up()
            self._install_binaries(config.binary_path, arch=config.arch)
            self._configure_runner()

            self._register_runner(
                config.registration_token, labels=[self.config.app_name, config.image]
            )
            self._start_runner()
        except (RunnerError, LxdError) as err:
            raise RunnerCreateError(f"Unable to create runner {self.config.name}") from err

    def remove(self, remove_token: str) -> None:
        """Remove this runner instance from LXD and GitHub.

        Args:
            remove_token: Token for removing the runner on GitHub.

        Raises:
            RunnerRemoveError: Failure in removing runner.
        """
        logger.info("Removing runner: %s", self.config.name)

        if self.instance:
            logger.info("Executing command to removal of runner and clean up...")
            self.instance.execute(
                [
                    "/usr/bin/sudo",
                    "-u",
                    "ubuntu",
                    str(self.config_script),
                    "remove",
                    "--token",
                    remove_token,
                ],
                hide_cmd=True,
            )

            if self.instance.status == "Running":
                logger.info("Removing LXD instance of runner: %s", self.config.name)
                try:
                    self.instance.stop(wait=True, timeout=60)
                except LxdError:
                    logger.exception(
                        "Unable to gracefully stop runner %s within timeout.", self.config.name
                    )
                    logger.info("Force stopping of runner %s", self.config.name)
                    try:
                        self.instance.stop(force=True)
                    except LxdError as err:
                        raise RunnerRemoveError(f"Unable to remove {self.config.name}") from err
            else:
                # Delete ephemeral instances that have error or stopped status which LXD failed to
                # clean up.
                logger.warning(
                    "Found runner %s with status %s, forcing deletion",
                    self.config.name,
                    self.instance.status,
                )
                try:
                    self.instance.delete(wait=True)
                except LxdError as err:
                    raise RunnerRemoveError(f"Unable to remove {self.config.name}") from err

        if self.status.runner_id is None:
            return

        logger.info("Removing runner on GitHub: %s", self.config.name)

        # The runner should cleanup itself.  Cleanup on GitHub in case of runner cleanup error.
        logger.debug(
            "Ensure runner %s with id %s is removed from GitHub %s",
            self.config.name,
            self.status.runner_id,
            self.config.path.path(),
        )
        self._clients.github.delete_runner(self.config.path, self.status.runner_id)

    def _add_shared_filesystem(self, path: Path) -> None:
        """Add the shared filesystem to the runner instance.

        Args:
            path: Path to the shared filesystem.
        """
        try:
            execute_command(
                [
                    "sudo",
                    "lxc",
                    "config",
                    "device",
                    "add",
                    self.config.name,
                    "metrics",
                    "disk",
                    f"source={path}",
                    "path=/metrics-exchange",
                ],
                check_exit=True,
            )
        except SubprocessError:
            logger.exception(
                "Unable to add shared filesystem to runner %s. "
                "Will not create metrics for this runner.",
                self.config.name,
            )

    @retry(tries=5, delay=1, local_logger=logger)
    def _create_instance(
        self, image: str, resources: VirtualMachineResources, ephemeral: bool = True
    ) -> LxdInstance:
        """Create an instance of runner.

        Args:
            image: Image used to launch the instance hosting the runner.
            resources: Configuration of the virtual machine resources.
            ephemeral: Whether the instance is ephemeral.

        Returns:
            LXD instance of the runner.
        """
        logger.info("Creating an LXD instance for runner: %s", self.config.name)

        self._ensure_runner_storage_pool()
        self._ensure_runner_profile()
        resource_profile = self._get_resource_profile(resources)

        # Create runner instance.
        instance_config: LxdInstanceConfig = {
            "name": self.config.name,
            "type": "container" if LXD_PROFILE_YAML.exists() else "virtual-machine",
            "source": {
                "type": "image",
                "alias": image,
            },
            "ephemeral": ephemeral,
            "profiles": ["default", "runner", resource_profile],
        }

        try:
            instance = self._clients.lxd.instances.create(config=instance_config, wait=True)
        except LxdError:
            logger.exception(
                "Removing resource profile and storage profile due to LXD instance create failure"
            )

            # LxdError on creating LXD instance could be caused by improper initialization of
            # storage pool. If other runner LXD instance exists then it cannot be the cause.
            if not self._clients.lxd.instances.all():
                # Removing the storage pool and retry can solve the problem.
                self._remove_runner_storage_pool()
            raise

        self.status.exist = True

        if self._shared_fs:
            self._add_shared_filesystem(self._shared_fs.path)

        return instance

    @retry(tries=5, delay=1, local_logger=logger)
    def _ensure_runner_profile(self) -> None:
        """Ensure the runner profile is present on LXD.

        Raises:
            RunnerError: Unable to create the runner profile.
        """
        if self._clients.lxd.profiles.exists("runner"):
            logger.info("Found existing runner LXD profile")
            return

        logger.info("Creating runner LXD profile")
        profile_config = {}
        profile_devices = {}
        if LXD_PROFILE_YAML.exists():
            additional_lxc_profile = yaml.safe_load(LXD_PROFILE_YAML.read_text())
            profile_config = {
                k: json.dumps(v) if isinstance(v, bool) else v
                for k, v in additional_lxc_profile["config"].items()
            }
            profile_devices = additional_lxc_profile["devices"]
        self._clients.lxd.profiles.create("runner", profile_config, profile_devices)

        # Verify the action is successful.
        if not self._clients.lxd.profiles.exists("runner"):
            raise RunnerError("Failed to create runner LXD profile")

    @retry(tries=5, delay=5, local_logger=logger)
    def _ensure_runner_storage_pool(self) -> None:
        """Ensure the runner storage pool exists."""
        if self._clients.lxd.storage_pools.exists("runner"):
            logger.info("Found existing runner LXD storage pool.")
            return

        logger.info("Creating runner LXD storage pool.")
        self._clients.lxd.storage_pools.create(
            {
                "name": "runner",
                "driver": "dir",
                "config": {"source": str(self.config.lxd_storage_path)},
            }
        )

        # Verify the action is successful.
        if not self._clients.lxd.storage_pools.exists("runner"):
            raise RunnerError("Failed to create runner LXD storage pool")

    def _remove_runner_storage_pool(self) -> None:
        """Remove the runner storage pool if exists."""
        if self._clients.lxd.storage_pools.exists("runner"):
            logger.info("Removing existing runner LXD storage pool.")
            runner_storage_pool = self._clients.lxd.storage_pools.get("runner")

            # The resource profile needs to be removed first as it uses the storage pool.
            for used_by in runner_storage_pool.used_by:
                _, profile_name = used_by.rsplit("/", 1)
                profile = self._clients.lxd.profiles.get(profile_name)
                profile.delete()

            runner_storage_pool.delete()

    @classmethod
    def _get_resource_profile_name(cls, cpu: int, memory: str, disk: str) -> str:
        """Get the LXD profile name for resource limit.

        Args:
            cpu: CPU resource limit.
            memory: Memory resource limit.
            disk: Disk resource limit.

        Returns:
            Name for the LXD profile of the given resource limits.
        """
        return f"cpu-{cpu}-mem-{memory}-disk-{disk}"

    @retry(tries=5, delay=1, local_logger=logger)
    def _get_resource_profile(self, resources: VirtualMachineResources) -> str:
        """Get the LXD profile name of given resource limit.

        Args:
            resources: Resources limit of the runner instance.

        Raises:
            RunnerError: Unable to create the profile on LXD.

        Returns:
            str: Name of the profile for the given resource limit.
        """
        # Ensure the resource profile exists.
        profile_name = self._get_resource_profile_name(
            resources.cpu, resources.memory, resources.disk
        )
        if not self._clients.lxd.profiles.exists(profile_name):
            logger.info("Creating LXD profile for resource usage.")
            try:
                resource_profile_config = {
                    "limits.cpu": str(resources.cpu),
                    "limits.memory": resources.memory,
                }
                resource_profile_devices = {
                    "root": {
                        "path": "/",
                        "pool": "runner",
                        "type": "disk",
                        "size": resources.disk,
                    }
                }
                # Temporary fix to allow tmpfs to work for LXD VM.
                if not LXD_PROFILE_YAML.exists():
                    resource_profile_devices["root"]["io.cache"] = "unsafe"

                self._clients.lxd.profiles.create(
                    profile_name, resource_profile_config, resource_profile_devices
                )
            except LxdError as error:
                logger.error(error)
                raise RunnerError(
                    "Resources were not provided in the correct format, check the juju config for "
                    "cpu, memory and disk."
                ) from error

            # Verify the action is successful.
            if not self._clients.lxd.profiles.exists(profile_name):
                raise RunnerError(f"Unable to create {profile_name} LXD profile")
        else:
            logger.info("Found existing LXD profile for resource usage.")

        return profile_name

    @retry(tries=5, delay=1, local_logger=logger)
    def _start_instance(self) -> None:
        """Start an instance and wait for it to boot.

        Args:
            reconcile_interval: Time in seconds of period between each reconciliation.
        """
        if self.instance is None:
            raise RunnerError("Runner operation called prior to runner creation.")

        logger.info("Starting LXD instance for runner: %s", self.config.name)

        # Setting `wait=True` only ensure the instance has begin to boot up.
        self.instance.start(wait=True)

    @retry(tries=20, delay=30, local_logger=logger)
    def _wait_boot_up(self) -> None:
        if self.instance is None:
            raise RunnerError("Runner operation called prior to runner creation.")

        # Wait for the instance to finish to boot up and network to be up.
        if self.instance.execute(["/usr/bin/who"])[0] != 0:
            raise RunnerError("Runner system is not ready")
        if self.instance.execute(["/usr/bin/nslookup", "github.com"])[0] != 0:
            raise RunnerError("Runner network is not ready")

        logger.info("Finished booting up LXD instance for runner: %s", self.config.name)

    @retry(tries=5, delay=1, local_logger=logger)
    def _install_binaries(self, runner_binary: Path, arch=ARCH.X64) -> None:
        """Install runner binary and other binaries.

        Args:
            runner_binary: Path to the compressed runner binary.
            arch: The machine architecture.

        Raises:
            RunnerFileLoadError: Unable to load the runner binary into the runner instance.
        """
        if self.instance is None:
            raise RunnerError("Runner operation called prior to runner creation.")

<<<<<<< HEAD
        self._snap_install([Snap(name="aproxy", channel="edge")])
=======
        # TEMP: Install common tools used in GitHub Actions. This will be removed once virtual
        # machines are created from custom images/GitHub runner image.

        # Pre-create the microk8s group and add the user to it.
        self.instance.execute(["/usr/sbin/groupadd", "microk8s"])
        self.instance.execute(["/usr/sbin/usermod", "-aG", "microk8s", "ubuntu"])

        self._apt_install(["docker.io", "npm", "python3-pip", "shellcheck", "jq", "wget"])
        self._snap_install([Snap(name="aproxy", channel="edge", revision=6)])
        self._wget_install(
            [
                WgetExecutable(
                    url=YQ_BIN_URL_AMD64 if arch is ARCH.X64 else YQ_BIN_URL_ARM64,
                    cmd="yq",
                )
            ]
        )
        self.instance.execute(["npm", "install", "--global", "yarn"])

        # Add the user to docker group.
        self.instance.execute(["/usr/sbin/usermod", "-aG", "docker", "ubuntu"])
        # Allow traffic for docker user.
        self.instance.execute(["/usr/sbin/iptables", "-I", "DOCKER-USER", "-j", "ACCEPT"])
>>>>>>> 7a53d47e

        # The LXD instance is meant to run untrusted workload. Hardcoding the tmp directory should
        # be fine.
        binary_path = "/tmp/runner.tgz"  # nosec B108

        logger.info("Installing runner binary on LXD instance: %s", self.config.name)

        # Creating directory and putting the file are idempotent, and can be retried.
        self.instance.files.mk_dir(str(self.runner_application))
        self.instance.files.push_file(str(runner_binary), binary_path)

        self.instance.execute(
            ["/usr/bin/tar", "-xzf", binary_path, "-C", str(self.runner_application)]
        )
        self.instance.execute(
            ["/usr/bin/chown", "-R", "ubuntu:ubuntu", str(self.runner_application)]
        )

        # Verify the config script is written to runner.
        exit_code, _, stderr = self.instance.execute(["test", "-f", str(self.config_script)])
        if exit_code == 0:
            logger.info("Runner binary loaded on runner instance %s.", self.config.name)
        else:
            logger.error(
                "Unable to load runner binary on runner instance %s: %s",
                self.config.name,
                stderr.read(),
            )
            raise RunnerFileLoadError(f"Failed to load runner binary on {self.config.name}")

    def _should_render_templates_with_metrics(self) -> bool:
        """Whether to render templates with metrics.

        Returns:
            True if the runner should render templates with metrics.
        """
        return self._shared_fs is not None

    def _get_default_ip(self) -> Optional[str]:
        """Get the default IP of the runner.

        Returns:
            The default IP of the runner or None if not found.
        """
        if self.instance is None:
            raise RunnerError("Runner operation called prior to runner creation.")

        default_ip = None
        # parse LXD dnsmasq leases file to get the default IP of the runner
        # format: timestamp mac-address ip-address hostname client-id
        lines = LXDBR_DNSMASQ_LEASES_FILE.read_text("utf-8").splitlines(keepends=False)
        for line in lines:
            columns = line.split()
            if len(columns) >= 4 and columns[3] == self.instance.name:
                default_ip = columns[2]
                break

        return default_ip

    def _configure_aproxy(self, proxy_address: str) -> None:
        """Configure aproxy.

        Args:
            proxy_address: Proxy to configure aproxy with.

        Raises:
            RunnerAproxyError: If unable to configure aproxy.
        """
        if self.instance is None:
            raise RunnerError("Runner operation called prior to runner creation.")

        logger.info("Configuring aproxy for the runner.")

        aproxy_port = 54969

        self.instance.execute(
            ["snap", "set", "aproxy", f"proxy={proxy_address}", f"listen=:{aproxy_port}"]
        )

        default_ip = self._get_default_ip()
        if not default_ip:
            raise RunnerAproxyError("Unable to find default IP for aproxy configuration.")

        nft_input = textwrap.dedent(
            f"""\
            define default-ip = {default_ip}
            define private-ips = {{ 10.0.0.0/8, 127.0.0.1/8, 172.16.0.0/12, 192.168.0.0/16 }}
            table ip aproxy
            flush table ip aproxy
            table ip aproxy {{
              chain prerouting {{
                type nat hook prerouting priority dstnat; policy accept;
                ip daddr != $private-ips tcp dport {{ 80, 443 }} dnat to $default-ip:{aproxy_port}
              }}
              chain output {{
                type nat hook output priority -100; policy accept;
                ip daddr != $private-ips tcp dport {{ 80, 443 }} dnat to $default-ip:{aproxy_port}
              }}
            }}"""
        )
        self.instance.execute(["nft", "-f", "-"], input=nft_input.encode("utf-8"))

    def _configure_docker_proxy(self):
        """Configure docker proxy."""
        if self.instance is None:
            raise RunnerError("Runner operation called prior to runner creation.")

        # Creating directory and putting the file are idempotent, and can be retried.
        logger.info("Adding proxy setting to the runner.")
        docker_proxy_contents = self._clients.jinja.get_template("systemd-docker-proxy.j2").render(
            proxies=self.config.proxies
        )
        # Set docker daemon proxy config
        docker_service_path = Path("/etc/systemd/system/docker.service.d")
        docker_service_proxy = docker_service_path / "http-proxy.conf"
        self.instance.files.mk_dir(str(docker_service_path))
        self._put_file(str(docker_service_proxy), docker_proxy_contents)
        self.instance.execute(["systemctl", "daemon-reload"])
        self.instance.execute(["systemctl", "restart", "docker"])
        # Set docker client proxy config
        docker_client_proxy = {
            "proxies": {
                "default": {
                    "httpProxy": self.config.proxies["http"],
                    "httpsProxy": self.config.proxies["https"],
                    "noProxy": self.config.proxies["no_proxy"],
                }
            }
        }
        docker_client_proxy_content = json.dumps(docker_client_proxy)
        # Configure the docker client for root user and ubuntu user.
        self._put_file("/root/.docker/config.json", docker_client_proxy_content)
        self._put_file("/home/ubuntu/.docker/config.json", docker_client_proxy_content)
        self.instance.execute(["/usr/bin/chown", "-R", "ubuntu:ubuntu", "/home/ubuntu/.docker"])

    @retry(tries=5, delay=10, max_delay=60, backoff=2, local_logger=logger)
    def _configure_runner(self) -> None:
        """Load configuration on to the runner.

        Raises:
            RunnerFileLoadError: Unable to load configuration file on the runner.
        """
        if self.instance is None:
            raise RunnerError("Runner operation called prior to runner creation.")

        # Load the runner startup script.
        startup_contents = self._clients.jinja.get_template("start.j2").render(
            issue_metrics=self._should_render_templates_with_metrics()
        )
        self._put_file(str(self.runner_script), startup_contents, mode="0755")
        self.instance.execute(["/usr/bin/sudo", "chown", "ubuntu:ubuntu", str(self.runner_script)])
        self.instance.execute(["/usr/bin/sudo", "chmod", "u+x", str(self.runner_script)])

        # Load the runner pre-job script.
        bridge_address_range = self._clients.lxd.networks.get("lxdbr0").config["ipv4.address"]
        host_ip, _ = bridge_address_range.split("/")
        one_time_token = self._clients.repo.get_one_time_token()
        pre_job_contents = self._clients.jinja.get_template("pre-job.j2").render(
            host_ip=host_ip,
            one_time_token=one_time_token,
            issue_metrics=self._should_render_templates_with_metrics(),
        )
        self._put_file(str(self.pre_job_script), pre_job_contents)
        self.instance.execute(
            ["/usr/bin/sudo", "chown", "ubuntu:ubuntu", str(self.pre_job_script)]
        )
        self.instance.execute(["/usr/bin/sudo", "chmod", "u+x", str(self.pre_job_script)])

        # Set permission to the same as GitHub-hosted runner for this directory.
        # Some GitHub Actions require this permission setting to run.
        # As the user already has sudo access, this does not give the user any additional access.
        self.instance.execute(["/usr/bin/sudo", "chmod", "777", "/usr/local/bin"])

        # Load `/etc/environment` file.
        environment_contents = self._clients.jinja.get_template("environment.j2").render(
            proxies=self.config.proxies
        )
        self._put_file("/etc/environment", environment_contents)

        # Load `.env` config file for GitHub self-hosted runner.
        env_contents = self._clients.jinja.get_template("env.j2").render(
            proxies=self.config.proxies,
            pre_job_script=str(self.pre_job_script),
            dockerhub_mirror=self.config.dockerhub_mirror,
        )
        self._put_file(str(self.env_file), env_contents)
        self.instance.execute(["/usr/bin/chown", "ubuntu:ubuntu", str(self.env_file)])

        if self.config.dockerhub_mirror:
            docker_daemon_config = {"registry-mirrors": [self.config.dockerhub_mirror]}
            self._put_file("/etc/docker/daemon.json", json.dumps(docker_daemon_config))
            self.instance.execute(["systemctl", "restart", "docker"])

        if self.config.proxies:
            if self.config.proxies.get("aproxy_address"):
                self._configure_aproxy(self.config.proxies["aproxy_address"])
            else:
                self._configure_docker_proxy()

        # Ensure the no existing /usr/bin/python.
        self.instance.execute(["rm", "/usr/bin/python"])
        # Make python an alias of python3.
        self.instance.execute(["ln", "-s", "/usr/bin/python3", "/usr/bin/python"])

    @retry(tries=5, delay=30, local_logger=logger)
    def _register_runner(self, registration_token: str, labels: Sequence[str]) -> None:
        """Register the runner on GitHub.

        Args:
            registration_token: Registration token request from GitHub.
            labels: Labels to tag the runner with.
        """
        if self.instance is None:
            raise RunnerError("Runner operation called prior to runner creation.")

        logger.info("Registering runner %s", self.config.name)

        register_cmd = [
            "/usr/bin/sudo",
            "-u",
            "ubuntu",
            str(self.config_script),
            "--url",
            f"https://github.com/{self.config.path.path()}",
            "--token",
            registration_token,
            "--ephemeral",
            "--unattended",
            "--labels",
            ",".join(labels),
            "--name",
            self.instance.name,
        ]

        if isinstance(self.config.path, GithubOrg):
            register_cmd += ["--runnergroup", self.config.path.group]

        logger.info("Executing registration command...")
        self.instance.execute(
            register_cmd,
            cwd=str(self.runner_application),
            hide_cmd=True,
        )

    @retry(tries=5, delay=30, local_logger=logger)
    def _start_runner(self) -> None:
        """Start the GitHub runner."""
        if self.instance is None:
            raise RunnerError("Runner operation called prior to runner creation.")

        logger.info("Starting runner %s", self.config.name)

        self.instance.execute(
            [
                "/usr/bin/sudo",
                "-u",
                "ubuntu",
                str(self.runner_script),
            ]
        )

        logger.info("Started runner %s", self.config.name)

    def _put_file(self, filepath: str, content: str, mode: Optional[str] = None) -> None:
        """Put a file into the runner instance.

        Args:
            filepath: Path to load the file in the runner instance.
            content: Content of the file.

        Raises:
            RunnerFileLoadError: Failed to load the file into the runner instance.
        """
        if self.instance is None:
            raise RunnerError("Runner operation called prior to runner creation.")

        self.instance.files.write_file(filepath, content, mode)
        content_on_runner = self.instance.files.read_file(filepath)
        if content_on_runner != content:
            logger.error(
                "Loaded file %s in runner %s did not match expected content",
                filepath,
                self.instance.name,
            )
            logger.debug(
                "Excepted file content for file %s on runner %s: %s\nFound: %s",
                filepath,
                self.instance.name,
                content,
                content_on_runner,
            )
            raise RunnerFileLoadError(
                f"Failed to load file {filepath} to runner {self.instance.name}"
            )

    def _snap_install(self, snaps: Iterable[Snap]) -> None:
        """Installs the given snap packages.

        This is a temporary solution to provide tools not offered by the base ubuntu image. Custom
        images based on the GitHub action runner image will be used in the future.

        Args:
            snaps: snaps to be installed.
        """
        if self.instance is None:
            raise RunnerError("Runner operation called prior to runner creation.")

        for snap in snaps:
            logger.info("Installing %s via snap...", snap.name)
<<<<<<< HEAD
            self.instance.execute(["snap", "install", snap.name, f"--channel={snap.channel}"])
=======
            cmd = ["snap", "install", snap.name, f"--channel={snap.channel}"]
            if snap.revision is not None:
                cmd.append(f"--revision={snap.revision}")
            self.instance.execute(cmd)

    def _wget_install(self, executables: Iterable[WgetExecutable]) -> None:
        """Installs the given binaries.

        This is a temporary solution to provide tools not offered by the base ubuntu image. Custom
        images based on the GitHub action runner image will be used in the future.

        Args:
            executables: The executables to download.
        """
        if self.instance is None:
            raise RunnerError("Runner operation called prior to runner creation.")

        for executable in executables:
            executable_path = f"/usr/bin/{executable.cmd}"
            logger.info("Downloading %s via wget to %s...", executable.url, executable_path)
            wget_cmd = ["/usr/bin/wget", executable.url, "-O", executable_path]
            if self.config.proxies.get("http", None) or self.config.proxies.get("https", None):
                wget_cmd += ["-e", "use_proxy=on"]
            if self.config.proxies.get("http", None):
                wget_cmd += ["-e", f"http_proxy={self.config.proxies['http']}"]
            if self.config.proxies.get("https", None):
                wget_cmd += ["-e", f"https_proxy={self.config.proxies['https']}"]
            if self.config.proxies.get("no_proxy", None):
                wget_cmd += ["-e", f"no_proxy={self.config.proxies['no_proxy']}"]
            self.instance.execute(wget_cmd)
            self.instance.execute(["/usr/bin/chmod", "+x", executable_path])
>>>>>>> 7a53d47e
<|MERGE_RESOLUTION|>--- conflicted
+++ resolved
@@ -484,33 +484,7 @@
         if self.instance is None:
             raise RunnerError("Runner operation called prior to runner creation.")
 
-<<<<<<< HEAD
-        self._snap_install([Snap(name="aproxy", channel="edge")])
-=======
-        # TEMP: Install common tools used in GitHub Actions. This will be removed once virtual
-        # machines are created from custom images/GitHub runner image.
-
-        # Pre-create the microk8s group and add the user to it.
-        self.instance.execute(["/usr/sbin/groupadd", "microk8s"])
-        self.instance.execute(["/usr/sbin/usermod", "-aG", "microk8s", "ubuntu"])
-
-        self._apt_install(["docker.io", "npm", "python3-pip", "shellcheck", "jq", "wget"])
         self._snap_install([Snap(name="aproxy", channel="edge", revision=6)])
-        self._wget_install(
-            [
-                WgetExecutable(
-                    url=YQ_BIN_URL_AMD64 if arch is ARCH.X64 else YQ_BIN_URL_ARM64,
-                    cmd="yq",
-                )
-            ]
-        )
-        self.instance.execute(["npm", "install", "--global", "yarn"])
-
-        # Add the user to docker group.
-        self.instance.execute(["/usr/sbin/usermod", "-aG", "docker", "ubuntu"])
-        # Allow traffic for docker user.
-        self.instance.execute(["/usr/sbin/iptables", "-I", "DOCKER-USER", "-j", "ACCEPT"])
->>>>>>> 7a53d47e
 
         # The LXD instance is meant to run untrusted workload. Hardcoding the tmp directory should
         # be fine.
@@ -820,38 +794,7 @@
 
         for snap in snaps:
             logger.info("Installing %s via snap...", snap.name)
-<<<<<<< HEAD
-            self.instance.execute(["snap", "install", snap.name, f"--channel={snap.channel}"])
-=======
             cmd = ["snap", "install", snap.name, f"--channel={snap.channel}"]
             if snap.revision is not None:
                 cmd.append(f"--revision={snap.revision}")
-            self.instance.execute(cmd)
-
-    def _wget_install(self, executables: Iterable[WgetExecutable]) -> None:
-        """Installs the given binaries.
-
-        This is a temporary solution to provide tools not offered by the base ubuntu image. Custom
-        images based on the GitHub action runner image will be used in the future.
-
-        Args:
-            executables: The executables to download.
-        """
-        if self.instance is None:
-            raise RunnerError("Runner operation called prior to runner creation.")
-
-        for executable in executables:
-            executable_path = f"/usr/bin/{executable.cmd}"
-            logger.info("Downloading %s via wget to %s...", executable.url, executable_path)
-            wget_cmd = ["/usr/bin/wget", executable.url, "-O", executable_path]
-            if self.config.proxies.get("http", None) or self.config.proxies.get("https", None):
-                wget_cmd += ["-e", "use_proxy=on"]
-            if self.config.proxies.get("http", None):
-                wget_cmd += ["-e", f"http_proxy={self.config.proxies['http']}"]
-            if self.config.proxies.get("https", None):
-                wget_cmd += ["-e", f"https_proxy={self.config.proxies['https']}"]
-            if self.config.proxies.get("no_proxy", None):
-                wget_cmd += ["-e", f"no_proxy={self.config.proxies['no_proxy']}"]
-            self.instance.execute(wget_cmd)
-            self.instance.execute(["/usr/bin/chmod", "+x", executable_path])
->>>>>>> 7a53d47e
+            self.instance.execute(cmd)