--- conflicted
+++ resolved
@@ -30,10 +30,7 @@
          event: The name of the event. Will be set to the class name in snake case if not provided.
     """
 
-<<<<<<< HEAD
     timestamp: NonNegativeFloat
-=======
-    timestamp: NonNegativeInt
     event: str
 
     @staticmethod
@@ -65,7 +62,6 @@
             event = self._camel_to_snake(self.__class__.__name__)
             kwargs["event"] = event
         super().__init__(*args, **kwargs)
->>>>>>> 5fac4397
 
 
 class RunnerInstalled(Event):
