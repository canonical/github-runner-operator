#!/usr/bin/env python3

# Copyright 2024 Canonical Ltd.
# See LICENSE file for licensing details.

# 2024/03/12 The module contains too many lines which are scheduled for refactoring.
# pylint: disable=too-many-lines

"""Charm for creating and managing GitHub self-hosted runner instances."""

import functools
import logging
import os
import secrets
import shutil
import urllib.error
from pathlib import Path
from typing import Any, Callable, Dict, Sequence, TypeVar

import jinja2
import ops
from charms.grafana_agent.v0.cos_agent import COSAgentProvider
from ops.charm import (
    ActionEvent,
    CharmBase,
    ConfigChangedEvent,
    EventBase,
    InstallEvent,
    StartEvent,
    StopEvent,
    UpdateStatusEvent,
    UpgradeCharmEvent,
)
from ops.framework import StoredState
from ops.main import main
from ops.model import ActiveStatus, BlockedStatus, MaintenanceStatus

import metrics
from charm_state import (
    DEBUG_SSH_INTEGRATION_NAME,
    GROUP_CONFIG_NAME,
    LABELS_CONFIG_NAME,
    PATH_CONFIG_NAME,
    RECONCILE_INTERVAL_CONFIG_NAME,
    TEST_MODE_CONFIG_NAME,
    TOKEN_CONFIG_NAME,
    CharmConfigInvalidError,
    CharmState,
    GithubPath,
    InstanceType,
    ProxyConfig,
    RunnerStorage,
    VirtualMachineResources,
    parse_github_path,
)
from errors import (
    ConfigurationError,
    LogrotateSetupError,
    MissingRunnerBinaryError,
    OpenStackUnauthorizedError,
    RunnerBinaryError,
    RunnerError,
    SubprocessError,
    TokenError,
)
from event_timer import EventTimer, TimerStatusError
from firewall import Firewall, FirewallEntry
from github_client import GithubClient
from github_type import GitHubRunnerStatus
from openstack_cloud import openstack_manager
from openstack_cloud.openstack_manager import OpenstackRunnerManager
from runner import LXD_PROFILE_YAML
from runner_manager import RunnerManager, RunnerManagerConfig
from runner_manager_type import FlushMode, OpenstackRunnerManagerConfig
from utilities import bytes_with_unit_to_kib, execute_command, retry

RECONCILE_RUNNERS_EVENT = "reconcile-runners"

logger = logging.getLogger(__name__)


class ReconcileRunnersEvent(EventBase):
    """Event representing a periodic check to ensure runners are ok."""


<<<<<<< HEAD
CharmT = Any
=======
>>>>>>> 35b79daf
EventT = TypeVar("EventT")


def catch_charm_errors(
    func: Callable[["GithubRunnerCharm", EventT], None]
) -> Callable[["GithubRunnerCharm", EventT], None]:
    """Catch common errors in charm.

    Args:
        func: Charm function to be decorated.

    Returns:
        Decorated charm function with catching common errors.
    """

    @functools.wraps(func)
    # flake8 thinks the event argument description is missing in the docstring.
<<<<<<< HEAD
    def func_with_catch_errors(self: CharmT, event: EventT) -> None:
=======
    def func_with_catch_errors(self: "GithubRunnerCharm", event: EventT) -> None:
>>>>>>> 35b79daf
        """Handle errors raised while handling charm events.

        Args:
            event: The charm event to handle.
        """  # noqa: D417
        try:
            func(self, event)
        except ConfigurationError as err:
            logger.exception("Issue with charm configuration")
            self.unit.status = BlockedStatus(str(err))
        except TokenError as err:
            logger.exception("Issue with GitHub token")
            self.unit.status = BlockedStatus(str(err))
        except MissingRunnerBinaryError:
            logger.exception("Missing runner binary")
            self.unit.status = MaintenanceStatus(
                "GitHub runner application not downloaded; the charm will retry download on "
                "reconcile interval"
            )
        except OpenStackUnauthorizedError:
            logger.exception("Unauthorized OpenStack connection")
            self.unit.status = BlockedStatus(
                "Unauthorized OpenStack connection. Check credentials."
            )

    return func_with_catch_errors


def catch_action_errors(
    func: Callable[["GithubRunnerCharm", ActionEvent], None]
) -> Callable[["GithubRunnerCharm", ActionEvent], None]:
    """Catch common errors in actions.

    Args:
        func: Action function to be decorated.

    Returns:
        Decorated charm function with catching common errors.
    """

    @functools.wraps(func)
    # flake8 thinks the event argument description is missing in the docstring.
<<<<<<< HEAD
    def func_with_catch_errors(self: CharmT, event: ActionEvent) -> None:
=======
    def func_with_catch_errors(self: "GithubRunnerCharm", event: ActionEvent) -> None:
>>>>>>> 35b79daf
        """Handle errors raised while handling events.

        Args:
            event: The action event to catch for errors.
        """  # noqa: D417
        try:
            func(self, event)
        except ConfigurationError as err:
            logger.exception("Issue with charm configuration")
            self.unit.status = BlockedStatus(str(err))
            event.fail(str(err))
        except MissingRunnerBinaryError:
            logger.exception("Missing runner binary")
            err_msg = (
                "GitHub runner application not downloaded; the charm will retry download on "
                "reconcile interval"
            )
            self.unit.status = MaintenanceStatus(err_msg)
            event.fail(err_msg)

    return func_with_catch_errors


class GithubRunnerCharm(CharmBase):
    """Charm for managing GitHub self-hosted runners.

    Attributes:
        service_token_path: The path to token to access local services.
        repo_check_web_service_path: The path to repo-policy-compliance service directory.
        repo_check_web_service_script: The path to repo-policy-compliance web service script.
        repo_check_systemd_service: The path to repo-policy-compliance unit file.
        juju_storage_path: The path to juju storage.
        ram_pool_path: The path to memdisk storage.
        kernel_module_path: The path to kernel modules.
    """

    _stored = StoredState()

    service_token_path = Path("service_token")
    repo_check_web_service_path = Path("/home/ubuntu/repo_policy_compliance_service")
    repo_check_web_service_script = Path("scripts/repo_policy_compliance_service.py")
    repo_check_systemd_service = Path("/etc/systemd/system/repo-policy-compliance.service")
    juju_storage_path = Path("/storage/juju")
    ram_pool_path = Path("/storage/ram")
    kernel_module_path = Path("/etc/modules")

    def __init__(self, *args: Any, **kwargs: Any) -> None:
        """Construct the charm.

        Args:
            args: List of arguments to be passed to the `CharmBase` class.
            kwargs: List of keyword arguments to be passed to the `CharmBase`
                class.

        Raises:
            RuntimeError: If invalid test configuration was detected.
        """
        super().__init__(*args, **kwargs)
        self._grafana_agent = COSAgentProvider(self)

        self.service_token: str | None = None
        self._event_timer = EventTimer(self.unit.name)

        if LXD_PROFILE_YAML.exists():
            if self.config.get(TEST_MODE_CONFIG_NAME) != "insecure":
                raise RuntimeError("lxd-profile.yaml detected outside test mode")
            logger.critical("test mode is enabled")

        self._stored.set_default(
            path=self.config[PATH_CONFIG_NAME],  # for detecting changes
            token=self.config[TOKEN_CONFIG_NAME],  # for detecting changes
            labels=self.config[LABELS_CONFIG_NAME],  # for detecting changes
            runner_bin_url=None,
        )

        self.on.define_event("reconcile_runners", ReconcileRunnersEvent)

        self.framework.observe(self.on.install, self._on_install)
        self.framework.observe(self.on.upgrade_charm, self._on_upgrade_charm)
        self.framework.observe(self.on.config_changed, self._on_config_changed)
        self.framework.observe(self.on.start, self._on_start)
        self.framework.observe(self.on.stop, self._on_stop)
        self.framework.observe(
            self.on[DEBUG_SSH_INTEGRATION_NAME].relation_changed,
            self._on_debug_ssh_relation_changed,
        )
        self.framework.observe(self.on.reconcile_runners, self._on_reconcile_runners)
        self.framework.observe(self.on.check_runners_action, self._on_check_runners_action)
        self.framework.observe(self.on.reconcile_runners_action, self._on_reconcile_runners_action)
        self.framework.observe(self.on.flush_runners_action, self._on_flush_runners_action)
        self.framework.observe(
            self.on.update_dependencies_action, self._on_update_dependencies_action
        )
        self.framework.observe(self.on.update_status, self._on_update_status)

    def _setup_state(self) -> CharmState:
        """Set up the charm state.

        Raises:
            ConfigurationError: If an invalid charm state has set.

        Returns:
            The charm state.
        """
        try:
            return CharmState.from_charm(self)
        except CharmConfigInvalidError as exc:
            raise ConfigurationError(exc.msg) from exc

    def _create_memory_storage(self, path: Path, size: int) -> None:
        """Create a tmpfs-based LVM volume group.

        Args:
            path: Path to directory for memory storage.
            size: Size of the tmpfs in kilobytes.

        Raises:
            RunnerError: Unable to setup storage for runner.
        """
        if size <= 0:
            return

        try:
            # Create tmpfs if not exists, else resize it.
            if not path.exists():
                path.mkdir(parents=True, exist_ok=True)
                execute_command(
                    ["mount", "-t", "tmpfs", "-o", f"size={size}k", "tmpfs", str(path)]
                )
            else:
                execute_command(["mount", "-o", f"remount,size={size}k", str(path)])
        except (OSError, SubprocessError) as err:
            logger.exception("Unable to setup storage directory")
            # Remove the path if is not in use. If the tmpfs is in use, the removal will fail.
            if path.exists():
                shutil.rmtree(path, ignore_errors=True)
                path.rmdir()
                logger.info("Cleaned up storage directory")
            raise RunnerError("Failed to configure runner storage") from err

    @retry(tries=5, delay=5, max_delay=60, backoff=2, local_logger=logger)
    def _ensure_runner_storage(self, size: int, runner_storage: RunnerStorage) -> Path:
        """Ensure the runner storage is setup.

        Args:
            size: Size of the storage needed in kibibytes.
            runner_storage: Type of storage to use for virtual machine hosting the runners.

        Raises:
            ConfigurationError: If there was an error with runner stoarge configuration.

        Returns:
            Runner storage path.
        """
        match runner_storage:
            case RunnerStorage.MEMORY:
                logger.info("Creating tmpfs storage")
                path = self.ram_pool_path
                self._create_memory_storage(self.ram_pool_path, size)
            case RunnerStorage.JUJU_STORAGE:
                path = self.juju_storage_path

        # tmpfs storage is not created if required size is 0.
        if size > 0:
            # Check if the storage mounted has enough space
            disk = shutil.disk_usage(path)
            # Some storage space might be used by existing runners.
            if size * 1024 > disk.total:
                raise ConfigurationError(
                    (
                        f"Required disk space for runners {size / 1024}MiB is greater than "
                        f"storage total size {disk.total / 1024 / 1024}MiB"
                    )
                )
        return path

    @retry(tries=5, delay=5, max_delay=60, backoff=2, local_logger=logger)
    def _ensure_service_health(self) -> None:
        """Ensure services managed by the charm is healthy.

        Services managed include:
        * repo-policy-compliance

        Raises:
            SubprocessError: if there was an error starting repo-policy-compliance service.
        """
        logger.info("Checking health of repo-policy-compliance service")
        try:
            execute_command(["/usr/bin/systemctl", "is-active", "repo-policy-compliance"])
        except SubprocessError:
            logger.exception("Found inactive repo-policy-compliance service")
            execute_command(["/usr/bin/systemctl", "restart", "repo-policy-compliance"])
            logger.info("Restart repo-policy-compliance service")
            raise

    def _get_openstack_runner_manager(
        self, state: CharmState, token: str | None = None, path: GithubPath | None = None
    ) -> OpenstackRunnerManager:
        """Get OpenstackRunnerManager instance.

        TODO: Combine this with `_get_runner_manager` during the runner manager interface refactor.

        Args:
            state: Charm state.
            token: GitHub personal access token to manage the runners with. If None the token in
                charm state is used.
            path: GitHub repository path in the format '<org>/<repo>', or the GitHub organization
                name. If None the path in charm state is used.

        Returns:
            An instance of OpenstackRunnerManager.
        """
        if token is None:
            token = state.charm_config.token
        if path is None:
            path = state.charm_config.path

        app_name, unit = self.unit.name.rsplit("/", 1)
        openstack_runner_manager_config = OpenstackRunnerManagerConfig(
            charm_state=state,
            path=path,
            token=token,
            flavor=state.runner_config.openstack_flavor,
            network=state.runner_config.openstack_network,
            dockerhub_mirror=state.charm_config.dockerhub_mirror,
        )
        return OpenstackRunnerManager(
            app_name,
            unit,
            openstack_runner_manager_config,
            state.charm_config.openstack_clouds_yaml,
        )

    def _get_runner_manager(
        self, state: CharmState, token: str | None = None, path: GithubPath | None = None
    ) -> RunnerManager:
        """Get a RunnerManager instance.

        Args:
            state: Charm state.
            token: GitHub personal access token to manage the runners with. If None the token in
                charm state is used.
            path: GitHub repository path in the format '<org>/<repo>', or the GitHub organization
                name. If None the path in charm state is used.

        Returns:
            An instance of RunnerManager.
        """
        if token is None:
            token = state.charm_config.token
        if path is None:
            path = state.charm_config.path

        self._ensure_service_health()

        size_in_kib = (
            bytes_with_unit_to_kib(state.runner_config.virtual_machine_resources.disk)
            * state.runner_config.virtual_machines
        )
        lxd_storage_path = self._ensure_runner_storage(
            size_in_kib, state.runner_config.runner_storage
        )

        if self.service_token is None:
            self.service_token = self._get_service_token()

        app_name, unit = self.unit.name.rsplit("/", 1)

        return RunnerManager(
            app_name,
            unit,
            RunnerManagerConfig(
                charm_state=state,
                dockerhub_mirror=state.charm_config.dockerhub_mirror,
                image="jammy",
                lxd_storage_path=lxd_storage_path,
                path=path,
                service_token=self.service_token,
                token=token,
            ),
        )

    def _block_on_openstack_config(self, state: CharmState) -> bool:
        """Set unit to blocked status on openstack configuration set.

        Args:
            state: The charm state instance.

        Returns:
            Whether openstack configuration is enabled.
        """
        if state.charm_config.openstack_clouds_yaml:
            # Go into BlockedStatus as Openstack is not supported yet
            self.unit.status = BlockedStatus(
                "OpenStack integration is not supported yet. "
                "Please remove the openstack-clouds-yaml config."
            )
            return True
        return False

    @catch_charm_errors
    def _on_install(self, _: InstallEvent) -> None:
        """Handle the installation of charm."""
        state = self._setup_state()

<<<<<<< HEAD
        if state.instance_type == InstanceType.OPENSTACK:
=======
        if state.charm_config.openstack_clouds_yaml:
            # Only build it in test mode since it may interfere with users systems.
>>>>>>> 35b79daf
            if self.config.get(TEST_MODE_CONFIG_NAME) == "insecure":
                self.unit.status = MaintenanceStatus("Building Openstack image")
                github = GithubClient(token=state.charm_config.token)
                image = openstack_manager.build_image(
                    arch=state.arch,
                    cloud_config=state.charm_config.openstack_clouds_yaml,
                    github_client=github,
                    path=state.charm_config.path,
                    proxies=state.proxy_config,
                )
                instance_config = openstack_manager.create_instance_config(
                    unit_name=self.unit.name,
                    openstack_image=image,
                    path=state.charm_config.path,
                    github_client=github,
                )
                self.unit.status = MaintenanceStatus("Creating Openstack test instance")
                instance = openstack_manager.create_instance(
                    cloud_config=state.charm_config.openstack_clouds_yaml,
                    instance_config=instance_config,
                    proxies=state.proxy_config,
                    dockerhub_mirror=state.charm_config.dockerhub_mirror,
                    ssh_debug_connections=state.ssh_debug_connections,
                )
                logger.info("OpenStack instance: %s", instance)
            self._block_on_openstack_config(state)
            return

        self.unit.status = MaintenanceStatus("Installing packages")
        try:
            # The `_start_services`, `_install_deps` includes retry.
            self._install_deps()
            self._start_services(state.charm_config.token, state.proxy_config)
            metrics.setup_logrotate()
        except (LogrotateSetupError, SubprocessError) as err:
            logger.exception(err)
            if isinstance(err, LogrotateSetupError):
                msg = "Failed to setup logrotate"
            else:
                msg = "Failed to install dependencies"
            self.unit.status = BlockedStatus(msg)
            return

        self._refresh_firewall(state)
        runner_manager = self._get_runner_manager(state)

        self.unit.status = MaintenanceStatus("Building runner image")
        runner_manager.build_runner_image()
        runner_manager.schedule_build_runner_image()

        self.unit.status = MaintenanceStatus("Downloading runner binary")
        try:
            runner_info = runner_manager.get_latest_runner_bin_url()
            logger.info(
                "Downloading %s from: %s", runner_info["filename"], runner_info["download_url"]
            )
            self._stored.runner_bin_url = runner_info["download_url"]
            runner_manager.update_runner_bin(runner_info)
        # Safe guard against transient unexpected error.
        except RunnerBinaryError as err:
            logger.exception("Failed to update runner binary")
            # Failure to download runner binary is a transient error.
            # The charm automatically update runner binary on a schedule.
            self.unit.status = MaintenanceStatus(f"Failed to update runner binary: {err}")
            return

        self.unit.status = ActiveStatus()

    @catch_charm_errors
    def _on_start(self, _: StartEvent) -> None:
        """Handle the start of the charm."""
        state = self._setup_state()

        if state.instance_type == InstanceType.OPENSTACK:
            openstack_runner_manager = self._get_openstack_runner_manager(state)
            openstack_runner_manager.reconcile(state.runner_config.virtual_machines)
            self.unit.status = ActiveStatus()
            return

        runner_manager = self._get_runner_manager(state)

        self._check_and_update_dependencies(
            runner_manager, state.charm_config.token, state.proxy_config
        )

        self.unit.status = MaintenanceStatus("Starting runners")
        try:
            runner_manager.flush(FlushMode.FLUSH_IDLE)
            self._reconcile_runners(
                runner_manager,
                state.runner_config.virtual_machines,
                state.runner_config.virtual_machine_resources,
            )
        except RunnerError as err:
            logger.exception("Failed to start runners")
            self.unit.status = MaintenanceStatus(f"Failed to start runners: {err}")
            return

        self.unit.status = ActiveStatus()

    def _update_kernel(self, now: bool = False) -> None:
        """Update the Linux kernel if new version is available.

        Do nothing if no new version is available, else update the kernel and reboot.
        This method should only call by event handlers, and not action handlers. As juju-reboot
        only works with events.

        Args:
            now: Whether the reboot should trigger at end of event handler or now.
        """
        logger.info("Upgrading kernel")
        self._apt_install(["linux-generic"])

        _, exit_code = execute_command(["ls", "/var/run/reboot-required"], check_exit=False)
        if exit_code == 0:
            logger.info("Rebooting system...")
            self.unit.reboot(now=now)

    def _set_reconcile_timer(self) -> None:
        """Set the timer for regular reconciliation checks."""
        self._event_timer.ensure_event_timer(
            event_name="reconcile-runners",
            interval=int(self.config[RECONCILE_INTERVAL_CONFIG_NAME]),
            timeout=int(self.config[RECONCILE_INTERVAL_CONFIG_NAME]) - 1,
        )

    def _ensure_reconcile_timer_is_active(self) -> None:
        """Ensure the timer for reconciliation event is active."""
        try:
            reconcile_timer_is_active = self._event_timer.is_active(RECONCILE_RUNNERS_EVENT)
        except TimerStatusError:
            logger.exception("Failed to check the reconciliation event timer status")
        else:
            if not reconcile_timer_is_active:
                logger.error("Reconciliation event timer is not activated")
                self._set_reconcile_timer()

    @catch_charm_errors
    def _on_upgrade_charm(self, _: UpgradeCharmEvent) -> None:
        """Handle the update of charm."""
        state = self._setup_state()

        if state.instance_type == InstanceType.OPENSTACK:
            # No dependency upgrade needed for openstack.
            # No need to flush runners as there was no dependency upgrade.
            return

        logger.info("Reinstalling dependencies...")
        try:
            # The `_start_services`, `_install_deps` includes retry.
            self._install_deps()
            self._start_services(state.charm_config.token, state.proxy_config)
            metrics.setup_logrotate()
        except (LogrotateSetupError, SubprocessError) as err:
            logger.exception(err)

            if isinstance(err, LogrotateSetupError):
                msg = "Failed to setup logrotate"
            else:
                msg = "Failed to install dependencies"
            self.unit.status = BlockedStatus(msg)
            return

        state = self._setup_state()
        self._refresh_firewall(state)
        logger.info("Flushing the runners...")
        runner_manager = self._get_runner_manager(state)
        if not runner_manager:
            return

        runner_manager.flush(FlushMode.FLUSH_BUSY_WAIT_REPO_CHECK)
        self._reconcile_runners(
            runner_manager,
            state.runner_config.virtual_machines,
            state.runner_config.virtual_machine_resources,
        )

    @catch_charm_errors
    def _on_config_changed(self, _: ConfigChangedEvent) -> None:
        """Handle the configuration change."""
        state = self._setup_state()
        self._set_reconcile_timer()

        prev_config_for_flush: dict[str, str] = {}
        should_flush_runners = False
        if state.charm_config.token != self._stored.token:
            prev_config_for_flush[TOKEN_CONFIG_NAME] = str(self._stored.token)
            self._start_services(state.charm_config.token, state.proxy_config)
            self._stored.token = None
        if self.config[PATH_CONFIG_NAME] != self._stored.path:
            prev_config_for_flush[PATH_CONFIG_NAME] = parse_github_path(
                self._stored.path, self.config[GROUP_CONFIG_NAME]
            )
            self._stored.path = self.config[PATH_CONFIG_NAME]
        if self.config[LABELS_CONFIG_NAME] != self._stored.labels:
            should_flush_runners = True
            self._stored.labels = self.config[LABELS_CONFIG_NAME]
        if prev_config_for_flush or should_flush_runners:
            if state.instance_type != InstanceType.OPENSTACK:
                prev_runner_manager = self._get_runner_manager(
                    state=state, **prev_config_for_flush
                )
                if prev_runner_manager:
                    self.unit.status = MaintenanceStatus("Removing runners due to config change")
                    # Flush runner in case the prev token has expired.
                    prev_runner_manager.flush(FlushMode.FORCE_FLUSH_WAIT_REPO_CHECK)

        state = self._setup_state()

        if state.instance_type == InstanceType.OPENSTACK:
            openstack_runner_manager = self._get_openstack_runner_manager(state)
            openstack_runner_manager.reconcile(state.runner_config.virtual_machines)
            self.unit.status = ActiveStatus()
            return

        self._refresh_firewall(state)

        runner_manager = self._get_runner_manager(state)
        self._reconcile_runners(
            runner_manager,
            state.runner_config.virtual_machines,
            state.runner_config.virtual_machine_resources,
        )
        if state.charm_config.token != self._stored.token:
            runner_manager.flush(FlushMode.FORCE_FLUSH_WAIT_REPO_CHECK)
            self._stored.token = state.charm_config.token

        self.unit.status = ActiveStatus()

    def _check_and_update_dependencies(
        self, runner_manager: RunnerManager, token: str, proxy_config: ProxyConfig
    ) -> bool:
        """Check and updates runner binary and services.

        The runners are flushed if needed.

        Args:
            runner_manager: RunnerManager used for finding the runner application to download.
            token: GitHub personal access token for repo-policy-compliance to use.
            proxy_config: Proxy configuration.

        Returns:
            Whether the runner binary or the services was updated.
        """
        self.unit.status = MaintenanceStatus("Checking for updates")

        # Check if the runner binary file exists.
        if not runner_manager.check_runner_bin():
            self._stored.runner_bin_url = None
        try:
            self.unit.status = MaintenanceStatus("Checking for runner binary updates")
            runner_info = runner_manager.get_latest_runner_bin_url()
        except urllib.error.URLError as err:
            logger.exception("Failed to check for runner updates")
            # Failure to download runner binary is a transient error.
            # The charm automatically update runner binary on a schedule.
            self.unit.status = MaintenanceStatus(f"Failed to check for runner updates: {err}")
            return False

        logger.debug(
            "Current runner binary URL: %s, Queried runner binary URL: %s",
            self._stored.runner_bin_url,
            runner_info.download_url,
        )
        runner_bin_updated = False
        if runner_info.download_url != self._stored.runner_bin_url:
            self.unit.status = MaintenanceStatus("Updating runner binary")
            runner_manager.update_runner_bin(runner_info)
            self._stored.runner_bin_url = runner_info.download_url
            runner_bin_updated = True

        self.unit.status = MaintenanceStatus("Checking for service updates")
        service_updated = self._install_repo_policy_compliance(proxy_config)

        if service_updated or runner_bin_updated:
            logger.info(
                "Flushing runner due to: service updated=%s, runner binary update=%s",
                service_updated,
                runner_bin_updated,
            )
            self.unit.status = MaintenanceStatus("Flushing runners due to updated deps")
            runner_manager.flush(FlushMode.FLUSH_IDLE_WAIT_REPO_CHECK)
            self._start_services(token, proxy_config)

        self.unit.status = ActiveStatus()
        return service_updated or runner_bin_updated

    @catch_charm_errors
    def _on_reconcile_runners(self, _: ReconcileRunnersEvent) -> None:
        """Handle the reconciliation of runners."""
        state = self._setup_state()

        if state.instance_type == InstanceType.OPENSTACK:
            runner_manager = self._get_openstack_runner_manager(state)
            runner_manager.reconcile(state.runner_config.virtual_machines)
            self.unit.status = ActiveStatus()
            return

        runner_manager = self._get_runner_manager(state)

        self._check_and_update_dependencies(
            runner_manager, state.charm_config.token, state.proxy_config
        )

        runner_info = runner_manager.get_github_info()
        if all(not info.busy for info in runner_info):
            self._update_kernel(now=True)

        self._reconcile_runners(
            runner_manager,
            state.runner_config.virtual_machines,
            state.runner_config.virtual_machine_resources,
        )

        self.unit.status = ActiveStatus()

    @catch_action_errors
    def _on_check_runners_action(self, event: ActionEvent) -> None:
        """Handle the action of checking of runner state.

        Args:
            event: The event fired on check_runners action.
        """
<<<<<<< HEAD
        online = 0
        offline = 0
        unknown = 0
        runner_names = []

=======
>>>>>>> 35b79daf
        state = self._setup_state()

        if state.instance_type == InstanceType.OPENSTACK:
            openstack_runner_manager = self._get_openstack_runner_manager(state)
            runner_info = openstack_runner_manager.get_github_runner_info()

            for info in runner_info:
                if info.online:
                    online += 1
                    runner_names.append(info.runner_name)
                else:
                    offline += 1
            event.set_results(
                {
                    "online": online,
                    "offline": offline,
                    "unknown": unknown,
                    "runners": ", ".join(runner_names),
                }
            )
            return

        runner_manager = self._get_runner_manager(state)
        if runner_manager.runner_bin_path is None:
            event.fail("Missing runner binary")
            return

        runner_info = runner_manager.get_github_info()
        for runner in runner_info:
            if runner.status == GitHubRunnerStatus.ONLINE.value:
                online += 1
                runner_names.append(runner.name)
            elif runner.status == GitHubRunnerStatus.OFFLINE.value:
                offline += 1
            else:
                # might happen if runner dies and GH doesn't notice immediately
                unknown += 1
        event.set_results(
            {
                "online": online,
                "offline": offline,
                "unknown": unknown,
                "runners": ", ".join(runner_names),
            }
        )

    @catch_action_errors
    def _on_reconcile_runners_action(self, event: ActionEvent) -> None:
        """Handle the action of reconcile of runner state.

        Args:
            event: Action event of reconciling the runner.
        """
        state = self._setup_state()

        if state.instance_type == InstanceType.OPENSTACK:
            runner_manager = self._get_openstack_runner_manager(state)

            delta = runner_manager.reconcile(state.runner_config.virtual_machines)
            event.set_results({"delta": {"virtual-machines": delta}})
            return

        runner_manager = self._get_runner_manager(state)

        self._check_and_update_dependencies(
            runner_manager, state.charm_config.token, state.proxy_config
        )

        delta = self._reconcile_runners(
            runner_manager,
            state.runner_config.virtual_machines,
            state.runner_config.virtual_machine_resources,
        )
        self._on_check_runners_action(event)
        event.set_results(delta)

    @catch_action_errors
    def _on_flush_runners_action(self, event: ActionEvent) -> None:
        """Handle the action of flushing all runner and reconciling afterwards.

        Args:
            event: Action event of flushing all runners.
        """
        state = self._setup_state()

        if state.instance_type == InstanceType.OPENSTACK:
            # Flushing mode not implemented for OpenStack yet.
            runner_manager = self._get_openstack_runner_manager(state)
            flushed = runner_manager.flush()
            event.set_results({"delta": {"virtual-machines": flushed}})
            return

        runner_manager = self._get_runner_manager(state)

        runner_manager.flush(FlushMode.FLUSH_BUSY_WAIT_REPO_CHECK)
        delta = self._reconcile_runners(
            runner_manager,
            state.runner_config.virtual_machines,
            state.runner_config.virtual_machine_resources,
        )

        self._on_check_runners_action(event)
        event.set_results(delta)

    @catch_action_errors
    def _on_update_dependencies_action(self, event: ActionEvent) -> None:
        """Handle the action of updating dependencies and flushing runners if needed.

        Args:
            event: Action event of updating dependencies.
        """
        state = self._setup_state()
        if state.instance_type == InstanceType.OPENSTACK:
            # No dependencies managed by the charm for OpenStack-based runners.
            event.set_results({"flush": False})

        runner_manager = self._get_runner_manager(state)
        flushed = self._check_and_update_dependencies(
            runner_manager, state.charm_config.token, state.proxy_config
        )
        event.set_results({"flush": flushed})

    @catch_charm_errors
    def _on_update_status(self, _: UpdateStatusEvent) -> None:
        """Handle the update of charm status."""
        self._ensure_reconcile_timer_is_active()

    @catch_charm_errors
    def _on_stop(self, _: StopEvent) -> None:
        """Handle the stopping of the charm."""
        self._event_timer.disable_event_timer("reconcile-runners")
        state = self._setup_state()

        if state.instance_type == InstanceType.OPENSTACK:
            runner_manager = self._get_openstack_runner_manager(state)
            runner_manager.flush()
            return

        runner_manager = self._get_runner_manager(state)
        runner_manager.flush(FlushMode.FLUSH_BUSY)

    def _reconcile_runners(
        self, runner_manager: RunnerManager, num: int, resources: VirtualMachineResources
    ) -> Dict[str, Any]:
        """Reconcile the current runners state and intended runner state.

        Args:
            runner_manager: For querying and managing the runner state.
            num: Target number of virtual machines.
            resources: Target resource for each virtual machine.

        Raises:
            MissingRunnerBinaryError: If the runner binary is not found.

        Returns:
            Changes in runner number due to reconciling runners.
        """
        if not RunnerManager.runner_bin_path.is_file():
            logger.warning("Unable to reconcile due to missing runner binary")
            raise MissingRunnerBinaryError("Runner binary not found.")

        self.unit.status = MaintenanceStatus("Reconciling runners")
        delta_virtual_machines = runner_manager.reconcile(
            num,
            resources,
        )

        self.unit.status = ActiveStatus()
        return {"delta": {"virtual-machines": delta_virtual_machines}}

    def _install_repo_policy_compliance(self, proxy_config: ProxyConfig) -> bool:
        """Install latest version of repo_policy_compliance service.

        Args:
            proxy_config: Proxy configuration.

        Returns:
            Whether version install is changed. Going from not installed to
            installed will return True.
        """
        # Prepare environment variables for pip subprocess
        env = {}
        if http_proxy := proxy_config.http:
            env["HTTP_PROXY"] = http_proxy
            env["http_proxy"] = http_proxy
        if https_proxy := proxy_config.https:
            env["HTTPS_PROXY"] = https_proxy
            env["https_proxy"] = https_proxy
        if no_proxy := proxy_config.no_proxy:
            env["NO_PROXY"] = no_proxy
            env["no_proxy"] = no_proxy

        old_version = execute_command(
            [
                "/usr/bin/python3",
                "-m",
                "pip",
                "show",
                "repo-policy-compliance",
            ],
            check_exit=False,
        )

        execute_command(
            [
                "/usr/bin/python3",
                "-m",
                "pip",
                "install",
                "--upgrade",
                "git+https://github.com/canonical/repo-policy-compliance@main",
            ],
            env=env,
        )

        new_version = execute_command(
            [
                "/usr/bin/python3",
                "-m",
                "pip",
                "show",
                "repo-policy-compliance",
            ],
            check_exit=False,
        )
        return old_version != new_version

    def _enable_kernel_modules(self) -> None:
        """Enable kernel modules needed by the charm."""
        execute_command(["/usr/sbin/modprobe", "br_netfilter"])
        with self.kernel_module_path.open("a", encoding="utf-8") as modules_file:
            modules_file.write("br_netfilter\n")

    @retry(tries=5, delay=5, max_delay=60, backoff=2, local_logger=logger)
    def _install_deps(self) -> None:
        """Install dependencies."""
        state = self._setup_state()

        logger.info("Installing charm dependencies.")
        # Snap and Apt will use any proxies configured in the Juju model.
        # Binding for snap, apt, and lxd init commands are not available so subprocess.run used.
        # Install dependencies used by repo-policy-compliance and the firewall
        self._apt_install(["gunicorn", "python3-pip", "nftables"])
        # Install repo-policy-compliance package
        self._install_repo_policy_compliance(state.proxy_config)
        execute_command(
            ["/usr/bin/apt-get", "remove", "-qy", "lxd", "lxd-client"], check_exit=False
        )
        self._apt_install(
            [
                "cpu-checker",
                "libvirt-clients",
                "libvirt-daemon-driver-qemu",
                "apparmor-utils",
            ],
        )
        execute_command(["/usr/bin/snap", "install", "lxd", "--channel=latest/stable"])
        execute_command(["/usr/bin/snap", "refresh", "lxd", "--channel=latest/stable"])
        # Add ubuntu user to lxd group, to allow building images with ubuntu user
        execute_command(["/usr/sbin/usermod", "-aG", "lxd", "ubuntu"])
        execute_command(["/snap/bin/lxd", "waitready"])
        execute_command(["/snap/bin/lxd", "init", "--auto"])
        execute_command(["/snap/bin/lxc", "network", "set", "lxdbr0", "ipv6.address", "none"])
        execute_command(["/snap/bin/lxd", "waitready"])
        if not LXD_PROFILE_YAML.exists():
            self._enable_kernel_modules()
        execute_command(
            [
                "/snap/bin/lxc",
                "profile",
                "device",
                "set",
                "default",
                "eth0",
                "security.ipv4_filtering=true",
                "security.ipv6_filtering=true",
                "security.mac_filtering=true",
                "security.port_isolation=true",
            ]
        )
        logger.info("Finished installing charm dependencies.")

    @retry(tries=5, delay=5, max_delay=60, backoff=2, local_logger=logger)
    def _start_services(self, token: str, proxy_config: ProxyConfig) -> None:
        """Ensure all services managed by the charm is running.

        Args:
            token: GitHub personal access token for repo-policy-compliance to use.
            proxy_config: Proxy configuration.
        """
        logger.info("Starting charm services...")

        if self.service_token is None:
            self.service_token = self._get_service_token()

        # Move script to home directory
        logger.info("Loading the repo policy compliance flask app...")
        os.makedirs(self.repo_check_web_service_path, exist_ok=True)
        shutil.copyfile(
            self.repo_check_web_service_script,
            self.repo_check_web_service_path / "app.py",
        )

        # Move the systemd service.
        logger.info("Loading the repo policy compliance gunicorn systemd service...")
        environment = jinja2.Environment(
            loader=jinja2.FileSystemLoader("templates"), autoescape=True
        )

        service_content = environment.get_template("repo-policy-compliance.service.j2").render(
            working_directory=str(self.repo_check_web_service_path),
            charm_token=self.service_token,
            github_token=token,
            proxies=proxy_config,
        )
        self.repo_check_systemd_service.write_text(service_content, encoding="utf-8")

        execute_command(["/usr/bin/systemctl", "daemon-reload"])
        execute_command(["/usr/bin/systemctl", "restart", "repo-policy-compliance"])
        execute_command(["/usr/bin/systemctl", "enable", "repo-policy-compliance"])

        logger.info("Finished starting charm services")

    def _get_service_token(self) -> str:
        """Get the service token.

        Returns:
            The service token.
        """
        logger.info("Getting the secret token...")
        if self.service_token_path.exists():
            logger.info("Found existing token file.")
            service_token = self.service_token_path.read_text(encoding="utf-8")
        else:
            logger.info("Generate new token.")
            service_token = secrets.token_hex(16)
            self.service_token_path.write_text(service_token, encoding="utf-8")
        return service_token

    def _refresh_firewall(self, state: CharmState) -> None:
        """Refresh the firewall configuration and rules.

        Args:
            state: Charm state.
        """
        # Temp: Monitor the LXD networks to track down issues with missing network.
        logger.info(execute_command(["/snap/bin/lxc", "network", "list", "--format", "json"]))

        allowlist = [
            FirewallEntry.decode(str(entry.host)) for entry in state.ssh_debug_connections
        ]
        firewall = Firewall("lxdbr0")
        firewall.refresh_firewall(denylist=state.charm_config.denylist, allowlist=allowlist)
        logger.debug(
            "firewall update, current firewall: %s",
            execute_command(["/usr/sbin/nft", "list", "ruleset"]),
        )

    def _apt_install(self, packages: Sequence[str]) -> None:
        """Execute apt install command.

        Args:
            packages: The names of apt packages to install.
        """
        execute_command(["/usr/bin/apt-get", "update"])

        _, exit_code = execute_command(
            ["/usr/bin/apt-get", "install", "-qy"] + list(packages), check_exit=False
        )
        if exit_code == 100:
            logging.warning("Running 'dpkg --configure -a' as last apt install was interrupted")
            execute_command(["dpkg", "--configure", "-a"])
            execute_command(["/usr/bin/apt-get", "install", "-qy"] + list(packages))

    @catch_charm_errors
    def _on_debug_ssh_relation_changed(self, _: ops.RelationChangedEvent) -> None:
        """Handle debug ssh relation changed event."""
        state = self._setup_state()

        if state.instance_type == InstanceType.OPENSTACK:
            # Flushing not implemented for OpenStack.
            raise NotImplementedError()

        self._refresh_firewall(state)
        runner_manager = self._get_runner_manager(state)
        runner_manager.flush(FlushMode.FLUSH_IDLE)
        self._reconcile_runners(
            runner_manager,
            state.runner_config.virtual_machines,
            state.runner_config.virtual_machine_resources,
        )


if __name__ == "__main__":
    main(GithubRunnerCharm)<|MERGE_RESOLUTION|>--- conflicted
+++ resolved
@@ -83,10 +83,6 @@
     """Event representing a periodic check to ensure runners are ok."""
 
 
-<<<<<<< HEAD
-CharmT = Any
-=======
->>>>>>> 35b79daf
 EventT = TypeVar("EventT")
 
 
@@ -104,11 +100,7 @@
 
     @functools.wraps(func)
     # flake8 thinks the event argument description is missing in the docstring.
-<<<<<<< HEAD
-    def func_with_catch_errors(self: CharmT, event: EventT) -> None:
-=======
     def func_with_catch_errors(self: "GithubRunnerCharm", event: EventT) -> None:
->>>>>>> 35b79daf
         """Handle errors raised while handling charm events.
 
         Args:
@@ -151,11 +143,7 @@
 
     @functools.wraps(func)
     # flake8 thinks the event argument description is missing in the docstring.
-<<<<<<< HEAD
-    def func_with_catch_errors(self: CharmT, event: ActionEvent) -> None:
-=======
     def func_with_catch_errors(self: "GithubRunnerCharm", event: ActionEvent) -> None:
->>>>>>> 35b79daf
         """Handle errors raised while handling events.
 
         Args:
@@ -461,12 +449,7 @@
         """Handle the installation of charm."""
         state = self._setup_state()
 
-<<<<<<< HEAD
         if state.instance_type == InstanceType.OPENSTACK:
-=======
-        if state.charm_config.openstack_clouds_yaml:
-            # Only build it in test mode since it may interfere with users systems.
->>>>>>> 35b79daf
             if self.config.get(TEST_MODE_CONFIG_NAME) == "insecure":
                 self.unit.status = MaintenanceStatus("Building Openstack image")
                 github = GithubClient(token=state.charm_config.token)
@@ -790,14 +773,11 @@
         Args:
             event: The event fired on check_runners action.
         """
-<<<<<<< HEAD
         online = 0
         offline = 0
         unknown = 0
         runner_names = []
 
-=======
->>>>>>> 35b79daf
         state = self._setup_state()
 
         if state.instance_type == InstanceType.OPENSTACK:
