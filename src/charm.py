#!/usr/bin/env python3

# Copyright 2023 Canonical Ltd.
# See LICENSE file for licensing details.

"""Charm for creating and managing GitHub self-hosted runner instances."""

import functools
import logging
import os
import secrets
import shutil
import urllib.error
from pathlib import Path
from typing import Any, Callable, Dict, Optional, TypeVar

import jinja2
from ops.charm import (
    ActionEvent,
    CharmBase,
    ConfigChangedEvent,
    InstallEvent,
    StopEvent,
    UpgradeCharmEvent,
)
from ops.framework import EventBase, StoredState
from ops.main import main
from ops.model import ActiveStatus, BlockedStatus, MaintenanceStatus

from errors import MissingConfigurationError, RunnerBinaryError, RunnerError, SubprocessError
from event_timer import EventTimer, TimerDisableError, TimerEnableError
from firewall import Firewall, FirewallEntry
from github_type import GitHubRunnerStatus
from runner import LXD_PROFILE_YAML
from runner_manager import RunnerManager, RunnerManagerConfig
from runner_type import GitHubOrg, GitHubRepo, ProxySetting, VirtualMachineResources
from utilities import bytes_with_unit_to_kib, execute_command, get_env_var, retry

logger = logging.getLogger(__name__)


class ReconcileRunnersEvent(EventBase):
    """Event representing a periodic check to ensure runners are ok."""


class UpdateDependenciesEvent(EventBase):
    """Event representing a periodic check for new versions of the runner binary and services."""


CharmT = TypeVar("CharmT")
EventT = TypeVar("EventT")


def catch_charm_errors(func: Callable[[CharmT, EventT], None]) -> Callable[[CharmT, EventT], None]:
    """Catch common errors in charm.

    Args:
        func: Charm function to be decorated.

    Returns:
        Decorated charm function with catching common errors.
    """

    @functools.wraps(func)
    def func_with_catch_errors(self, event: EventT) -> None:
        # Safe guard against unexpected error.
        try:
            func(self, event)
        except MissingConfigurationError as err:
            logger.exception("Missing required charm configuration")
            self.unit.status = BlockedStatus(
                f"Missing required charm configuration: {err.configs}"
            )

    return func_with_catch_errors


def catch_action_errors(
    func: Callable[[CharmT, ActionEvent], None]
) -> Callable[[CharmT, ActionEvent], None]:
    """Catch common errors in actions.

    Args:
        func: Action function to be decorated.

    Returns:
        Decorated charm function with catching common errors.
    """

    @functools.wraps(func)
    def func_with_catch_errors(self, event: ActionEvent) -> None:
        # Safe guard against unexpected error.
        try:
            func(self, event)
        except MissingConfigurationError as err:
            logger.exception("Missing required charm configuration")
            event.fail(f"Missing required charm configuration: {err.configs}")

    return func_with_catch_errors


class GithubRunnerCharm(CharmBase):
    """Charm for managing GitHub self-hosted runners."""

    _stored = StoredState()

    service_token_path = Path("service_token")
    repo_check_web_service_path = Path("/home/ubuntu/repo_policy_compliance_service")
    repo_check_web_service_script = Path("src/repo_policy_compliance_service.py")
    repo_check_systemd_service = Path("/etc/systemd/system/repo-policy-compliance.service")
    ram_pool_path = Path("/storage/ram")

    def __init__(self, *args, **kargs) -> None:
        """Construct the charm.

        Args:
            args: List of arguments to be passed to the `CharmBase` class.
            kargs: List of keyword arguments to be passed to the `CharmBase`
                class.
        """
        super().__init__(*args, **kargs)
        if LXD_PROFILE_YAML.exists():
            if self.config.get("test-mode") != "insecure":
                raise RuntimeError("lxd-profile.yaml detected outside test mode")
            logger.critical("test mode is enabled")
        self._event_timer = EventTimer(self.unit.name)

        self._stored.set_default(
            path=self.config["path"],  # for detecting changes
            token=self.config["token"],  # for detecting changes
            runner_bin_url=None,
        )

        self.proxies: ProxySetting = {}
        if http_proxy := get_env_var("JUJU_CHARM_HTTP_PROXY"):
            self.proxies["http"] = http_proxy
        if https_proxy := get_env_var("JUJU_CHARM_HTTPS_PROXY"):
            self.proxies["https"] = https_proxy
        # there's no need for no_proxy if there's no http_proxy or https_proxy
        no_proxy = get_env_var("JUJU_CHARM_NO_PROXY")
        if (https_proxy or http_proxy) and no_proxy:
            self.proxies["no_proxy"] = no_proxy

        self.service_token = None

        self.on.define_event("reconcile_runners", ReconcileRunnersEvent)
        self.on.define_event("update_dependencies", UpdateDependenciesEvent)

        self.framework.observe(self.on.install, self._on_install)
        self.framework.observe(self.on.upgrade_charm, self._on_upgrade_charm)
        self.framework.observe(self.on.config_changed, self._on_config_changed)
        self.framework.observe(self.on.reconcile_runners, self._on_reconcile_runners)
        self.framework.observe(self.on.update_dependencies, self._on_update_dependencies)
        self.framework.observe(self.on.stop, self._on_stop)

        self.framework.observe(self.on.check_runners_action, self._on_check_runners_action)
        self.framework.observe(self.on.reconcile_runners_action, self._on_reconcile_runners_action)
        self.framework.observe(self.on.flush_runners_action, self._on_flush_runners_action)
        self.framework.observe(
            self.on.update_dependencies_action, self._on_update_dependencies_action
        )

    @retry(tries=5, delay=15, max_delay=60, backoff=1.5, local_logger=logger)
    def _create_memory_storage(self, path: Path, size: int) -> None:
        """Create a tmpfs-based LVM volume group.

        Args:
            path: Path to directory for memory storage.
            size: Size of the tmpfs in kilobytes.

        Raises:
            RunnerError: Unable to setup storage for runner.
        """
        if size <= 0:
            return

        try:
            # Create tmpfs if not exists, else resize it.
            if not path.exists():
                path.mkdir(parents=True, exist_ok=True)
                execute_command(
                    ["mount", "-t", "tmpfs", "-o", f"size={size}k", "tmpfs", str(path)]
                )
            else:
                execute_command(["mount", "-o", f"remount,size={size}k", str(path)])
        except (OSError, SubprocessError) as err:
            logger.exception("Unable to setup storage directory")
            # Remove the path if is not in use. If the tmpfs is in use, the removal will fail.
            if path.exists():
                shutil.rmtree(path, ignore_errors=True)
                path.rmdir()
                logger.info("Cleaned up storage directory")
            raise RunnerError("Failed to configure runner storage") from err

    @retry(tries=10, delay=15, max_delay=60, backoff=1.5, local_logger=logger)
    def _ensure_service_health(self) -> None:
        """Ensure services managed by the charm is healthy.

        Services managed include:
         * repo-policy-compliance
        """
        logger.info("Checking health of repo-policy-compliance service")
        try:
            execute_command(["/usr/bin/systemctl", "is-active", "repo-policy-compliance"])
        except SubprocessError:
            logger.exception("Found inactive repo-policy-compliance service")
            execute_command(["/usr/bin/systemctl", "restart", "repo-policy-compliance"])
            logger.info("Restart repo-policy-compliance service")
            raise

    def _get_runner_manager(
        self, token: Optional[str] = None, path: Optional[str] = None
    ) -> RunnerManager:
        """Get a RunnerManager instance, or None if missing config.

        Args:
            token: GitHub personal access token to manager the runners with.
            path: GitHub repository path in the format '<org>/<repo>', or the GitHub organization
                name.

        Returns:
            An instance of RunnerManager.
        """
        if token is None:
            token = self.config["token"]
        if path is None:
            path = self.config["path"]

        missing_configs = []
        if not token:
            missing_configs.append("token")
        if not path:
            missing_configs.append("path")
        if missing_configs:
            raise MissingConfigurationError(missing_configs)

        self._ensure_service_health()

        size_in_kib = (
            bytes_with_unit_to_kib(self.config["vm-disk"]) * self.config["virtual-machines"]
        )

        self._create_memory_storage(self.ram_pool_path, size_in_kib)

        if self.service_token is None:
            self.service_token = self._get_service_token()

        if "/" in path:
            paths = path.split("/")
            if len(paths) != 2:
                logger.error("Invalid path %s", path)
                return None

            owner, repo = paths
            path = GitHubRepo(owner=owner, repo=repo)
        else:
            path = GitHubOrg(org=path, group=self.config["group"])

        app_name, unit = self.unit.name.rsplit("/", 1)
        return RunnerManager(
            app_name,
            unit,
            RunnerManagerConfig(path, token, "jammy", self.service_token, self.ram_pool_path),
            proxies=self.proxies,
        )

    @catch_charm_errors
    def _on_install(self, _event: InstallEvent) -> None:
        """Handle the installation of charm.

        Args:
            event: Event of installing charm.
        """
        self.unit.status = MaintenanceStatus("Installing packages")

        # Temporary solution: Upgrade the kernel due to a kernel bug in 5.15. Kernel upgrade
        # not needed for container-based end-to-end tests.
        if not LXD_PROFILE_YAML.exists():
            self.unit.status = MaintenanceStatus("Upgrading kernel")
            self._upgrade_kernel()

        try:
            # The `_start_services`, `_install_deps` includes retry.
            self._install_deps()
            self._start_services()
        except SubprocessError as err:
            logger.exception(err)
            # The charm cannot proceed without dependencies.
            self.unit.status = BlockedStatus("Failed to install dependencies")
            return
        self._refresh_firewall()
        runner_manager = self._get_runner_manager()
        if runner_manager:
            self.unit.status = MaintenanceStatus("Downloading runner binary")
            try:
                runner_info = runner_manager.get_latest_runner_bin_url()
                logger.info(
                    "Downloading %s from: %s", runner_info.filename, runner_info.download_url
                )
                self._stored.runner_bin_url = runner_info.download_url
                runner_manager.update_runner_bin(runner_info)
            # Safe guard against transient unexpected error.
            except RunnerBinaryError as err:
                logger.exception("Failed to update runner binary")
                # Failure to download runner binary is a transient error.
                # The charm automatically update runner binary on a schedule.
                self.unit.status = MaintenanceStatus(f"Failed to update runner binary: {err}")
                return

            self.unit.status = MaintenanceStatus("Starting runners")
            try:
                self._reconcile_runners(runner_manager)
                self.unit.status = ActiveStatus()
            except RunnerError as err:
                logger.exception("Failed to start runners")
                self.unit.status = MaintenanceStatus(f"Failed to start runners: {err}")
        else:
            self.unit.status = BlockedStatus("Missing token or org/repo path config")

    def _upgrade_kernel(self) -> None:
        """Upgrade the Linux kernel."""
        execute_command(["/usr/bin/apt-get", "update"])
        execute_command(["/usr/bin/apt-get", "install", "-qy", "linux-generic"])

        _, exit_code = execute_command(["ls", "/var/run/reboot-required"], check_exit=False)
        if exit_code == 0:
            logger.info("Rebooting system...")
            execute_command(["reboot"])

    @catch_charm_errors
    def _on_upgrade_charm(self, _event: UpgradeCharmEvent) -> None:
        """Handle the update of charm.

        Args:
            event: Event of charm upgrade.
        """
        logger.info("Reinstalling dependencies...")
        try:
            # The `_start_services`, `_install_deps` includes retry.
            self._install_deps()
            self._start_services()
        except SubprocessError as err:
            logger.exception(err)
            # The charm cannot proceed without dependencies.
            self.unit.status = BlockedStatus("Failed to install dependencies")
            return
        self._refresh_firewall()

        logger.info("Flushing the runners...")
        runner_manager = self._get_runner_manager()
        if not runner_manager:
            return

        runner_manager.flush()
        self._reconcile_runners(runner_manager)

    @catch_charm_errors
    def _on_config_changed(self, _event: ConfigChangedEvent) -> None:
        """Handle the configuration change.

        Args:
            event: Event of configuration change.
        """
        if self.config["token"] != self._stored.token:
            self._start_services()
            self._stored.token = None

        self._refresh_firewall()
        try:
            self._event_timer.ensure_event_timer(
                "update-dependencies", self.config["update-interval"]
            )
            self._event_timer.ensure_event_timer(
                "reconcile-runners", self.config["reconcile-interval"]
            )
        except TimerEnableError as ex:
            logger.exception("Failed to start the event timer")
            self.unit.status = BlockedStatus(
                (
                    f"Failed to start timer for regular reconciliation and dependencies update "
                    f"checks: {ex}"
                )
            )

        if self.config["path"] != self._stored.path:
            prev_runner_manager = self._get_runner_manager(
                path=str(self._stored.path)
            )  # Casting for mypy checks.
            if prev_runner_manager:
                self.unit.status = MaintenanceStatus("Removing runners from old org/repo")
                prev_runner_manager.flush(flush_busy=False)
            self._stored.path = self.config["path"]

        runner_manager = self._get_runner_manager()
        if runner_manager:
            self._reconcile_runners(runner_manager)
            self.unit.status = ActiveStatus()
        else:
            self.unit.status = BlockedStatus("Missing token or org/repo path config")

        if self.config["token"] != self._stored.token:
            runner_manager.flush(flush_busy=False)
            self._stored.token = self.config["token"]

    def _check_and_update_dependencies(self) -> bool:
        """Check and updates runner binary and services.

        The runners are flushed if needed.

        Returns:
            Whether the runner binary or the services was updated.
        """
        runner_manager = self._get_runner_manager()
        if not runner_manager:
            return False

        service_updated = self._install_repo_policy_compliance()

        # Check if the runner binary file exists.
        if not runner_manager.check_runner_bin():
            self._stored.runner_bin_url = None

        try:
            self.unit.status = MaintenanceStatus("Checking for runner updates")
            runner_info = runner_manager.get_latest_runner_bin_url()
        except urllib.error.URLError as err:
            logger.exception("Failed to check for runner updates")
            # Failure to download runner binary is a transient error.
            # The charm automatically update runner binary on a schedule.
            self.unit.status = MaintenanceStatus(f"Failed to check for runner updates: {err}")
            return False

        logger.debug("Current runner binary URL: %s, Queried runner binary URL: %s")

        runner_bin_updated = False
        if runner_info.download_url != self._stored.runner_bin_url:
            self.unit.status = MaintenanceStatus("Updating runner binary")
            runner_manager.update_runner_bin(runner_info)
            self._stored.runner_bin_url = runner_info.download_url
            runner_bin_updated = True

        if service_updated or runner_bin_updated:
            logger.info(
                "Flushing runner due to: service updated=%s, runner binary update=%s",
                service_updated,
                runner_bin_updated,
            )

            self._start_services()
            runner_manager.flush(flush_busy=False)
            self._reconcile_runners(runner_manager)

        self.unit.status = ActiveStatus()
        return service_updated or runner_bin_updated

    @catch_charm_errors
    def _on_update_dependencies(self, _event: UpdateDependenciesEvent) -> None:
        """Handle checking update of dependencies event.

        Args:
            event: Event of checking update of runner binary and services.
        """
        self._check_and_update_dependencies()

    @catch_charm_errors
    def _on_reconcile_runners(self, _event: ReconcileRunnersEvent) -> None:
        """Handle the reconciliation of runners.

        Args:
            event: Event of reconciling the runner state.
        """
        self.unit.status = MaintenanceStatus("Reconciling runners")

        if not RunnerManager.runner_bin_path.is_file():
            logger.warning("Unable to reconcile due to missing runner binary")
            return

        runner_manager = self._get_runner_manager()
        if not runner_manager:
            self.unit.status = BlockedStatus("Missing token or org/repo path config")
            return
<<<<<<< HEAD

=======
        self.unit.status = MaintenanceStatus("Reconciling runners")
>>>>>>> 34b96d4b
        self._reconcile_runners(runner_manager)

        self.unit.status = ActiveStatus()

    @catch_action_errors
    def _on_check_runners_action(self, event: ActionEvent) -> None:
        """Handle the action of checking of runner state.

        Args:
            event: Action event of checking runner states.
        """
        runner_manager = self._get_runner_manager()
        if not runner_manager:
            event.fail("Missing token or org/repo path config")
            return
        if runner_manager.runner_bin_path is None:
            event.fail("Missing runner binary")
            return

        online = 0
        offline = 0
        unknown = 0
        runner_names = []

        runner_info = runner_manager.get_github_info()

        for runner in runner_info:
            if runner.status == GitHubRunnerStatus.ONLINE.value:
                online += 1
                runner_names.append(runner.name)
            elif runner.status == GitHubRunnerStatus.OFFLINE.value:
                offline += 1
            else:
                # might happen if runner dies and GH doesn't notice immediately
                unknown += 1
        event.set_results(
            {
                "online": online,
                "offline": offline,
                "unknown": unknown,
                "runners": ", ".join(runner_names),
            }
        )

    @catch_action_errors
    def _on_reconcile_runners_action(self, event: ActionEvent) -> None:
        """Handle the action of reconcile of runner state.

        Args:
            event: Action event of reconciling the runner.
        """
        runner_manager = self._get_runner_manager()
        if not runner_manager:
            event.fail("Missing token or org/repo path config")
            return

        delta = self._reconcile_runners(runner_manager)

        self._on_check_runners_action(event)
        event.set_results(delta)

    @catch_action_errors
    def _on_flush_runners_action(self, event: ActionEvent) -> None:
        """Handle the action of flushing all runner and reconciling afterwards.

        Args:
            event: Action event of flushing all runners.
        """
        runner_manager = self._get_runner_manager()
        if not runner_manager:
            event.fail("Missing token or org/repo path config")
            return

        runner_manager.flush()
        delta = self._reconcile_runners(runner_manager)

        self._on_check_runners_action(event)
        event.set_results(delta)

    @catch_action_errors
    def _on_update_dependencies_action(self, event: ActionEvent) -> None:
        """Handle the action of updating dependencies and flushing runners if needed.

        Args:
            event: Action event of updating dependencies.
        """
        flushed = self._check_and_update_dependencies()
        event.set_results({"flush": flushed})

    @catch_charm_errors
    def _on_stop(self, _: StopEvent) -> None:
        """Handle the stopping of the charm.

        Args:
            event: Event of stopping the charm.
        """
        try:
            self._event_timer.disable_event_timer("update-dependencies")
            self._event_timer.disable_event_timer("reconcile-runners")
        except TimerDisableError as ex:
            logger.exception("Failed to stop the timer")
            self.unit.status = BlockedStatus(f"Failed to stop charm event timer: {ex}")

        runner_manager = self._get_runner_manager()
        if runner_manager:
            try:
                runner_manager.flush()
            # Safe guard against unexpected error.
            except Exception:  # pylint: disable=broad-exception-caught
                # Log but ignore error since we're stopping anyway.
                logger.exception("Failed to clear runners")

    def _reconcile_runners(self, runner_manager: RunnerManager) -> Dict[str, Any]:
        """Reconcile the current runners state and intended runner state.

        Args:
            runner_manager: For querying and managing the runner state.

        Returns:
            Changes in runner number due to reconciling runners.
        """
        virtual_machines_resources = VirtualMachineResources(
            self.config["vm-cpu"], self.config["vm-memory"], self.config["vm-disk"]
        )

        virtual_machines = self.config["virtual-machines"]

        delta_virtual_machines = runner_manager.reconcile(
            virtual_machines, virtual_machines_resources
        )
        return {"delta": {"virtual-machines": delta_virtual_machines}}

    def _install_repo_policy_compliance(self) -> bool:
        """Install latest version of repo_policy_compliance service.

        Returns:
            Whether version install is changed. Going from not installed to
            installed will return True.
        """
        # Prepare environment for pip subprocess
        env = {}
        if "http" in self.proxies:
            env["HTTP_PROXY"] = self.proxies["http"]
            env["http_proxy"] = self.proxies["http"]
        if "https" in self.proxies:
            env["HTTPS_PROXY"] = self.proxies["https"]
            env["https_proxy"] = self.proxies["https"]
        if "no_proxy" in self.proxies:
            env["NO_PROXY"] = self.proxies["no_proxy"]
            env["no_proxy"] = self.proxies["no_proxy"]

        old_version = execute_command(
            [
                "/usr/bin/python3",
                "-m",
                "pip",
                "show",
                "repo-policy-compliance",
            ],
            check_exit=False,
        )

        execute_command(
            [
                "/usr/bin/python3",
                "-m",
                "pip",
                "install",
                "--upgrade",
                "git+https://github.com/canonical/repo-policy-compliance@main",
            ],
            env=env,
        )

        new_version = execute_command(
            [
                "/usr/bin/python3",
                "-m",
                "pip",
                "show",
                "repo-policy-compliance",
            ],
            check_exit=False,
        )
        return old_version != new_version

    @retry(tries=10, delay=15, max_delay=60, backoff=1.5, local_logger=logger)
    def _install_deps(self) -> None:
        """Install dependencies."""
        logger.info("Installing charm dependencies.")

        # Snap and Apt will use any proxies configured in the Juju model.
        # Binding for snap, apt, and lxd init commands are not available so subprocess.run used.
        execute_command(["/usr/bin/apt-get", "update"])
        # Install dependencies used by repo-policy-compliance and the firewall
        execute_command(
            ["/usr/bin/apt-get", "install", "-qy", "gunicorn", "python3-pip", "nftables"]
        )

        # Install repo-policy-compliance package
        self._install_repo_policy_compliance()

        execute_command(
            ["/usr/bin/apt-get", "remove", "-qy", "lxd", "lxd-client"], check_exit=False
        )
        execute_command(
            [
                "/usr/bin/apt-get",
                "install",
                "-qy",
                "cpu-checker",
                "libvirt-clients",
                "libvirt-daemon-driver-qemu",
                "apparmor-utils",
            ],
        )
        execute_command(["/usr/bin/snap", "install", "lxd", "--channel=latest/stable"])
        execute_command(["/usr/bin/snap", "refresh", "lxd", "--channel=latest/stable"])
        execute_command(["/snap/bin/lxd", "waitready"])
        execute_command(["/snap/bin/lxd", "init", "--auto"])
        execute_command(["/snap/bin/lxc", "network", "set", "lxdbr0", "ipv6.address", "none"])
        execute_command(["/snap/bin/lxd", "waitready"])
        if not LXD_PROFILE_YAML.exists():
            execute_command(["/usr/sbin/modprobe", "br_netfilter"])
        execute_command(
            [
                "/snap/bin/lxc",
                "profile",
                "device",
                "set",
                "default",
                "eth0",
                "security.ipv4_filtering=true",
                "security.ipv6_filtering=true",
                "security.mac_filtering=true",
                "security.port_isolation=true",
            ]
        )
        logger.info("Finished installing charm dependencies.")

    @retry(tries=10, delay=15, max_delay=60, backoff=1.5, local_logger=logger)
    def _start_services(self) -> None:
        """Ensure all services managed by the charm is running."""
        logger.info("Starting charm services...")

        if self.service_token is None:
            self.service_token = self._get_service_token()

        # Move script to home directory
        logger.info("Loading the repo policy compliance flask app...")
        os.makedirs(self.repo_check_web_service_path, exist_ok=True)
        shutil.copyfile(
            self.repo_check_web_service_script,
            self.repo_check_web_service_path / "app.py",
        )

        # Move the systemd service.
        logger.info("Loading the repo policy compliance gunicorn systemd service...")
        environment = jinja2.Environment(
            loader=jinja2.FileSystemLoader("templates"), autoescape=True
        )

        service_content = environment.get_template("repo-policy-compliance.service.j2").render(
            working_directory=str(self.repo_check_web_service_path),
            charm_token=self.service_token,
            github_token=self.config["token"],
            proxies=self.proxies,
        )
        self.repo_check_systemd_service.write_text(service_content, encoding="utf-8")

        execute_command(["/usr/bin/systemctl", "daemon-reload"])
        execute_command(["/usr/bin/systemctl", "restart", "repo-policy-compliance"])
        execute_command(["/usr/bin/systemctl", "enable", "repo-policy-compliance"])

        logger.info("Finished starting charm services")

    def _get_service_token(self) -> str:
        """Get the service token.

        Returns:
            The service token.
        """
        logger.info("Getting the secret token...")
        if self.service_token_path.exists():
            logger.info("Found existing token file.")
            service_token = self.service_token_path.read_text(encoding="utf-8")
        else:
            logger.info("Generate new token.")
            service_token = secrets.token_hex(16)
            self.service_token_path.write_text(service_token, encoding="utf-8")

        return service_token

    def _refresh_firewall(self):
        """Refresh the firewall configuration and rules."""
        # Temp: Monitor the LXD networks to track down issues with missing network.
        logger.info(execute_command(["/snap/bin/lxc", "network", "list", "--format", "json"]))

        firewall_denylist_config = self.config.get("denylist")
        denylist = []
        if firewall_denylist_config.strip():
            denylist = [
                FirewallEntry.decode(entry.strip())
                for entry in firewall_denylist_config.split(",")
            ]
        firewall = Firewall("lxdbr0")
        firewall.refresh_firewall(denylist)
        logger.debug(
            "firewall update, current firewall: %s",
            execute_command(["/usr/sbin/nft", "list", "ruleset"]),
        )


if __name__ == "__main__":
    main(GithubRunnerCharm)<|MERGE_RESOLUTION|>--- conflicted
+++ resolved
@@ -479,11 +479,7 @@
         if not runner_manager:
             self.unit.status = BlockedStatus("Missing token or org/repo path config")
             return
-<<<<<<< HEAD
-
-=======
-        self.unit.status = MaintenanceStatus("Reconciling runners")
->>>>>>> 34b96d4b
+
         self._reconcile_runners(runner_manager)
 
         self.unit.status = ActiveStatus()
