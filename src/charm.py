--- conflicted
+++ resolved
@@ -342,11 +342,7 @@
 
         flush_and_reconcile = False
         if state.charm_config.token != self._stored.token:
-<<<<<<< HEAD
-            self._stored.token = None
-=======
             self._stored.token = self.config[TOKEN_CONFIG_NAME]
->>>>>>> 5e348d5d
             flush_and_reconcile = True
         if self.config[PATH_CONFIG_NAME] != self._stored.path:
             self._stored.path = self.config[PATH_CONFIG_NAME]
@@ -360,11 +356,8 @@
         if not self._get_set_image_ready_status():
             return
         if flush_and_reconcile:
-<<<<<<< HEAD
             logger.info("JAVI CHARM _ON_CONFIG_CHANGED FLUSH RECONCILE")
-=======
             logger.info("Flush and reconcile on config-changed")
->>>>>>> 5e348d5d
             runner_scaler = self._get_runner_scaler(state)
             runner_scaler.flush(flush_mode=FlushMode.FLUSH_IDLE)
             self._reconcile_openstack_runners(runner_scaler, state.runner_config.virtual_machines)
@@ -538,10 +531,7 @@
     @catch_charm_errors
     def _on_debug_ssh_relation_changed(self, _: ops.RelationChangedEvent) -> None:
         """Handle debug ssh relation changed event."""
-<<<<<<< HEAD
         logger.info("JAVI CHARM _on_debug_ssh_relation_changed")
-=======
->>>>>>> 5e348d5d
         self.unit.status = MaintenanceStatus("Added debug-ssh relation")
         state = self._setup_state()
 
