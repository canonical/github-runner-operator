#!/usr/bin/env python3

# Copyright 2024 Canonical Ltd.
# See LICENSE file for licensing details.

"""Charm for creating and managing GitHub self-hosted runner instances."""

import functools
import logging
import os
import secrets
import shutil
import urllib.error
from pathlib import Path
from typing import Any, Callable, Dict, Sequence, TypeVar

import jinja2
import ops
from charms.grafana_agent.v0.cos_agent import COSAgentProvider
from ops.charm import (
    ActionEvent,
    CharmBase,
    ConfigChangedEvent,
    InstallEvent,
    StartEvent,
    StopEvent,
    UpdateStatusEvent,
    UpgradeCharmEvent,
)
from ops.framework import EventBase, StoredState
from ops.main import main
from ops.model import ActiveStatus, BlockedStatus, MaintenanceStatus

import metrics
<<<<<<< HEAD
from charm_state import (
    DEBUG_SSH_INTEGRATION_NAME,
    CharmConfigInvalidError,
    GithubPath,
    RunnerStorage,
    State,
    parse_github_path,
)
=======
import openstack_manager
from charm_state import DEBUG_SSH_INTEGRATION_NAME, CharmConfigInvalidError, RunnerStorage, State
>>>>>>> 0d8e1351
from errors import (
    ConfigurationError,
    LogrotateSetupError,
    MissingRunnerBinaryError,
    OpenStackUnauthorizedError,
    RunnerBinaryError,
    RunnerError,
    SubprocessError,
    TokenError,
)
from event_timer import EventTimer, TimerEnableError, TimerStatusError
from firewall import Firewall, FirewallEntry
from github_type import GitHubRunnerStatus
from runner import LXD_PROFILE_YAML
from runner_manager import RunnerManager, RunnerManagerConfig
from runner_manager_type import FlushMode
from runner_type import ProxySetting
from utilities import bytes_with_unit_to_kib, execute_command, retry

RECONCILE_RUNNERS_EVENT = "reconcile-runners"

logger = logging.getLogger(__name__)


class ReconcileRunnersEvent(EventBase):
    """Event representing a periodic check to ensure runners are ok."""


CharmT = TypeVar("CharmT")
EventT = TypeVar("EventT")


def catch_charm_errors(func: Callable[[CharmT, EventT], None]) -> Callable[[CharmT, EventT], None]:
    """Catch common errors in charm.

    Args:
        func: Charm function to be decorated.

    Returns:
        Decorated charm function with catching common errors.
    """

    @functools.wraps(func)
    def func_with_catch_errors(self, event: EventT) -> None:
        try:
            func(self, event)
        except ConfigurationError as err:
            logger.exception("Issue with charm configuration")
            self.unit.status = BlockedStatus(str(err))
        except TokenError as err:
            logger.exception("Issue with GitHub token")
            self.unit.status = BlockedStatus(str(err))
        except MissingRunnerBinaryError:
            logger.exception("Missing runner binary")
            self.unit.status = MaintenanceStatus(
                "GitHub runner application not downloaded; the charm will retry download on "
                "reconcile interval"
            )
        except OpenStackUnauthorizedError:
            logger.exception("Unauthorized OpenStack connection")
            self.unit.status = BlockedStatus(
                "Unauthorized OpenStack connection. Check credentials."
            )

    return func_with_catch_errors


def catch_action_errors(
    func: Callable[[CharmT, ActionEvent], None]
) -> Callable[[CharmT, ActionEvent], None]:
    """Catch common errors in actions.

    Args:
        func: Action function to be decorated.

    Returns:
        Decorated charm function with catching common errors.
    """

    @functools.wraps(func)
    def func_with_catch_errors(self, event: ActionEvent) -> None:
        try:
            func(self, event)
        except ConfigurationError as err:
            logger.exception("Issue with charm configuration")
            self.unit.status = BlockedStatus(str(err))
            event.fail(str(err))
        except MissingRunnerBinaryError:
            logger.exception("Missing runner binary")
            err_msg = (
                "GitHub runner application not downloaded; the charm will retry download on "
                "reconcile interval"
            )
            self.unit.status = MaintenanceStatus(err_msg)
            event.fail(err_msg)

    return func_with_catch_errors


def _setup_github_runner_charm_state(
    func: Callable[["GithubRunnerCharm", EventT], None]
) -> Callable[["GithubRunnerCharm", EventT], None]:
    """Decorate GithubRunnerCharm method to set up charm state.

    State setup includes file read and write. Therefore, this is not done in the __init__.

    Args:
        func: Method to be decorated.

    Returns:
        Decorated charm function with charm state setup.
    """

    @functools.wraps(func)
    def func_with_state_setup(self: "GithubRunnerCharm", event: EventT) -> None:
        self.setup_state()
        func(self, event)

    return func_with_state_setup


class GithubRunnerCharm(CharmBase):
    """Charm for managing GitHub self-hosted runners."""

    _stored = StoredState()

    service_token_path = Path("service_token")
    repo_check_web_service_path = Path("/home/ubuntu/repo_policy_compliance_service")
    repo_check_web_service_script = Path("scripts/repo_policy_compliance_service.py")
    repo_check_systemd_service = Path("/etc/systemd/system/repo-policy-compliance.service")
    juju_storage_path = Path("/storage/juju")
    ram_pool_path = Path("/storage/ram")
    kernel_module_path = Path("/etc/modules")

    def __init__(self, *args, **kargs) -> None:
        """Construct the charm.

        Args:
            args: List of arguments to be passed to the `CharmBase` class.
            kargs: List of keyword arguments to be passed to the `CharmBase`
                class.
        """
        super().__init__(*args, **kargs)
        self._grafana_agent = COSAgentProvider(self)

        self._event_timer = EventTimer(self.unit.name)

        if LXD_PROFILE_YAML.exists():
            if self.config.get("test-mode") != "insecure":
                raise RuntimeError("lxd-profile.yaml detected outside test mode")
            logger.critical("test mode is enabled")

        self._stored.set_default(
            path=self.config["path"],  # for detecting changes
            token=self.config["token"],  # for detecting changes
            runner_bin_url=None,
        )

        self.state: State
        self.proxies: ProxySetting = {}
        self.service_token: str | None = None

        self.on.define_event("reconcile_runners", ReconcileRunnersEvent)

        self.framework.observe(self.on.install, self._on_install)
        self.framework.observe(self.on.upgrade_charm, self._on_upgrade_charm)
        self.framework.observe(self.on.config_changed, self._on_config_changed)
        self.framework.observe(self.on.start, self._on_start)
        self.framework.observe(self.on.stop, self._on_stop)
        self.framework.observe(
            self.on[DEBUG_SSH_INTEGRATION_NAME].relation_changed,
            self._on_debug_ssh_relation_changed,
        )

        self.framework.observe(self.on.reconcile_runners, self._on_reconcile_runners)

        self.framework.observe(self.on.check_runners_action, self._on_check_runners_action)
        self.framework.observe(self.on.reconcile_runners_action, self._on_reconcile_runners_action)
        self.framework.observe(self.on.flush_runners_action, self._on_flush_runners_action)
        self.framework.observe(
            self.on.update_dependencies_action, self._on_update_dependencies_action
        )
        self.framework.observe(self.on.update_status, self._on_update_status)

    def setup_state(self) -> None:
        """Set up the charm state."""
        try:
            self.state = State.from_charm(self)
        except CharmConfigInvalidError as exc:
            self.unit.status = ops.BlockedStatus(exc.msg)
            raise ConfigurationError(exc.msg) from exc

        if proxy_config := self.state.proxy_config:
            if http_proxy := proxy_config.http_proxy:
                self.proxies["http"] = str(http_proxy)
            if https_proxy := proxy_config.https_proxy:
                self.proxies["https"] = str(https_proxy)
            # there's no need for no_proxy if there's no http_proxy or https_proxy
            no_proxy = proxy_config.no_proxy
            if (https_proxy or http_proxy) and no_proxy:
                self.proxies["no_proxy"] = no_proxy
            if proxy_config.use_aproxy:
                self.proxies["aproxy_address"] = proxy_config.aproxy_address

    def _create_memory_storage(self, path: Path, size: int) -> None:
        """Create a tmpfs-based LVM volume group.

        Args:
            path: Path to directory for memory storage.
            size: Size of the tmpfs in kilobytes.

        Raises:
            RunnerError: Unable to setup storage for runner.
        """
        if size <= 0:
            return

        try:
            # Create tmpfs if not exists, else resize it.
            if not path.exists():
                path.mkdir(parents=True, exist_ok=True)
                execute_command(
                    ["mount", "-t", "tmpfs", "-o", f"size={size}k", "tmpfs", str(path)]
                )
            else:
                execute_command(["mount", "-o", f"remount,size={size}k", str(path)])
        except (OSError, SubprocessError) as err:
            logger.exception("Unable to setup storage directory")
            # Remove the path if is not in use. If the tmpfs is in use, the removal will fail.
            if path.exists():
                shutil.rmtree(path, ignore_errors=True)
                path.rmdir()
                logger.info("Cleaned up storage directory")
            raise RunnerError("Failed to configure runner storage") from err

    @retry(tries=5, delay=5, max_delay=60, backoff=2, local_logger=logger)
    def _ensure_runner_storage(self, size: int) -> Path:
        """Ensure the runner storage is setup.

        Args:
            size: Size of the storage needed in kibibytes.

        Raises:
            RunnerError: Unable to setup storage for runner.
        """
        match self.state.runner_config.runner_storage:
            case RunnerStorage.MEMORY:
                logger.info("Creating tmpfs storage")
                path = self.ram_pool_path
                self._create_memory_storage(self.ram_pool_path, size)
            case RunnerStorage.JUJU_STORAGE:
                path = self.juju_storage_path

        # tmpfs storage is not created if required size is 0.
        if size > 0:
            # Check if the storage mounted has enough space
            disk = shutil.disk_usage(path)
            # Some storage space might be used by existing runners.
            if size * 1024 > disk.total:
                raise ConfigurationError(
                    (
                        f"Required disk space for runners {size / 1024}MiB is greater than "
                        f"storage total size {disk.total / 1024 / 1024}MiB"
                    )
                )

        return path

    @retry(tries=5, delay=5, max_delay=60, backoff=2, local_logger=logger)
    def _ensure_service_health(self) -> None:
        """Ensure services managed by the charm is healthy.

        Services managed include:
         * repo-policy-compliance
        """
        logger.info("Checking health of repo-policy-compliance service")
        try:
            execute_command(["/usr/bin/systemctl", "is-active", "repo-policy-compliance"])
        except SubprocessError:
            logger.exception("Found inactive repo-policy-compliance service")
            execute_command(["/usr/bin/systemctl", "restart", "repo-policy-compliance"])
            logger.info("Restart repo-policy-compliance service")
            raise

    def _get_runner_manager(
        self, token: str | None = None, path: GithubPath | None = None
    ) -> RunnerManager:
        """Get a RunnerManager instance.

        Returns:
            An instance of RunnerManager.
        """
        if token is None:
            token = self.state.charm_config.token
        if path is None:
            path = self.state.charm_config.path

        self._ensure_service_health()

        size_in_kib = (
            bytes_with_unit_to_kib(self.state.runner_config.virtual_machine_resources.disk)
            * self.state.runner_config.virtual_machines
        )

        lxd_storage_path = self._ensure_runner_storage(size_in_kib)

        if self.service_token is None:
            self.service_token = self._get_service_token()

        app_name, unit = self.unit.name.rsplit("/", 1)

        return RunnerManager(
            app_name,
            unit,
            RunnerManagerConfig(
                path=path,
                token=token,
                image="jammy",
                service_token=self.service_token,
                lxd_storage_path=lxd_storage_path,
                charm_state=self.state,
                dockerhub_mirror=self.state.charm_config.dockerhub_mirror,
            ),
            proxies=self.proxies,
        )

    @catch_charm_errors
    @_setup_github_runner_charm_state
    def _on_install(self, _event: InstallEvent) -> None:
        """Handle the installation of charm.

        Args:
            event: Event of installing the charm.
        """
        self.unit.status = MaintenanceStatus("Installing packages")

        try:
            # The `_start_services`, `_install_deps` includes retry.
            self._install_deps()
            self._start_services()
            metrics.setup_logrotate()
        except (LogrotateSetupError, SubprocessError) as err:
            logger.exception(err)

            if isinstance(err, LogrotateSetupError):
                msg = "Failed to setup logrotate"
            else:
                msg = "Failed to install dependencies"
            self.unit.status = BlockedStatus(msg)
            return

        self._refresh_firewall()
        runner_manager = self._get_runner_manager()

        self.unit.status = MaintenanceStatus("Building runner image")
        runner_manager.build_runner_image()
        runner_manager.schedule_build_runner_image()

        self.unit.status = MaintenanceStatus("Downloading runner binary")
        try:
            runner_info = runner_manager.get_latest_runner_bin_url()
            logger.info(
                "Downloading %s from: %s", runner_info["filename"], runner_info["download_url"]
            )
            self._stored.runner_bin_url = runner_info["download_url"]
            runner_manager.update_runner_bin(runner_info)
        # Safe guard against transient unexpected error.
        except RunnerBinaryError as err:
            logger.exception("Failed to update runner binary")
            # Failure to download runner binary is a transient error.
            # The charm automatically update runner binary on a schedule.
            self.unit.status = MaintenanceStatus(f"Failed to update runner binary: {err}")
            return

        self.unit.status = ActiveStatus()

    @catch_charm_errors
    @_setup_github_runner_charm_state
    def _on_start(self, _event: StartEvent) -> None:
        """Handle the start of the charm.

        Args:
            event: Event of starting the charm.
        """
        self._check_and_update_dependencies()

        runner_manager = self._get_runner_manager()

        self.unit.status = MaintenanceStatus("Starting runners")
        try:
            runner_manager.flush(FlushMode.FLUSH_IDLE)
            self._reconcile_runners(runner_manager)
        except RunnerError as err:
            logger.exception("Failed to start runners")
            self.unit.status = MaintenanceStatus(f"Failed to start runners: {err}")
            return

        self.unit.status = ActiveStatus()

    def _update_kernel(self, now: bool = False) -> None:
        """Update the Linux kernel if new version is available.

        Do nothing if no new version is available, else update the kernel and reboot.
        This method should only call by event handlers, and not action handlers. As juju-reboot
        only works with events.

        Args:
            now: Whether the reboot should trigger at end of event handler or now.
        """
        logger.info("Upgrading kernel")
        self._apt_install(["linux-generic"])

        _, exit_code = execute_command(["ls", "/var/run/reboot-required"], check_exit=False)
        if exit_code == 0:
            logger.info("Rebooting system...")
            self.unit.reboot(now=now)

    def _set_reconcile_timer(self) -> None:
        """Set the timer for regular reconciliation checks."""
        self._event_timer.ensure_event_timer(
            event_name="reconcile-runners",
            interval=int(self.config["reconcile-interval"]),
            timeout=int(self.config["reconcile-interval"]) - 1,
        )

    def _ensure_reconcile_timer_is_active(self) -> None:
        """Ensure the timer for reconciliation event is active."""
        try:
            reconcile_timer_is_active = self._event_timer.is_active(RECONCILE_RUNNERS_EVENT)
        except TimerStatusError:
            logger.exception("Failed to check the reconciliation event timer status")
        else:
            if not reconcile_timer_is_active:
                logger.error("Reconciliation event timer is not activated")
                self._set_reconcile_timer()

    @catch_charm_errors
    @_setup_github_runner_charm_state
    def _on_upgrade_charm(self, _event: UpgradeCharmEvent) -> None:
        """Handle the update of charm.

        Args:
            event: Event of charm upgrade.
        """
        logger.info("Reinstalling dependencies...")
        try:
            # The `_start_services`, `_install_deps` includes retry.
            self._install_deps()
            self._start_services()
            metrics.setup_logrotate()
        except (LogrotateSetupError, SubprocessError) as err:
            logger.exception(err)

            if isinstance(err, LogrotateSetupError):
                msg = "Failed to setup logrotate"
            else:
                msg = "Failed to install dependencies"
            self.unit.status = BlockedStatus(msg)
            return
        self._refresh_firewall()

        logger.info("Flushing the runners...")
        runner_manager = self._get_runner_manager()
        if not runner_manager:
            return

        runner_manager.flush(FlushMode.FLUSH_BUSY_WAIT_REPO_CHECK)
        self._reconcile_runners(runner_manager)

    @catch_charm_errors
    @_setup_github_runner_charm_state
    def _on_config_changed(self, _event: ConfigChangedEvent) -> None:
        """Handle the configuration change.

        Args:
            event: Event of configuration change.
        """
        self._set_reconcile_timer()

        prev_config_for_flush: dict[str, str] = {}

        if self.state.charm_config.token != self._stored.token:
            prev_config_for_flush["token"] = str(self._stored.token)
            self._start_services()
            self._stored.token = None

        self._refresh_firewall()
        try:
            self._event_timer.ensure_event_timer(
                event_name="reconcile-runners",
                interval=self.state.charm_config.reconcile_interval,
                timeout=self.state.charm_config.reconcile_interval - 1,
            )
        except TimerEnableError as ex:
            logger.exception("Failed to start the event timer")
            self.unit.status = BlockedStatus(
                (f"Failed to start timer for regular reconciliation" f"checks: {ex}")
            )
            return

        if self.state.charm_config.path != self._stored.path:
            prev_runner_manager = self._get_runner_manager()
            if prev_runner_manager:
                self.unit.status = MaintenanceStatus("Removing runners from old org/repo")
                prev_runner_manager.flush(FlushMode.FORCE_FLUSH_WAIT_REPO_CHECK)
        if self.config["path"] != self._stored.path:
            prev_config_for_flush["path"] = parse_github_path(
                self._stored.path, self.config["group"]
            )
            self._stored.path = self.config["path"]

        if prev_config_for_flush:
            prev_runner_manager = self._get_runner_manager(**prev_config_for_flush)
            if prev_runner_manager:
                self.unit.status = MaintenanceStatus("Removing runners due to config change")
                # it may be the case that the prev token has expired, so we need to use force flush
                prev_runner_manager.flush(FlushMode.FORCE_FLUSH_WAIT_REPO_CHECK)

        self._refresh_firewall()

<<<<<<< HEAD
        runner_manager = self._get_runner_manager()
        self._reconcile_runners(runner_manager)
        self.unit.status = ActiveStatus()
=======
        if self._state.charm_config.openstack_clouds_yaml:
            # Test out openstack integration and then go
            # into BlockedStatus as it is not supported yet
            projects = openstack_manager.list_projects(
                self._state.charm_config.openstack_clouds_yaml
            )
            logger.info("OpenStack projects: %s", projects)
            self.unit.status = BlockedStatus(
                "OpenStack integration is not supported yet. "
                "Please remove the openstack-clouds-yaml config."
            )
            return

        try:
            runner_manager = self._get_runner_manager()
        except MissingConfigurationError as err:
            self.unit.status = BlockedStatus(
                f"Missing required charm configuration: {err.configs}"
            )
        else:
            self._reconcile_runners(runner_manager)
            self.unit.status = ActiveStatus()
>>>>>>> 0d8e1351

        if self.state.charm_config.token != self._stored.token:
            runner_manager.flush(FlushMode.FORCE_FLUSH_WAIT_REPO_CHECK)
            self._stored.token = self.state.charm_config.token

    def _check_and_update_dependencies(self) -> bool:
        """Check and updates runner binary and services.

        The runners are flushed if needed.

        Returns:
            Whether the runner binary or the services was updated.
        """
        self.unit.status = MaintenanceStatus("Checking for updates")

        runner_manager = self._get_runner_manager()

        # Check if the runner binary file exists.
        if not runner_manager.check_runner_bin():
            self._stored.runner_bin_url = None
        try:
            self.unit.status = MaintenanceStatus("Checking for runner binary updates")
            runner_info = runner_manager.get_latest_runner_bin_url()
        except urllib.error.URLError as err:
            logger.exception("Failed to check for runner updates")
            # Failure to download runner binary is a transient error.
            # The charm automatically update runner binary on a schedule.
            self.unit.status = MaintenanceStatus(f"Failed to check for runner updates: {err}")
            return False

        logger.debug(
            "Current runner binary URL: %s, Queried runner binary URL: %s",
            self._stored.runner_bin_url,
            runner_info.download_url,
        )

        runner_bin_updated = False
        if runner_info.download_url != self._stored.runner_bin_url:
            self.unit.status = MaintenanceStatus("Updating runner binary")
            runner_manager.update_runner_bin(runner_info)
            self._stored.runner_bin_url = runner_info.download_url
            runner_bin_updated = True

        self.unit.status = MaintenanceStatus("Checking for service updates")
        service_updated = self._install_repo_policy_compliance()

        if service_updated or runner_bin_updated:
            logger.info(
                "Flushing runner due to: service updated=%s, runner binary update=%s",
                service_updated,
                runner_bin_updated,
            )

            self.unit.status = MaintenanceStatus("Flushing runners due to updated deps")

            runner_manager.flush(FlushMode.FLUSH_IDLE_WAIT_REPO_CHECK)
            self._start_services()

        self.unit.status = ActiveStatus()
        return service_updated or runner_bin_updated

    @catch_charm_errors
    @_setup_github_runner_charm_state
    def _on_reconcile_runners(self, _event: ReconcileRunnersEvent) -> None:
        """Handle the reconciliation of runners.

        Args:
            event: Event of reconciling the runner state.
        """
        self._check_and_update_dependencies()

        runner_manager = self._get_runner_manager()

        runner_info = runner_manager.get_github_info()
        if all(not info.busy for info in runner_info):
            self._update_kernel(now=True)

        self._reconcile_runners(runner_manager)

        self.unit.status = ActiveStatus()

    @catch_action_errors
    @_setup_github_runner_charm_state
    def _on_check_runners_action(self, event: ActionEvent) -> None:
        """Handle the action of checking of runner state.

        Args:
            event: Action event of checking runner states.
        """
        runner_manager = self._get_runner_manager()
        if runner_manager.runner_bin_path is None:
            event.fail("Missing runner binary")
            return

        online = 0
        offline = 0
        unknown = 0
        runner_names = []

        runner_info = runner_manager.get_github_info()

        for runner in runner_info:
            if runner.status == GitHubRunnerStatus.ONLINE.value:
                online += 1
                runner_names.append(runner.name)
            elif runner.status == GitHubRunnerStatus.OFFLINE.value:
                offline += 1
            else:
                # might happen if runner dies and GH doesn't notice immediately
                unknown += 1
        event.set_results(
            {
                "online": online,
                "offline": offline,
                "unknown": unknown,
                "runners": ", ".join(runner_names),
            }
        )

    @catch_action_errors
    @_setup_github_runner_charm_state
    def _on_reconcile_runners_action(self, event: ActionEvent) -> None:
        """Handle the action of reconcile of runner state.

        Args:
            event: Action event of reconciling the runner.
        """
        self._check_and_update_dependencies()

        runner_manager = self._get_runner_manager()

        delta = self._reconcile_runners(runner_manager)

        self._on_check_runners_action(event)
        event.set_results(delta)

    @catch_action_errors
    @_setup_github_runner_charm_state
    def _on_flush_runners_action(self, event: ActionEvent) -> None:
        """Handle the action of flushing all runner and reconciling afterwards.

        Args:
            event: Action event of flushing all runners.
        """
        runner_manager = self._get_runner_manager()

        runner_manager.flush(FlushMode.FLUSH_BUSY_WAIT_REPO_CHECK)
        delta = self._reconcile_runners(runner_manager)

        self._on_check_runners_action(event)
        event.set_results(delta)

    @catch_action_errors
    @_setup_github_runner_charm_state
    def _on_update_dependencies_action(self, event: ActionEvent) -> None:
        """Handle the action of updating dependencies and flushing runners if needed.

        Args:
            event: Action event of updating dependencies.
        """
        flushed = self._check_and_update_dependencies()
        event.set_results({"flush": flushed})

    @catch_charm_errors
    def _on_update_status(self, _: UpdateStatusEvent) -> None:
        """Handle the update of charm status.

        Args:
            event: Event of updating the charm status.
        """
        self._ensure_reconcile_timer_is_active()

    @catch_charm_errors
    @_setup_github_runner_charm_state
    def _on_stop(self, _: StopEvent) -> None:
        """Handle the stopping of the charm.

        Args:
            event: Event of stopping the charm.
        """
        self._event_timer.disable_event_timer("reconcile-runners")

        runner_manager = self._get_runner_manager()
        runner_manager.flush(FlushMode.FLUSH_BUSY)

    def _reconcile_runners(self, runner_manager: RunnerManager) -> Dict[str, Any]:
        """Reconcile the current runners state and intended runner state.

        Args:
            runner_manager: For querying and managing the runner state.

        Returns:
            Changes in runner number due to reconciling runners.
        """
        if not RunnerManager.runner_bin_path.is_file():
            logger.warning("Unable to reconcile due to missing runner binary")
            raise MissingRunnerBinaryError()

        self.unit.status = MaintenanceStatus("Reconciling runners")

        delta_virtual_machines = runner_manager.reconcile(
            self.state.runner_config.virtual_machines,
            self.state.runner_config.virtual_machine_resources,
        )

        self.unit.status = ActiveStatus()

        return {"delta": {"virtual-machines": delta_virtual_machines}}

    def _install_repo_policy_compliance(self) -> bool:
        """Install latest version of repo_policy_compliance service.

        Returns:
            Whether version install is changed. Going from not installed to
            installed will return True.
        """
        # Prepare environment for pip subprocess
        env = {}
        if self.state.proxy_config.http_proxy is not None:
            env["HTTP_PROXY"] = self.state.proxy_config.http_proxy
            env["http_proxy"] = self.state.proxy_config.http_proxy
        if self.state.proxy_config.https_proxy is not None:
            env["HTTPS_PROXY"] = self.state.proxy_config.https_proxy
            env["https_proxy"] = self.state.proxy_config.https_proxy
        if self.state.proxy_config.no_proxy:
            env["NO_PROXY"] = self.state.proxy_config.no_proxy
            env["no_proxy"] = self.state.proxy_config.no_proxy

        old_version = execute_command(
            [
                "/usr/bin/python3",
                "-m",
                "pip",
                "show",
                "repo-policy-compliance",
            ],
            check_exit=False,
        )

        execute_command(
            [
                "/usr/bin/python3",
                "-m",
                "pip",
                "install",
                "--upgrade",
                "git+https://github.com/canonical/repo-policy-compliance@main",
            ],
            env=env,
        )

        new_version = execute_command(
            [
                "/usr/bin/python3",
                "-m",
                "pip",
                "show",
                "repo-policy-compliance",
            ],
            check_exit=False,
        )
        return old_version != new_version

    def _enable_kernel_modules(self) -> None:
        """Enable kernel modules needed by the charm."""
        execute_command(["/usr/sbin/modprobe", "br_netfilter"])

        with self.kernel_module_path.open("a", encoding="utf-8") as modules_file:
            modules_file.write("br_netfilter\n")

    @retry(tries=5, delay=5, max_delay=60, backoff=2, local_logger=logger)
    def _install_deps(self) -> None:
        """Install dependencies."""
        logger.info("Installing charm dependencies.")

        # Snap and Apt will use any proxies configured in the Juju model.
        # Binding for snap, apt, and lxd init commands are not available so subprocess.run used.
        # Install dependencies used by repo-policy-compliance and the firewall
        self._apt_install(["gunicorn", "python3-pip", "nftables"])

        # Install repo-policy-compliance package
        self._install_repo_policy_compliance()

        execute_command(
            ["/usr/bin/apt-get", "remove", "-qy", "lxd", "lxd-client"], check_exit=False
        )
        self._apt_install(
            [
                "cpu-checker",
                "libvirt-clients",
                "libvirt-daemon-driver-qemu",
                "apparmor-utils",
            ],
        )
        execute_command(["/usr/bin/snap", "install", "lxd", "--channel=latest/stable"])
        execute_command(["/usr/bin/snap", "refresh", "lxd", "--channel=latest/stable"])
        execute_command(["/snap/bin/lxd", "waitready"])
        execute_command(["/snap/bin/lxd", "init", "--auto"])
        execute_command(["/snap/bin/lxc", "network", "set", "lxdbr0", "ipv6.address", "none"])
        execute_command(["/snap/bin/lxd", "waitready"])
        if not LXD_PROFILE_YAML.exists():
            self._enable_kernel_modules()
        execute_command(
            [
                "/snap/bin/lxc",
                "profile",
                "device",
                "set",
                "default",
                "eth0",
                "security.ipv4_filtering=true",
                "security.ipv6_filtering=true",
                "security.mac_filtering=true",
                "security.port_isolation=true",
            ]
        )

        logger.info("Finished installing charm dependencies.")

    @retry(tries=5, delay=5, max_delay=60, backoff=2, local_logger=logger)
    def _start_services(self) -> None:
        """Ensure all services managed by the charm is running."""
        logger.info("Starting charm services...")

        if self.service_token is None:
            self.service_token = self._get_service_token()

        # Move script to home directory
        logger.info("Loading the repo policy compliance flask app...")
        os.makedirs(self.repo_check_web_service_path, exist_ok=True)
        shutil.copyfile(
            self.repo_check_web_service_script,
            self.repo_check_web_service_path / "app.py",
        )

        # Move the systemd service.
        logger.info("Loading the repo policy compliance gunicorn systemd service...")
        environment = jinja2.Environment(
            loader=jinja2.FileSystemLoader("templates"), autoescape=True
        )

        service_content = environment.get_template("repo-policy-compliance.service.j2").render(
            working_directory=str(self.repo_check_web_service_path),
            charm_token=self.service_token,
            github_token=self.state.charm_config.token,
            proxies=self.proxies,
        )
        self.repo_check_systemd_service.write_text(service_content, encoding="utf-8")

        execute_command(["/usr/bin/systemctl", "daemon-reload"])
        execute_command(["/usr/bin/systemctl", "restart", "repo-policy-compliance"])
        execute_command(["/usr/bin/systemctl", "enable", "repo-policy-compliance"])

        logger.info("Finished starting charm services")

    def _get_service_token(self) -> str:
        """Get the service token.

        Returns:
            The service token.
        """
        logger.info("Getting the secret token...")
        if self.service_token_path.exists():
            logger.info("Found existing token file.")
            service_token = self.service_token_path.read_text(encoding="utf-8")
        else:
            logger.info("Generate new token.")
            service_token = secrets.token_hex(16)
            self.service_token_path.write_text(service_token, encoding="utf-8")

        return service_token

    def _refresh_firewall(self):
        """Refresh the firewall configuration and rules."""
        # Temp: Monitor the LXD networks to track down issues with missing network.
        logger.info(execute_command(["/snap/bin/lxc", "network", "list", "--format", "json"]))

        firewall_denylist_config = self.config.get("denylist")
        denylist = []
        if firewall_denylist_config.strip():
            denylist = [
                FirewallEntry.decode(entry.strip())
                for entry in firewall_denylist_config.split(",")
            ]
        allowlist = [
            FirewallEntry.decode(str(entry.host)) for entry in self.state.ssh_debug_connections
        ]
        firewall = Firewall("lxdbr0")
        firewall.refresh_firewall(denylist=denylist, allowlist=allowlist)
        logger.debug(
            "firewall update, current firewall: %s",
            execute_command(["/usr/sbin/nft", "list", "ruleset"]),
        )

    def _apt_install(self, packages: Sequence[str]) -> None:
        execute_command(["/usr/bin/apt-get", "update"])

        _, exit_code = execute_command(
            ["/usr/bin/apt-get", "install", "-qy"] + list(packages), check_exit=False
        )
        if exit_code == 100:
            logging.warning("Running 'dpkg --configure -a' as last apt install was interrupted")
            execute_command(["dpkg", "--configure", "-a"])
            execute_command(["/usr/bin/apt-get", "install", "-qy"] + list(packages))

    @catch_charm_errors
    @_setup_github_runner_charm_state
    def _on_debug_ssh_relation_changed(self, _: ops.RelationChangedEvent) -> None:
        """Handle debug ssh relation changed event."""
        self._refresh_firewall()
        runner_manager = self._get_runner_manager()
        runner_manager.flush(FlushMode.FLUSH_IDLE)
        self._reconcile_runners(runner_manager)


if __name__ == "__main__":
    main(GithubRunnerCharm)<|MERGE_RESOLUTION|>--- conflicted
+++ resolved
@@ -32,7 +32,7 @@
 from ops.model import ActiveStatus, BlockedStatus, MaintenanceStatus
 
 import metrics
-<<<<<<< HEAD
+import openstack_manager
 from charm_state import (
     DEBUG_SSH_INTEGRATION_NAME,
     CharmConfigInvalidError,
@@ -41,10 +41,6 @@
     State,
     parse_github_path,
 )
-=======
-import openstack_manager
-from charm_state import DEBUG_SSH_INTEGRATION_NAME, CharmConfigInvalidError, RunnerStorage, State
->>>>>>> 0d8e1351
 from errors import (
     ConfigurationError,
     LogrotateSetupError,
@@ -565,16 +561,11 @@
 
         self._refresh_firewall()
 
-<<<<<<< HEAD
-        runner_manager = self._get_runner_manager()
-        self._reconcile_runners(runner_manager)
-        self.unit.status = ActiveStatus()
-=======
-        if self._state.charm_config.openstack_clouds_yaml:
+        if self.state.charm_config.openstack_clouds_yaml:
             # Test out openstack integration and then go
             # into BlockedStatus as it is not supported yet
             projects = openstack_manager.list_projects(
-                self._state.charm_config.openstack_clouds_yaml
+                self.state.charm_config.openstack_clouds_yaml
             )
             logger.info("OpenStack projects: %s", projects)
             self.unit.status = BlockedStatus(
@@ -583,16 +574,9 @@
             )
             return
 
-        try:
-            runner_manager = self._get_runner_manager()
-        except MissingConfigurationError as err:
-            self.unit.status = BlockedStatus(
-                f"Missing required charm configuration: {err.configs}"
-            )
-        else:
-            self._reconcile_runners(runner_manager)
-            self.unit.status = ActiveStatus()
->>>>>>> 0d8e1351
+        runner_manager = self._get_runner_manager()
+        self._reconcile_runners(runner_manager)
+        self.unit.status = ActiveStatus()
 
         if self.state.charm_config.token != self._stored.token:
             runner_manager.flush(FlushMode.FORCE_FLUSH_WAIT_REPO_CHECK)
@@ -757,6 +741,7 @@
         event.set_results({"flush": flushed})
 
     @catch_charm_errors
+    @_setup_github_runner_charm_state
     def _on_update_status(self, _: UpdateStatusEvent) -> None:
         """Handle the update of charm status.
 
