#!/usr/bin/env python3

# Copyright 2024 Canonical Ltd.
# See LICENSE file for licensing details.

# 2024/03/12 The module contains too many lines which are scheduled for refactoring.
# pylint: disable=too-many-lines

"""Charm for creating and managing GitHub self-hosted runner instances."""

import functools
import logging
import os
import secrets
import shutil
import urllib.error
from pathlib import Path
from typing import Any, Callable, Dict, Sequence, TypeVar

import jinja2
import ops
from charms.grafana_agent.v0.cos_agent import COSAgentProvider
from ops.charm import (
    ActionEvent,
    CharmBase,
    ConfigChangedEvent,
    EventBase,
    InstallEvent,
    StartEvent,
    StopEvent,
    UpdateStatusEvent,
    UpgradeCharmEvent,
)
from ops.framework import StoredState
from ops.main import main
from ops.model import ActiveStatus, BlockedStatus, MaintenanceStatus

import metrics.events as metric_events
from charm_state import (
    DEBUG_SSH_INTEGRATION_NAME,
    GROUP_CONFIG_NAME,
    LABELS_CONFIG_NAME,
    PATH_CONFIG_NAME,
    RECONCILE_INTERVAL_CONFIG_NAME,
    TEST_MODE_CONFIG_NAME,
    TOKEN_CONFIG_NAME,
    CharmConfigInvalidError,
    CharmState,
    GithubPath,
    InstanceType,
    ProxyConfig,
    RunnerStorage,
    VirtualMachineResources,
    parse_github_path,
)
from errors import (
    ConfigurationError,
    LogrotateSetupError,
    MissingRunnerBinaryError,
    OpenStackUnauthorizedError,
    RunnerBinaryError,
    RunnerError,
    SubprocessError,
    TokenError,
)
from event_timer import EventTimer, TimerStatusError
from firewall import Firewall, FirewallEntry
from github_client import GithubClient
from github_type import GitHubRunnerStatus
from openstack_cloud import openstack_manager
from openstack_cloud.openstack_manager import OpenstackRunnerManager
from runner import LXD_PROFILE_YAML
from runner_manager import RunnerManager, RunnerManagerConfig
from runner_manager_type import FlushMode, OpenstackRunnerManagerConfig
from utilities import bytes_with_unit_to_kib, execute_command, retry

RECONCILE_RUNNERS_EVENT = "reconcile-runners"

logger = logging.getLogger(__name__)


class ReconcileRunnersEvent(EventBase):
    """Event representing a periodic check to ensure runners are ok."""


EventT = TypeVar("EventT")


def catch_charm_errors(
    func: Callable[["GithubRunnerCharm", EventT], None]
) -> Callable[["GithubRunnerCharm", EventT], None]:
    """Catch common errors in charm.

    Args:
        func: Charm function to be decorated.

    Returns:
        Decorated charm function with catching common errors.
    """

    @functools.wraps(func)
    # flake8 thinks the event argument description is missing in the docstring.
    def func_with_catch_errors(self: "GithubRunnerCharm", event: EventT) -> None:
        """Handle errors raised while handling charm events.

        Args:
            event: The charm event to handle.
        """  # noqa: D417
        try:
            func(self, event)
        except ConfigurationError as err:
            logger.exception("Issue with charm configuration")
            self.unit.status = BlockedStatus(str(err))
        except TokenError as err:
            logger.exception("Issue with GitHub token")
            self.unit.status = BlockedStatus(str(err))
        except MissingRunnerBinaryError:
            logger.exception("Missing runner binary")
            self.unit.status = MaintenanceStatus(
                "GitHub runner application not downloaded; the charm will retry download on "
                "reconcile interval"
            )
        except OpenStackUnauthorizedError:
            logger.exception("Unauthorized OpenStack connection")
            self.unit.status = BlockedStatus(
                "Unauthorized OpenStack connection. Check credentials."
            )

    return func_with_catch_errors


def catch_action_errors(
    func: Callable[["GithubRunnerCharm", ActionEvent], None]
) -> Callable[["GithubRunnerCharm", ActionEvent], None]:
    """Catch common errors in actions.

    Args:
        func: Action function to be decorated.

    Returns:
        Decorated charm function with catching common errors.
    """

    @functools.wraps(func)
    # flake8 thinks the event argument description is missing in the docstring.
    def func_with_catch_errors(self: "GithubRunnerCharm", event: ActionEvent) -> None:
        """Handle errors raised while handling events.

        Args:
            event: The action event to catch for errors.
        """  # noqa: D417
        try:
            func(self, event)
        except ConfigurationError as err:
            logger.exception("Issue with charm configuration")
            self.unit.status = BlockedStatus(str(err))
            event.fail(str(err))
        except MissingRunnerBinaryError:
            logger.exception("Missing runner binary")
            err_msg = (
                "GitHub runner application not downloaded; the charm will retry download on "
                "reconcile interval"
            )
            self.unit.status = MaintenanceStatus(err_msg)
            event.fail(err_msg)

    return func_with_catch_errors


class GithubRunnerCharm(CharmBase):
    """Charm for managing GitHub self-hosted runners.

    Attributes:
        service_token_path: The path to token to access local services.
        repo_check_web_service_path: The path to repo-policy-compliance service directory.
        repo_check_web_service_script: The path to repo-policy-compliance web service script.
        repo_check_systemd_service: The path to repo-policy-compliance unit file.
        juju_storage_path: The path to juju storage.
        ram_pool_path: The path to memdisk storage.
        kernel_module_path: The path to kernel modules.
    """

    _stored = StoredState()

    service_token_path = Path("service_token")
    repo_check_web_service_path = Path("/home/ubuntu/repo_policy_compliance_service")
    repo_check_web_service_script = Path("scripts/repo_policy_compliance_service.py")
    repo_check_systemd_service = Path("/etc/systemd/system/repo-policy-compliance.service")
    juju_storage_path = Path("/storage/juju")
    ram_pool_path = Path("/storage/ram")
    kernel_module_path = Path("/etc/modules")

    def __init__(self, *args: Any, **kwargs: Any) -> None:
        """Construct the charm.

        Args:
            args: List of arguments to be passed to the `CharmBase` class.
            kwargs: List of keyword arguments to be passed to the `CharmBase`
                class.

        Raises:
            RuntimeError: If invalid test configuration was detected.
        """
        super().__init__(*args, **kwargs)
        self._grafana_agent = COSAgentProvider(self)

        self.service_token: str | None = None
        self._event_timer = EventTimer(self.unit.name)

        if LXD_PROFILE_YAML.exists():
            if self.config.get(TEST_MODE_CONFIG_NAME) != "insecure":
                raise RuntimeError("lxd-profile.yaml detected outside test mode")
            logger.critical("test mode is enabled")

        self._stored.set_default(
            path=self.config[PATH_CONFIG_NAME],  # for detecting changes
            token=self.config[TOKEN_CONFIG_NAME],  # for detecting changes
            labels=self.config[LABELS_CONFIG_NAME],  # for detecting changes
            runner_bin_url=None,
        )

        self.on.define_event("reconcile_runners", ReconcileRunnersEvent)

        self.framework.observe(self.on.install, self._on_install)
        self.framework.observe(self.on.upgrade_charm, self._on_upgrade_charm)
        self.framework.observe(self.on.config_changed, self._on_config_changed)
        self.framework.observe(self.on.start, self._on_start)
        self.framework.observe(self.on.stop, self._on_stop)
        self.framework.observe(
            self.on[DEBUG_SSH_INTEGRATION_NAME].relation_changed,
            self._on_debug_ssh_relation_changed,
        )
        self.framework.observe(self.on.reconcile_runners, self._on_reconcile_runners)
        self.framework.observe(self.on.check_runners_action, self._on_check_runners_action)
        self.framework.observe(self.on.reconcile_runners_action, self._on_reconcile_runners_action)
        self.framework.observe(self.on.flush_runners_action, self._on_flush_runners_action)
        self.framework.observe(
            self.on.update_dependencies_action, self._on_update_dependencies_action
        )
        self.framework.observe(self.on.update_status, self._on_update_status)

    def _setup_state(self) -> CharmState:
        """Set up the charm state.

        Raises:
            ConfigurationError: If an invalid charm state has set.

        Returns:
            The charm state.
        """
        try:
            return CharmState.from_charm(self)
        except CharmConfigInvalidError as exc:
            raise ConfigurationError(exc.msg) from exc

    def _create_memory_storage(self, path: Path, size: int) -> None:
        """Create a tmpfs-based LVM volume group.

        Args:
            path: Path to directory for memory storage.
            size: Size of the tmpfs in kilobytes.

        Raises:
            RunnerError: Unable to setup storage for runner.
        """
        if size <= 0:
            return

        try:
            # Create tmpfs if not exists, else resize it.
            if not path.exists():
                path.mkdir(parents=True, exist_ok=True)
                execute_command(
                    ["mount", "-t", "tmpfs", "-o", f"size={size}k", "tmpfs", str(path)]
                )
            else:
                execute_command(["mount", "-o", f"remount,size={size}k", str(path)])
        except (OSError, SubprocessError) as err:
            logger.exception("Unable to setup storage directory")
            # Remove the path if is not in use. If the tmpfs is in use, the removal will fail.
            if path.exists():
                shutil.rmtree(path, ignore_errors=True)
                path.rmdir()
                logger.info("Cleaned up storage directory")
            raise RunnerError("Failed to configure runner storage") from err

    @retry(tries=5, delay=5, max_delay=60, backoff=2, local_logger=logger)
    def _ensure_runner_storage(self, size: int, runner_storage: RunnerStorage) -> Path:
        """Ensure the runner storage is setup.

        Args:
            size: Size of the storage needed in kibibytes.
            runner_storage: Type of storage to use for virtual machine hosting the runners.

        Raises:
            ConfigurationError: If there was an error with runner stoarge configuration.

        Returns:
            Runner storage path.
        """
        match runner_storage:
            case RunnerStorage.MEMORY:
                logger.info("Creating tmpfs storage")
                path = self.ram_pool_path
                self._create_memory_storage(self.ram_pool_path, size)
            case RunnerStorage.JUJU_STORAGE:
                path = self.juju_storage_path

        # tmpfs storage is not created if required size is 0.
        if size > 0:
            # Check if the storage mounted has enough space
            disk = shutil.disk_usage(path)
            # Some storage space might be used by existing runners.
            if size * 1024 > disk.total:
                raise ConfigurationError(
                    (
                        f"Required disk space for runners {size / 1024}MiB is greater than "
                        f"storage total size {disk.total / 1024 / 1024}MiB"
                    )
                )
        return path

    @retry(tries=5, delay=5, max_delay=60, backoff=2, local_logger=logger)
    def _ensure_service_health(self) -> None:
        """Ensure services managed by the charm is healthy.

        Services managed include:
        * repo-policy-compliance

        Raises:
            SubprocessError: if there was an error starting repo-policy-compliance service.
        """
        logger.info("Checking health of repo-policy-compliance service")
        try:
            execute_command(["/usr/bin/systemctl", "is-active", "repo-policy-compliance"])
        except SubprocessError:
            logger.exception("Found inactive repo-policy-compliance service.")
            execute_command(["/usr/bin/systemctl", "restart", "repo-policy-compliance"])
            logger.info("Restart repo-policy-compliance service")
            raise

    def _get_openstack_runner_manager(
        self, state: CharmState, token: str | None = None, path: GithubPath | None = None
    ) -> OpenstackRunnerManager:
        """Get OpenstackRunnerManager instance.

        TODO: Combine this with `_get_runner_manager` during the runner manager interface refactor.

        Args:
            state: Charm state.
            token: GitHub personal access token to manage the runners with. If None the token in
                charm state is used.
            path: GitHub repository path in the format '<org>/<repo>', or the GitHub organization
                name. If None the path in charm state is used.

        Returns:
            An instance of OpenstackRunnerManager.
        """
        if token is None:
            token = state.charm_config.token
        if path is None:
            path = state.charm_config.path

        app_name, unit = self.unit.name.rsplit("/", 1)
        openstack_runner_manager_config = OpenstackRunnerManagerConfig(
            charm_state=state,
            path=path,
            token=token,
            labels=state.charm_config.labels,
            flavor=state.runner_config.openstack_flavor,
            network=state.runner_config.openstack_network,
            dockerhub_mirror=state.charm_config.dockerhub_mirror,
        )
        return OpenstackRunnerManager(
            app_name,
            unit,
            openstack_runner_manager_config,
            state.charm_config.openstack_clouds_yaml,
        )

    def _get_runner_manager(
        self, state: CharmState, token: str | None = None, path: GithubPath | None = None
    ) -> RunnerManager:
        """Get a RunnerManager instance.

        Args:
            state: Charm state.
            token: GitHub personal access token to manage the runners with. If None the token in
                charm state is used.
            path: GitHub repository path in the format '<org>/<repo>', or the GitHub organization
                name. If None the path in charm state is used.

        Returns:
            An instance of RunnerManager.
        """
        if token is None:
            token = state.charm_config.token
        if path is None:
            path = state.charm_config.path

        self._ensure_service_health()

        size_in_kib = (
            bytes_with_unit_to_kib(state.runner_config.virtual_machine_resources.disk)
            * state.runner_config.virtual_machines
        )
        lxd_storage_path = self._ensure_runner_storage(
            size_in_kib, state.runner_config.runner_storage
        )

        if self.service_token is None:
            self.service_token = self._get_service_token()

        app_name, unit = self.unit.name.rsplit("/", 1)

        return RunnerManager(
            app_name,
            unit,
            RunnerManagerConfig(
                charm_state=state,
                dockerhub_mirror=state.charm_config.dockerhub_mirror,
                image="jammy",
                lxd_storage_path=lxd_storage_path,
                path=path,
                service_token=self.service_token,
                token=token,
            ),
        )

<<<<<<< HEAD
    # Following method is too complex and should be refactored
=======
    # Pending refactor for RunnerManager class which will unify logic for OpenStack and LXD.
>>>>>>> a80cb2c9
    def _common_install_code(self, state: CharmState) -> bool:  # noqa: C901
        """Installation code shared between install and upgrade hook.

        Args:
            state: The charm state instance.

        Raises:
            LogrotateSetupError: Failed to setup logrotate.
            SubprocessError: Failed to install dependencies.

        Returns:
            True if installation was successful, False otherwise.
        """
        try:
            self._install_deps()
        except SubprocessError:
            logger.error("Failed to install charm dependencies")
            raise

        if state.instance_type == InstanceType.OPENSTACK:
            if state.runner_config.build_image:
                self.unit.status = MaintenanceStatus("Building Openstack image")
                github = GithubClient(token=state.charm_config.token)
                openstack_manager.build_image(
                    arch=state.arch,
                    cloud_config=state.charm_config.openstack_clouds_yaml,
                    github_client=github,
                    path=state.charm_config.path,
                    proxies=state.proxy_config,
                )
                # WIP: Add scheduled building of image during refactor.
                self.unit.status = ActiveStatus()
            return True

        self.unit.status = MaintenanceStatus("Installing packages")
        try:
            # The `_start_services`, `_install_deps` includes retry.
            self._install_local_lxd_deps()
            self._start_services(state.charm_config.token, state.proxy_config)
        except SubprocessError:
            logger.error("Failed to install or start local LXD runner dependencies")
            raise

        try:
            metric_events.setup_logrotate()
        except LogrotateSetupError:
            logger.error("Failed to setup logrotate")
            raise

        self._refresh_firewall(state)

        runner_manager = self._get_runner_manager(state)
        if not runner_manager.has_runner_image():
            self.unit.status = MaintenanceStatus("Building runner image")
            runner_manager.build_runner_image()
        runner_manager.schedule_build_runner_image()

        self._set_reconcile_timer()

        self.unit.status = MaintenanceStatus("Downloading runner binary")
        try:
            runner_info = runner_manager.get_latest_runner_bin_url()
            logger.info(
                "Downloading %s from: %s", runner_info["filename"], runner_info["download_url"]
            )
            self._stored.runner_bin_url = runner_info["download_url"]
            runner_manager.update_runner_bin(runner_info)
        # Safe guard against transient unexpected error.
        except RunnerBinaryError as err:
            logger.exception("Failed to update runner binary")
            # Failure to download runner binary is a transient error.
            # The charm automatically update runner binary on a schedule.
            self.unit.status = MaintenanceStatus(f"Failed to update runner binary: {err}")
            return False

        self.unit.status = ActiveStatus()
        return True

    @catch_charm_errors
    def _on_install(self, _: InstallEvent) -> None:
        """Handle the installation of charm."""
        state = self._setup_state()
        self._common_install_code(state)

    @catch_charm_errors
    def _on_start(self, _: StartEvent) -> None:
        """Handle the start of the charm."""
        state = self._setup_state()

        if state.instance_type == InstanceType.OPENSTACK:
            openstack_runner_manager = self._get_openstack_runner_manager(state)
            openstack_runner_manager.reconcile(state.runner_config.virtual_machines)
            self.unit.status = ActiveStatus()
            return

        runner_manager = self._get_runner_manager(state)

        self._check_and_update_local_lxd_dependencies(
            runner_manager, state.charm_config.token, state.proxy_config
        )

        self.unit.status = MaintenanceStatus("Starting runners")
        try:
            runner_manager.flush(FlushMode.FLUSH_IDLE)
            self._reconcile_runners(
                runner_manager,
                state.runner_config.virtual_machines,
                state.runner_config.virtual_machine_resources,
            )
        except RunnerError as err:
            logger.exception("Failed to start runners")
            self.unit.status = MaintenanceStatus(f"Failed to start runners: {err}")
            return

        self.unit.status = ActiveStatus()

    def _update_kernel(self, now: bool = False) -> None:
        """Update the Linux kernel if new version is available.

        Do nothing if no new version is available, else update the kernel and reboot.
        This method should only call by event handlers, and not action handlers. As juju-reboot
        only works with events.

        Args:
            now: Whether the reboot should trigger at end of event handler or now.
        """
        logger.info("Updating kernel (if available)")
        self._apt_install(["linux-generic"])

        _, exit_code = execute_command(["ls", "/var/run/reboot-required"], check_exit=False)
        if exit_code == 0:
            logger.info("Rebooting system...")
            self.unit.reboot(now=now)

    def _set_reconcile_timer(self) -> None:
        """Set the timer for regular reconciliation checks."""
        self._event_timer.ensure_event_timer(
            event_name="reconcile-runners",
            interval=int(self.config[RECONCILE_INTERVAL_CONFIG_NAME]),
            timeout=int(self.config[RECONCILE_INTERVAL_CONFIG_NAME]) - 1,
        )

    def _ensure_reconcile_timer_is_active(self) -> None:
        """Ensure the timer for reconciliation event is active."""
        try:
            reconcile_timer_is_active = self._event_timer.is_active(RECONCILE_RUNNERS_EVENT)
        except TimerStatusError:
            logger.exception("Failed to check the reconciliation event timer status")
        else:
            if not reconcile_timer_is_active:
                logger.error("Reconciliation event timer is not activated")
                self._set_reconcile_timer()

    @catch_charm_errors
    def _on_upgrade_charm(self, _: UpgradeCharmEvent) -> None:
        """Handle the update of charm."""
        state = self._setup_state()

        logger.info("Reinstalling dependencies...")
        if not self._common_install_code(state):
            return

        if state.instance_type == InstanceType.OPENSTACK:
            # No dependency upgrade needed for openstack.
            # No need to flush runners as there was no dependency upgrade.
            return

        runner_manager = self._get_runner_manager(state)
        logger.info("Flushing the runners...")
        runner_manager.flush(FlushMode.FLUSH_BUSY_WAIT_REPO_CHECK)
        self._reconcile_runners(
            runner_manager,
            state.runner_config.virtual_machines,
            state.runner_config.virtual_machine_resources,
        )

    @catch_charm_errors
    def _on_config_changed(self, _: ConfigChangedEvent) -> None:
        """Handle the configuration change."""
        state = self._setup_state()
        self._set_reconcile_timer()

        prev_config_for_flush: dict[str, str] = {}
        should_flush_runners = False
        if state.charm_config.token != self._stored.token:
            prev_config_for_flush[TOKEN_CONFIG_NAME] = str(self._stored.token)
            self._start_services(state.charm_config.token, state.proxy_config)
            self._stored.token = None
        if self.config[PATH_CONFIG_NAME] != self._stored.path:
            prev_config_for_flush[PATH_CONFIG_NAME] = parse_github_path(
                self._stored.path, self.config[GROUP_CONFIG_NAME]
            )
            self._stored.path = self.config[PATH_CONFIG_NAME]
        if self.config[LABELS_CONFIG_NAME] != self._stored.labels:
            should_flush_runners = True
            self._stored.labels = self.config[LABELS_CONFIG_NAME]
        if prev_config_for_flush or should_flush_runners:
            if state.instance_type != InstanceType.OPENSTACK:
                prev_runner_manager = self._get_runner_manager(
                    state=state, **prev_config_for_flush
                )
                if prev_runner_manager:
                    self.unit.status = MaintenanceStatus("Removing runners due to config change")
                    # Flush runner in case the prev token has expired.
                    prev_runner_manager.flush(FlushMode.FORCE_FLUSH_WAIT_REPO_CHECK)

        state = self._setup_state()

        if state.instance_type == InstanceType.OPENSTACK:
            openstack_runner_manager = self._get_openstack_runner_manager(state)
            openstack_runner_manager.flush()
            openstack_runner_manager.reconcile(state.runner_config.virtual_machines)
            # 2024/04/12: Flush on token changes.
            self.unit.status = ActiveStatus()
            return

        self._refresh_firewall(state)

        runner_manager = self._get_runner_manager(state)
        if state.charm_config.token != self._stored.token:
            runner_manager.flush(FlushMode.FORCE_FLUSH_WAIT_REPO_CHECK)
            self._stored.token = state.charm_config.token
        self._reconcile_runners(
            runner_manager,
            state.runner_config.virtual_machines,
            state.runner_config.virtual_machine_resources,
        )
        self.unit.status = ActiveStatus()

    def _check_and_update_local_lxd_dependencies(
        self, runner_manager: RunnerManager, token: str, proxy_config: ProxyConfig
    ) -> bool:
        """Check and update runner binary and services for local LXD runners.

        The runners are flushed if needed.

        Args:
            runner_manager: RunnerManager used for finding the runner application to download.
            token: GitHub personal access token for repo-policy-compliance to use.
            proxy_config: Proxy configuration.

        Returns:
            Whether the runner binary or the services was updated.
        """
        self.unit.status = MaintenanceStatus("Checking for updates")

        # Check if the runner binary file exists.
        if not runner_manager.check_runner_bin():
            self._stored.runner_bin_url = None
        try:
            self.unit.status = MaintenanceStatus("Checking for runner binary updates")
            runner_info = runner_manager.get_latest_runner_bin_url()
        except urllib.error.URLError as err:
            logger.exception("Failed to check for runner updates")
            # Failure to download runner binary is a transient error.
            # The charm automatically update runner binary on a schedule.
            self.unit.status = MaintenanceStatus(f"Failed to check for runner updates: {err}")
            return False

        logger.debug(
            "Current runner binary URL: %s, Queried runner binary URL: %s",
            self._stored.runner_bin_url,
            runner_info.download_url,
        )
        runner_bin_updated = False
        if runner_info.download_url != self._stored.runner_bin_url:
            self.unit.status = MaintenanceStatus("Updating runner binary")
            runner_manager.update_runner_bin(runner_info)
            self._stored.runner_bin_url = runner_info.download_url
            runner_bin_updated = True

        self.unit.status = MaintenanceStatus("Checking for service updates")
        service_updated = self._install_repo_policy_compliance(proxy_config)

        if service_updated or runner_bin_updated:
            logger.info(
                "Flushing runner due to: service updated=%s, runner binary update=%s",
                service_updated,
                runner_bin_updated,
            )
            self.unit.status = MaintenanceStatus("Flushing runners due to updated deps")
            runner_manager.flush(FlushMode.FLUSH_IDLE_WAIT_REPO_CHECK)
            self._start_services(token, proxy_config)

        self.unit.status = ActiveStatus()
        return service_updated or runner_bin_updated

    @catch_charm_errors
    def _on_reconcile_runners(self, _: ReconcileRunnersEvent) -> None:
        """Handle the reconciliation of runners."""
        self.unit.status = MaintenanceStatus("Reconciling runners")
        state = self._setup_state()

        if state.instance_type == InstanceType.OPENSTACK:
            runner_manager = self._get_openstack_runner_manager(state)
            runner_manager.reconcile(state.runner_config.virtual_machines)
            self.unit.status = ActiveStatus()
            return

        runner_manager = self._get_runner_manager(state)

        self._check_and_update_local_lxd_dependencies(
            runner_manager, state.charm_config.token, state.proxy_config
        )

        runner_info = runner_manager.get_github_info()
        if all(not info.busy for info in runner_info):
            self._update_kernel(now=True)

        self._reconcile_runners(
            runner_manager,
            state.runner_config.virtual_machines,
            state.runner_config.virtual_machine_resources,
        )

        self.unit.status = ActiveStatus()

    @catch_action_errors
    def _on_check_runners_action(self, event: ActionEvent) -> None:
        """Handle the action of checking of runner state.

        Args:
            event: The event fired on check_runners action.
        """
        online = 0
        offline = 0
        unknown = 0
        runner_names = []

        state = self._setup_state()

        if state.instance_type == InstanceType.OPENSTACK:
            openstack_runner_manager = self._get_openstack_runner_manager(state)
            runner_info = openstack_runner_manager.get_github_runner_info()

            for info in runner_info:
                if info.online:
                    online += 1
                    runner_names.append(info.runner_name)
                else:
                    offline += 1
            event.set_results(
                {
                    "online": online,
                    "offline": offline,
                    "unknown": unknown,
                    "runners": ", ".join(runner_names),
                }
            )
            return

        runner_manager = self._get_runner_manager(state)
        if runner_manager.runner_bin_path is None:
            event.fail("Missing runner binary")
            return

        runner_info = runner_manager.get_github_info()
        for runner in runner_info:
            if runner.status == GitHubRunnerStatus.ONLINE.value:
                online += 1
                runner_names.append(runner.name)
            elif runner.status == GitHubRunnerStatus.OFFLINE.value:
                offline += 1
            else:
                # might happen if runner dies and GH doesn't notice immediately
                unknown += 1
        event.set_results(
            {
                "online": online,
                "offline": offline,
                "unknown": unknown,
                "runners": ", ".join(runner_names),
            }
        )

    @catch_action_errors
    def _on_reconcile_runners_action(self, event: ActionEvent) -> None:
        """Handle the action of reconcile of runner state.

        Args:
            event: Action event of reconciling the runner.
        """
        self.unit.status = MaintenanceStatus("Reconciling runners")
        state = self._setup_state()

        if state.instance_type == InstanceType.OPENSTACK:
            runner_manager = self._get_openstack_runner_manager(state)

            delta = runner_manager.reconcile(state.runner_config.virtual_machines)
            self.unit.status = ActiveStatus()
            event.set_results({"delta": {"virtual-machines": delta}})
            return

        runner_manager = self._get_runner_manager(state)

        self._check_and_update_local_lxd_dependencies(
            runner_manager, state.charm_config.token, state.proxy_config
        )

        delta = self._reconcile_runners(
            runner_manager,
            state.runner_config.virtual_machines,
            state.runner_config.virtual_machine_resources,
        )
        self.unit.status = ActiveStatus()
        self._on_check_runners_action(event)
        event.set_results(delta)

    @catch_action_errors
    def _on_flush_runners_action(self, event: ActionEvent) -> None:
        """Handle the action of flushing all runner and reconciling afterwards.

        Args:
            event: Action event of flushing all runners.
        """
        state = self._setup_state()

        if state.instance_type == InstanceType.OPENSTACK:
            # Flushing mode not implemented for OpenStack yet.
            runner_manager = self._get_openstack_runner_manager(state)
            flushed = runner_manager.flush()
            event.set_results({"delta": {"virtual-machines": flushed}})
            return

        runner_manager = self._get_runner_manager(state)

        runner_manager.flush(FlushMode.FLUSH_BUSY_WAIT_REPO_CHECK)
        delta = self._reconcile_runners(
            runner_manager,
            state.runner_config.virtual_machines,
            state.runner_config.virtual_machine_resources,
        )

        self._on_check_runners_action(event)
        event.set_results(delta)

    @catch_action_errors
    def _on_update_dependencies_action(self, event: ActionEvent) -> None:
        """Handle the action of updating dependencies and flushing runners if needed.

        Args:
            event: Action event of updating dependencies.
        """
        state = self._setup_state()
        if state.instance_type == InstanceType.OPENSTACK:
            # No dependencies managed by the charm for OpenStack-based runners.
            event.set_results({"flush": False})

        runner_manager = self._get_runner_manager(state)
        flushed = self._check_and_update_local_lxd_dependencies(
            runner_manager, state.charm_config.token, state.proxy_config
        )
        event.set_results({"flush": flushed})

    @catch_charm_errors
    def _on_update_status(self, _: UpdateStatusEvent) -> None:
        """Handle the update of charm status."""
        self._ensure_reconcile_timer_is_active()

    @catch_charm_errors
    def _on_stop(self, _: StopEvent) -> None:
        """Handle the stopping of the charm."""
        self._event_timer.disable_event_timer("reconcile-runners")
        state = self._setup_state()

        if state.instance_type == InstanceType.OPENSTACK:
            runner_manager = self._get_openstack_runner_manager(state)
            runner_manager.flush()
            return

        runner_manager = self._get_runner_manager(state)
        runner_manager.flush(FlushMode.FLUSH_BUSY)

    def _reconcile_runners(
        self, runner_manager: RunnerManager, num: int, resources: VirtualMachineResources
    ) -> Dict[str, Any]:
        """Reconcile the current runners state and intended runner state.

        Args:
            runner_manager: For querying and managing the runner state.
            num: Target number of virtual machines.
            resources: Target resource for each virtual machine.

        Raises:
            MissingRunnerBinaryError: If the runner binary is not found.

        Returns:
            Changes in runner number due to reconciling runners.
        """
        if not RunnerManager.runner_bin_path.is_file():
            logger.warning("Unable to reconcile due to missing runner binary")
            raise MissingRunnerBinaryError("Runner binary not found.")

        self.unit.status = MaintenanceStatus("Reconciling runners")
        delta_virtual_machines = runner_manager.reconcile(
            num,
            resources,
        )

        self.unit.status = ActiveStatus()
        return {"delta": {"virtual-machines": delta_virtual_machines}}

    def _install_repo_policy_compliance(self, proxy_config: ProxyConfig) -> bool:
        """Install latest version of repo_policy_compliance service.

        Args:
            proxy_config: Proxy configuration.

        Returns:
            Whether version install is changed. Going from not installed to
            installed will return True.
        """
        # Prepare environment variables for pip subprocess
        env = {}
        if http_proxy := proxy_config.http:
            env["HTTP_PROXY"] = http_proxy
            env["http_proxy"] = http_proxy
        if https_proxy := proxy_config.https:
            env["HTTPS_PROXY"] = https_proxy
            env["https_proxy"] = https_proxy
        if no_proxy := proxy_config.no_proxy:
            env["NO_PROXY"] = no_proxy
            env["no_proxy"] = no_proxy

        old_version = execute_command(
            [
                "/usr/bin/python3",
                "-m",
                "pip",
                "show",
                "repo-policy-compliance",
            ],
            check_exit=False,
        )

        execute_command(
            [
                "/usr/bin/python3",
                "-m",
                "pip",
                "install",
                "--upgrade",
                "git+https://github.com/canonical/repo-policy-compliance@main",
            ],
            env=env,
        )

        new_version = execute_command(
            [
                "/usr/bin/python3",
                "-m",
                "pip",
                "show",
                "repo-policy-compliance",
            ],
            check_exit=False,
        )
        return old_version != new_version

    def _enable_kernel_modules(self) -> None:
        """Enable kernel modules needed by the charm."""
        execute_command(["/usr/sbin/modprobe", "br_netfilter"])
        with self.kernel_module_path.open("a", encoding="utf-8") as modules_file:
            modules_file.write("br_netfilter\n")

    def _install_deps(self) -> None:
        """Install dependences for the charm."""
        logger.info("Installing charm dependencies.")
        self._apt_install(["run-one"])

    @retry(tries=5, delay=5, max_delay=60, backoff=2, local_logger=logger)
    def _install_local_lxd_deps(self) -> None:
        """Install dependencies for running local LXD runners."""
        state = self._setup_state()

        logger.info("Installing local LXD runner dependencies.")
        # Snap and Apt will use any proxies configured in the Juju model.
        # Binding for snap, apt, and lxd init commands are not available so subprocess.run used.
        # Install dependencies used by repo-policy-compliance and the firewall
        self._apt_install(["gunicorn", "python3-pip", "nftables"])
        # Install repo-policy-compliance package
        self._install_repo_policy_compliance(state.proxy_config)
        execute_command(
            ["/usr/bin/apt-get", "remove", "-qy", "lxd", "lxd-client"], check_exit=False
        )
        self._apt_install(
            [
                "cpu-checker",
                "libvirt-clients",
                "libvirt-daemon-driver-qemu",
                "apparmor-utils",
            ],
        )
        execute_command(["/usr/bin/snap", "install", "lxd", "--channel=latest/stable"])
        execute_command(["/usr/bin/snap", "refresh", "lxd", "--channel=latest/stable"])
        # Add ubuntu user to lxd group, to allow building images with ubuntu user
        execute_command(["/usr/sbin/usermod", "-aG", "lxd", "ubuntu"])
        execute_command(["/snap/bin/lxd", "waitready"])
        execute_command(["/snap/bin/lxd", "init", "--auto"])
        execute_command(["/snap/bin/lxc", "network", "set", "lxdbr0", "ipv6.address", "none"])
        execute_command(["/snap/bin/lxd", "waitready"])
        if not LXD_PROFILE_YAML.exists():
            self._enable_kernel_modules()
        execute_command(
            [
                "/snap/bin/lxc",
                "profile",
                "device",
                "set",
                "default",
                "eth0",
                "security.ipv4_filtering=true",
                "security.ipv6_filtering=true",
                "security.mac_filtering=true",
                "security.port_isolation=true",
            ]
        )
        logger.info("Finished installing local LXD runner dependencies.")

    @retry(tries=5, delay=5, max_delay=60, backoff=2, local_logger=logger)
    def _start_services(self, token: str, proxy_config: ProxyConfig) -> None:
        """Ensure all services managed by the charm is running.

        Args:
            token: GitHub personal access token for repo-policy-compliance to use.
            proxy_config: Proxy configuration.
        """
        logger.info("Starting charm services...")

        if self.service_token is None:
            self.service_token = self._get_service_token()

        # Move script to home directory
        logger.info("Loading the repo policy compliance flask app...")
        os.makedirs(self.repo_check_web_service_path, exist_ok=True)
        shutil.copyfile(
            self.repo_check_web_service_script,
            self.repo_check_web_service_path / "app.py",
        )

        # Move the systemd service.
        logger.info("Loading the repo policy compliance gunicorn systemd service...")
        environment = jinja2.Environment(
            loader=jinja2.FileSystemLoader("templates"), autoescape=True
        )

        service_content = environment.get_template("repo-policy-compliance.service.j2").render(
            working_directory=str(self.repo_check_web_service_path),
            charm_token=self.service_token,
            github_token=token,
            proxies=proxy_config,
        )
        self.repo_check_systemd_service.write_text(service_content, encoding="utf-8")

        execute_command(["/usr/bin/systemctl", "daemon-reload"])
        execute_command(["/usr/bin/systemctl", "restart", "repo-policy-compliance"])
        execute_command(["/usr/bin/systemctl", "enable", "repo-policy-compliance"])

        logger.info("Finished starting charm services")

    def _get_service_token(self) -> str:
        """Get the service token.

        Returns:
            The service token.
        """
        logger.info("Getting the secret token...")
        if self.service_token_path.exists():
            logger.info("Found existing token file.")
            service_token = self.service_token_path.read_text(encoding="utf-8")
        else:
            logger.info("Generate new token.")
            service_token = secrets.token_hex(16)
            self.service_token_path.write_text(service_token, encoding="utf-8")
        return service_token

    def _refresh_firewall(self, state: CharmState) -> None:
        """Refresh the firewall configuration and rules.

        Args:
            state: Charm state.
        """
        # Temp: Monitor the LXD networks to track down issues with missing network.
        logger.info(execute_command(["/snap/bin/lxc", "network", "list", "--format", "json"]))

        allowlist = [
            FirewallEntry.decode(str(entry.host)) for entry in state.ssh_debug_connections
        ]
        firewall = Firewall("lxdbr0")
        firewall.refresh_firewall(denylist=state.charm_config.denylist, allowlist=allowlist)
        logger.debug(
            "firewall update, current firewall: %s",
            execute_command(["/usr/sbin/nft", "list", "ruleset"]),
        )

    def _apt_install(self, packages: Sequence[str]) -> None:
        """Execute apt install command.

        Args:
            packages: The names of apt packages to install.
        """
        execute_command(["/usr/bin/apt-get", "update"])

        _, exit_code = execute_command(
            ["/usr/bin/apt-get", "install", "-qy"] + list(packages), check_exit=False
        )
        if exit_code == 100:
            logging.warning("Running 'dpkg --configure -a' as last apt install was interrupted")
            execute_command(["dpkg", "--configure", "-a"])
            execute_command(["/usr/bin/apt-get", "install", "-qy"] + list(packages))

    @catch_charm_errors
    def _on_debug_ssh_relation_changed(self, _: ops.RelationChangedEvent) -> None:
        """Handle debug ssh relation changed event."""
        state = self._setup_state()

        if state.instance_type == InstanceType.OPENSTACK:
            runner_manager = self._get_openstack_runner_manager(state)
            # 2024/04/12: Should be flush idle.
            runner_manager.flush()
            runner_manager.reconcile(state.runner_config.virtual_machines)
            return

        self._refresh_firewall(state)
        runner_manager = self._get_runner_manager(state)
        runner_manager.flush(FlushMode.FLUSH_IDLE)
        self._reconcile_runners(
            runner_manager,
            state.runner_config.virtual_machines,
            state.runner_config.virtual_machine_resources,
        )


if __name__ == "__main__":
    main(GithubRunnerCharm)<|MERGE_RESOLUTION|>--- conflicted
+++ resolved
@@ -427,11 +427,7 @@
             ),
         )
 
-<<<<<<< HEAD
-    # Following method is too complex and should be refactored
-=======
     # Pending refactor for RunnerManager class which will unify logic for OpenStack and LXD.
->>>>>>> a80cb2c9
     def _common_install_code(self, state: CharmState) -> bool:  # noqa: C901
         """Installation code shared between install and upgrade hook.
 
