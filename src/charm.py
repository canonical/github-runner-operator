#!/usr/bin/env python3

# Copyright 2023 Canonical Ltd.
# See LICENSE file for licensing details.

"""Charm for creating and managing GitHub self-hosted runner instances."""

import functools
import logging
import os
import secrets
import shutil
import urllib.error
from pathlib import Path
from typing import Any, Callable, Dict, Optional, TypeVar

import jinja2
from ops.charm import (
    ActionEvent,
    CharmBase,
    ConfigChangedEvent,
    InstallEvent,
    StopEvent,
    UpgradeCharmEvent,
)
from ops.framework import EventBase, StoredState
from ops.main import main
from ops.model import ActiveStatus, BlockedStatus, MaintenanceStatus

from errors import MissingConfigurationError, RunnerBinaryError, RunnerError, SubprocessError
from event_timer import EventTimer, TimerDisableError, TimerEnableError
from firewall import Firewall, FirewallEntry
from github_type import GitHubRunnerStatus
from runner import LXD_PROFILE_YAML
from runner_manager import RunnerManager, RunnerManagerConfig
from runner_type import GitHubOrg, GitHubRepo, ProxySetting, VirtualMachineResources
from utilities import bytes_with_unit_to_kib, execute_command, get_env_var, retry

<<<<<<< HEAD
=======
if TYPE_CHECKING:
    from ops.model import JsonObject  # type: ignore

>>>>>>> dbe393d9
logger = logging.getLogger(__name__)


class ReconcileRunnersEvent(EventBase):
    """Event representing a periodic check to ensure runners are ok."""


class UpdateRunnerBinEvent(EventBase):
    """Event representing a periodic check for new versions of the runner binary."""


CharmT = TypeVar("CharmT")
EventT = TypeVar("EventT")


def catch_charm_errors(func: Callable[[CharmT, EventT], None]) -> Callable[[CharmT, EventT], None]:
    """Catch unexpected errors in charm.

    This decorator is for unrecoverable errors and sets the charm to
    `BlockedStatus`.

    Args:
        func: Charm function to be decorated.

    Returns:
        Decorated charm function with catching unexpected errors.
    """

    @functools.wraps(func)
    def func_with_catch_unexpected_errors(self, event: EventT) -> None:
        # Safe guard against unexpected error.
        try:
            func(self, event)
        except MissingConfigurationError as err:
            logger.exception("Missing required charm configuration")
            self.unit.status = BlockedStatus(
                f"Missing required charm configuration: {err.configs}"
            )

    return func_with_catch_unexpected_errors


def catch_action_errors(
    func: Callable[[CharmT, ActionEvent], None]
) -> Callable[[CharmT, ActionEvent], None]:
    """Catch unexpected errors in actions.

    Args:
        func: Action function to be decorated.

    Returns:
        Decorated charm function with catching unexpected errors.
    """

    @functools.wraps(func)
    def func_with_catch_errors(self, event: ActionEvent) -> None:
        # Safe guard against unexpected error.
        try:
            func(self, event)
        except MissingConfigurationError as err:
            logger.exception("Missing required charm configuration")
            event.fail(f"Missing required charm configuration: {err.configs}")

    return func_with_catch_errors


class GithubRunnerCharm(CharmBase):
    """Charm for managing GitHub self-hosted runners."""

    _stored = StoredState()

    service_token_path = Path("service_token")
    repo_check_web_service_path = Path("/home/ubuntu/repo_policy_compliance_service")
    repo_check_web_service_script = Path("src/repo_policy_compliance_service.py")
    repo_check_systemd_service = Path("/etc/systemd/system/repo-policy-compliance.service")
    ram_pool_path = Path("/storage/ram")

    def __init__(self, *args, **kargs) -> None:
        """Construct the charm.

        Args:
            args: List of arguments to be passed to the `CharmBase` class.
            kargs: List of keyword arguments to be passed to the `CharmBase`
                class.
        """
        super().__init__(*args, **kargs)
        if LXD_PROFILE_YAML.exists():
            if self.config.get("test-mode") != "insecure":
                raise RuntimeError("lxd-profile.yaml detected outside test mode")
            logger.critical("test mode is enabled")
        self._event_timer = EventTimer(self.unit.name)

        self._stored.set_default(
            path=self.config["path"],  # for detecting changes
            runner_bin_url=None,
        )

        self.proxies: ProxySetting = {}
        if http_proxy := get_env_var("JUJU_CHARM_HTTP_PROXY"):
            self.proxies["http"] = http_proxy
        if https_proxy := get_env_var("JUJU_CHARM_HTTPS_PROXY"):
            self.proxies["https"] = https_proxy
        # there's no need for no_proxy if there's no http_proxy or https_proxy
        no_proxy = get_env_var("JUJU_CHARM_NO_PROXY")
        if (https_proxy or http_proxy) and no_proxy:
            self.proxies["no_proxy"] = no_proxy

        self.service_token = None

        self.on.define_event("reconcile_runners", ReconcileRunnersEvent)
        self.on.define_event("update_runner_bin", UpdateRunnerBinEvent)

        self.framework.observe(self.on.install, self._on_install)
        self.framework.observe(self.on.upgrade_charm, self._on_upgrade_charm)
        self.framework.observe(self.on.config_changed, self._on_config_changed)
        self.framework.observe(self.on.reconcile_runners, self._on_reconcile_runners)
        self.framework.observe(self.on.update_runner_bin, self._on_update_runner_bin)
        self.framework.observe(self.on.stop, self._on_stop)

        self.framework.observe(self.on.check_runners_action, self._on_check_runners_action)
        self.framework.observe(self.on.reconcile_runners_action, self._on_reconcile_runners_action)
        self.framework.observe(self.on.flush_runners_action, self._on_flush_runners_action)
        self.framework.observe(self.on.update_runner_bin_action, self._on_update_runner_bin)

    @retry(tries=5, delay=15, max_delay=60, backoff=1.5, local_logger=logger)
    def _create_memory_storage(self, path: Path, size: int) -> None:
        """Create a tmpfs-based LVM volume group.

        Args:
            path: Path to directory for memory storage.
            size: Size of the tmpfs in kilobytes.

        Raises:
            RunnerError: Unable to setup storage for runner.
        """
        try:
            # Create tmpfs if not exists, else resize it.
            if not path.exists():
                path.mkdir(parents=True, exist_ok=True)
                execute_command(
                    ["mount", "-t", "tmpfs", "-o", f"size={size}k", "tmpfs", str(path)]
                )
            else:
                execute_command(["mount", "-o", f"remount,size={size}k", str(path)])
        except (OSError, SubprocessError) as err:
            logger.exception("Unable to setup storage directory")
            # Remove the path if is not in use. If the tmpfs is in use, the removal will fail.
            if path.exists():
                shutil.rmtree(path, ignore_errors=True)
                path.rmdir()
                logger.info("Cleaned up storage directory")
            raise RunnerError("Failed to configure runner storage") from err

    @retry(tries=10, delay=15, max_delay=60, backoff=1.5, local_logger=logger)
    def _ensure_service_health(self) -> None:
        """Ensure services managed by the charm is healthy.

        Services managed include:
         * repo-policy-compliance
        """
        logger.info("Checking health of repo-policy-compliance service")
        try:
            execute_command(["/usr/bin/systemctl", "is-active", "repo-policy-compliance"])
        except SubprocessError:
            logger.exception("Found inactive repo-policy-compliance service")
            execute_command(["/usr/bin/systemctl", "restart", "repo-policy-compliance"])
            logger.exception("Restart repo-policy-compliance service")
            raise

    def _get_runner_manager(
        self, token: Optional[str] = None, path: Optional[str] = None
    ) -> RunnerManager:
        """Get a RunnerManager instance, or None if missing config.

        Args:
            token: GitHub personal access token to manager the runners with.
            path: GitHub repository path in the format '<org>/<repo>', or the GitHub organization
                name.

        Returns:
            An instance of RunnerManager.
        """
        self._ensure_service_health()

        if token is None:
            token = self.config["token"]
        if path is None:
            path = self.config["path"]

        missing_configs = []
        if not token:
            missing_configs.append("token")
        if not path:
            missing_configs.append("path")
        if missing_configs:
            raise MissingConfigurationError(missing_configs)

        size_in_kib = (
            bytes_with_unit_to_kib(self.config["vm-disk"]) * self.config["virtual-machines"]
        )

        self._create_memory_storage(self.ram_pool_path, size_in_kib)

        if self.service_token is None:
            self.service_token = self._get_service_token()

        if "/" in path:
            paths = path.split("/")
            if len(paths) != 2:
                logger.error("Invalid path %s", path)
                return None

            owner, repo = paths
            path = GitHubRepo(owner=owner, repo=repo)
        else:
            path = GitHubOrg(org=path, group=self.config["group"])

        app_name, unit = self.unit.name.rsplit("/", 1)
        return RunnerManager(
            app_name,
            unit,
            RunnerManagerConfig(path, token, "jammy", self.service_token, self.ram_pool_path),
            proxies=self.proxies,
        )

    @catch_charm_errors
    def _on_install(self, _event: InstallEvent) -> None:
        """Handle the installation of charm.

        Args:
            event: Event of installing charm.
        """
        self.unit.status = MaintenanceStatus("Installing packages")

        # Temporary solution: Upgrade the kernel due to a kernel bug in 5.15. Kernel upgrade
        # not needed for container-based end-to-end tests.
        if not LXD_PROFILE_YAML.exists():
            self.unit.status = MaintenanceStatus("Upgrading kernel")
            self._upgrade_kernel()

        try:
            # The `_start_services`, `_install_deps` includes retry.
            self._install_deps()
            self._start_services()
        except SubprocessError as err:
            logger.exception(err)
            # The charm cannot proceed without dependencies.
            self.unit.status = BlockedStatus("Failed to install dependencies")
            return
        self._refresh_firewall()
        runner_manager = self._get_runner_manager()
        if runner_manager:
            self.unit.status = MaintenanceStatus("Downloading runner binary")
            try:
                runner_info = runner_manager.get_latest_runner_bin_url()
                logger.info(
                    "Downloading %s from: %s", runner_info.filename, runner_info.download_url
                )
                self._stored.runner_bin_url = runner_info.download_url
                runner_manager.update_runner_bin(runner_info)
            # Safe guard against transient unexpected error.
            except RunnerBinaryError as err:
                logger.exception("Failed to update runner binary")
                # Failure to download runner binary is a transient error.
                # The charm automatically update runner binary on a schedule.
                self.unit.status = MaintenanceStatus(f"Failed to update runner binary: {err}")
                return

            self.unit.status = MaintenanceStatus("Starting runners")
            try:
                self._reconcile_runners(runner_manager)
                self.unit.status = ActiveStatus()
            except RunnerError as err:
                logger.exception("Failed to start runners")
                self.unit.status = MaintenanceStatus(f"Failed to start runners: {err}")
        else:
            self.unit.status = BlockedStatus("Missing token or org/repo path config")

    def _upgrade_kernel(self) -> None:
        """Upgrade the Linux kernel."""
        execute_command(["/usr/bin/apt-get", "update"])
        execute_command(["/usr/bin/apt-get", "install", "-qy", "linux-generic-hwe-22.04"])

        _, exit_code = execute_command(["ls", "/var/run/reboot-required"], check_exit=False)
        if exit_code == 0:
            logger.info("Rebooting system...")
            execute_command(["reboot"])

    @catch_charm_errors
    def _on_upgrade_charm(self, _event: UpgradeCharmEvent) -> None:
        """Handle the update of charm.

        Args:
            event: Event of charm upgrade.
        """
        logger.info("Reinstalling dependencies...")
        self._install_deps()
        self._start_services()
        self._refresh_firewall()

        logger.info("Flushing the runners...")
        runner_manager = self._get_runner_manager()
        if not runner_manager:
            return

        runner_manager.flush()
        self._reconcile_runners(runner_manager)

    @catch_charm_errors
    def _on_config_changed(self, _event: ConfigChangedEvent) -> None:
        """Handle the configuration change.

        Args:
            event: Event of configuration change.
        """
        self._refresh_firewall()
        try:
            self._event_timer.ensure_event_timer(
                "update-runner-bin", self.config["update-interval"]
            )
            self._event_timer.ensure_event_timer(
                "reconcile-runners", self.config["reconcile-interval"]
            )
        except TimerEnableError as ex:
            logger.exception("Failed to start the event timer")
            self.unit.status = BlockedStatus(
                f"Failed to start timer for regular reconciliation and binary update checks: {ex}"
            )

        if self.config["path"] != self._stored.path:
            prev_runner_manager = self._get_runner_manager(
                path=str(self._stored.path)
            )  # Casting for mypy checks.
            if prev_runner_manager:
                self.unit.status = MaintenanceStatus("Removing runners from old org/repo")
                prev_runner_manager.flush()
            self._stored.path = self.config["path"]

        runner_manager = self._get_runner_manager()
        if runner_manager:
            self.unit.status = ActiveStatus()
        else:
            self.unit.status = BlockedStatus("Missing token or org/repo path config")

    @catch_charm_errors
    def _on_update_runner_bin(self, _event: UpdateRunnerBinEvent) -> None:
        """Handle checking update of runner binary event.

        Args:
            event: Event of checking update of runner binary.
        """
        runner_manager = self._get_runner_manager()
        if not runner_manager:
            return
        try:
            self.unit.status = MaintenanceStatus("Checking for runner updates")
            runner_info = runner_manager.get_latest_runner_bin_url()
        except urllib.error.URLError as err:
            logger.exception("Failed to check for runner updates")
            # Failure to download runner binary is a transient error.
            # The charm automatically update runner binary on a schedule.
            self.unit.status = MaintenanceStatus(f"Failed to check for runner updates: {err}")
            return

        if runner_info.download_url != self._stored.runner_bin_url:
            self.unit.status = MaintenanceStatus("Updating runner binary")
            try:
                runner_manager.update_runner_bin(runner_info)
            # Safe guard against transient unexpected error.
            except Exception as err:  # pylint: disable=broad-exception-caught
                logger.exception("Failed to update runner binary")
                # Failure to download runner binary is a transient error.
                # The charm automatically update runner binary on a schedule.
                self.unit.status = MaintenanceStatus(f"Failed to update runner binary: {err}")
                return
            self._stored.runner_bin_url = runner_info.download_url

            # Flush the non-busy runner and reconcile.
            runner_manager.flush(flush_busy=False)
            self._reconcile_runners(runner_manager)

        self.unit.status = ActiveStatus()

    @catch_charm_errors
    def _on_reconcile_runners(self, _event: ReconcileRunnersEvent) -> None:
        """Handle the reconciliation of runners.

        Args:
            event: Event of reconciling the runner state.
        """
        if not RunnerManager.runner_bin_path.is_file():
            logger.warning("Unable to reconcile due to missing runner binary")
            return

        runner_manager = self._get_runner_manager()
        if not runner_manager:
            self.unit.status = BlockedStatus("Missing token or org/repo path config")
            return
        self.unit.status = MaintenanceStatus("Reconciling runners")
        try:
            self._reconcile_runners(runner_manager)
        # Safe guard against transient unexpected error.
        except Exception as err:  # pylint: disable=broad-exception-caught
            logger.exception("Failed to reconcile runners")
            self.unit.status = MaintenanceStatus(f"Failed to reconcile runners: {err}")
            return

        self.unit.status = ActiveStatus()

    @catch_action_errors
    def _on_check_runners_action(self, event: ActionEvent) -> None:
        """Handle the action of checking of runner state.

        Args:
            event: Action event of checking runner states.
        """
        runner_manager = self._get_runner_manager()
        if not runner_manager:
            event.fail("Missing token or org/repo path config")
            return
        if runner_manager.runner_bin_path is None:
            event.fail("Missing runner binary")
            return

        online = 0
        offline = 0
        unknown = 0
        runner_names = []

        runner_info = runner_manager.get_github_info()

        for runner in runner_info:
            if runner.status == GitHubRunnerStatus.ONLINE.value:
                online += 1
                runner_names.append(runner.name)
            elif runner.status == GitHubRunnerStatus.OFFLINE.value:
                offline += 1
            else:
                # might happen if runner dies and GH doesn't notice immediately
                unknown += 1
        event.set_results(
            {
                "online": online,
                "offline": offline,
                "unknown": unknown,
                "runners": ", ".join(runner_names),
            }
        )

    @catch_action_errors
    def _on_reconcile_runners_action(self, event: ActionEvent) -> None:
        """Handle the action of reconcile of runner state.

        Args:
            event: Action event of reconciling the runner.
        """
        runner_manager = self._get_runner_manager()
        if not runner_manager:
            event.fail("Missing token or org/repo path config")
            return

        delta = self._reconcile_runners(runner_manager)

        self._on_check_runners_action(event)
        event.set_results(delta)

    @catch_action_errors
    def _on_flush_runners_action(self, event: ActionEvent) -> None:
        """Handle the action of flushing all runner and reconciling afterwards.

        Args:
            event: Action event of flushing all runners.
        """
        runner_manager = self._get_runner_manager()
        if not runner_manager:
            event.fail("Missing token or org/repo path config")
            return

        runner_manager.flush()
        delta = self._reconcile_runners(runner_manager)

        self._on_check_runners_action(event)
        event.set_results(delta)

    @catch_charm_errors
    def _on_stop(self, _: StopEvent) -> None:
        """Handle the stopping of the charm.

        Args:
            event: Event of stopping the charm.
        """
        try:
            self._event_timer.disable_event_timer("update-runner-bin")
            self._event_timer.disable_event_timer("reconcile-runners")
        except TimerDisableError as ex:
            logger.exception("Failed to stop the timer")
            self.unit.status = BlockedStatus(f"Failed to stop charm event timer: {ex}")

        runner_manager = self._get_runner_manager()
        if runner_manager:
            try:
                runner_manager.flush()
            # Safe guard against unexpected error.
            except Exception:  # pylint: disable=broad-exception-caught
                # Log but ignore error since we're stopping anyway.
                logger.exception("Failed to clear runners")

    def _reconcile_runners(self, runner_manager: RunnerManager) -> Dict[str, Any]:
        """Reconcile the current runners state and intended runner state.

        Args:
            runner_manager: For querying and managing the runner state.

        Returns:
            Changes in runner number due to reconciling runners.
        """
        virtual_machines_resources = VirtualMachineResources(
            self.config["vm-cpu"], self.config["vm-memory"], self.config["vm-disk"]
        )

        virtual_machines = self.config["virtual-machines"]

        try:
            delta_virtual_machines = runner_manager.reconcile(
                virtual_machines, virtual_machines_resources
            )
            return {"delta": {"virtual-machines": delta_virtual_machines}}
        # Safe guard against transient unexpected error.
        except Exception as err:  # pylint: disable=broad-exception-caught
            logger.exception("Failed to reconcile runners.")
            # Failure to reconcile runners is a transient error.
            # The charm automatically reconciles runners on a schedule.
            self.unit.status = MaintenanceStatus(f"Failed to reconcile runners: {err}")
            return {"delta": {"virtual-machines": 0}}

    @retry(tries=10, delay=15, max_delay=60, backoff=1.5, local_logger=logger)
    def _install_deps(self) -> None:
        """Install dependencies."""
        logger.info("Installing charm dependencies.")

        # Binding for snap, apt, and lxd init commands are not available so subprocess.run used.
        env = {}
        if "http" in self.proxies:
            env["HTTP_PROXY"] = self.proxies["http"]
            env["http_proxy"] = self.proxies["http"]
        if "https" in self.proxies:
            env["HTTPS_PROXY"] = self.proxies["https"]
            env["https_proxy"] = self.proxies["https"]
        if "no_proxy" in self.proxies:
            env["NO_PROXY"] = self.proxies["no_proxy"]
            env["no_proxy"] = self.proxies["no_proxy"]

        execute_command(["/usr/bin/apt-get", "update"])
        # install dependencies used by repo-policy-compliance and the firewall
        execute_command(
            ["/usr/bin/apt-get", "install", "-qy", "gunicorn", "python3-pip", "nftables"]
        )
        execute_command(
            [
                "/usr/bin/pip",
                "install",
                "git+https://github.com/canonical/repo-policy-compliance@main",
            ],
            env=env,
        )

        execute_command(
            ["/usr/bin/apt-get", "remove", "-qy", "lxd", "lxd-client"], check_exit=False
        )
        execute_command(
            [
                "/usr/bin/apt-get",
                "install",
                "-qy",
                "cpu-checker",
                "libvirt-clients",
                "libvirt-daemon-driver-qemu",
                "apparmor-utils",
            ],
        )
        execute_command(["/usr/bin/snap", "install", "lxd", "--channel=latest/stable"])
        execute_command(["/usr/bin/snap", "refresh", "lxd", "--channel=latest/stable"])
        execute_command(["/snap/bin/lxd", "waitready"])
        execute_command(["/snap/bin/lxd", "init", "--auto"])
        execute_command(["/snap/bin/lxc", "network", "set", "lxdbr0", "ipv6.address", "none"])
        if not LXD_PROFILE_YAML.exists():
            execute_command(["/usr/sbin/modprobe", "br_netfilter"])
        execute_command(
            [
                "/snap/bin/lxc",
                "profile",
                "device",
                "set",
                "default",
                "eth0",
                "security.ipv4_filtering=true",
                "security.ipv6_filtering=true",
                "security.mac_filtering=true",
                "security.port_isolation=true",
            ]
        )
        logger.info("Finished installing charm dependencies.")

    @retry(tries=10, delay=15, max_delay=60, backoff=1.5, local_logger=logger)
    def _start_services(self) -> None:
        """Start services."""
        logger.info("Starting charm services...")

        if self.service_token is None:
            self.service_token = self._get_service_token()

        # Move script to home directory
        logger.info("Loading the repo policy compliance flask app...")
        os.makedirs(self.repo_check_web_service_path, exist_ok=True)
        shutil.copyfile(
            self.repo_check_web_service_script,
            self.repo_check_web_service_path / "app.py",
        )

        # Move the systemd service.
        logger.info("Loading the repo policy compliance gunicorn systemd service...")
        environment = jinja2.Environment(
            loader=jinja2.FileSystemLoader("templates"), autoescape=True
        )

        service_content = environment.get_template("repo-policy-compliance.service.j2").render(
            working_directory=str(self.repo_check_web_service_path),
            charm_token=self.service_token,
            github_token=self.config["token"],
            proxies=self.proxies,
        )
        self.repo_check_systemd_service.write_text(service_content, encoding="utf-8")

        execute_command(["/usr/bin/systemctl", "start", "repo-policy-compliance"])
        execute_command(["/usr/bin/systemctl", "enable", "repo-policy-compliance"])

        logger.info("Finished starting charm services")

    def _get_service_token(self) -> str:
        """Get the service token.

        Returns:
            The service token.
        """
        logger.info("Getting the secret token...")
        if self.service_token_path.exists():
            logger.info("Found existing token file.")
            service_token = self.service_token_path.read_text(encoding="utf-8")
        else:
            logger.info("Generate new token.")
            service_token = secrets.token_hex(16)
            self.service_token_path.write_text(service_token, encoding="utf-8")

        return service_token

    def _refresh_firewall(self):
        """Refresh the firewall configuration and rules."""
        firewall_denylist_config = self.config.get("denylist")
        denylist = []
        if firewall_denylist_config.strip():
            denylist = [
                FirewallEntry.decode(entry.strip())
                for entry in firewall_denylist_config.split(",")
            ]
        firewall = Firewall("lxdbr0")
        firewall.refresh_firewall(denylist)
        logger.debug(
            "firewall update, current firewall: %s",
            execute_command(["/usr/sbin/nft", "list", "ruleset"]),
        )


if __name__ == "__main__":
    main(GithubRunnerCharm)<|MERGE_RESOLUTION|>--- conflicted
+++ resolved
@@ -36,12 +36,9 @@
 from runner_type import GitHubOrg, GitHubRepo, ProxySetting, VirtualMachineResources
 from utilities import bytes_with_unit_to_kib, execute_command, get_env_var, retry
 
-<<<<<<< HEAD
-=======
 if TYPE_CHECKING:
     from ops.model import JsonObject  # type: ignore
 
->>>>>>> dbe393d9
 logger = logging.getLogger(__name__)
 
 
