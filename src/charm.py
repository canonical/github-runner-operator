#!/usr/bin/env python3

# Copyright 2023 Canonical Ltd.
# See LICENSE file for licensing details.

"""Charm for creating and managing GitHub self-hosted runner instances."""

import functools
import logging
import os
import secrets
import shutil
import urllib.error
from pathlib import Path
from typing import TYPE_CHECKING, Callable, Dict, Optional, TypeVar

import jinja2
from ops.charm import (
    ActionEvent,
    CharmBase,
    ConfigChangedEvent,
    InstallEvent,
    StopEvent,
    UpgradeCharmEvent,
)
from ops.framework import EventBase, StoredState
from ops.main import main
from ops.model import ActiveStatus, BlockedStatus, MaintenanceStatus

from errors import MissingConfigurationError, RunnerBinaryError, RunnerError, SubprocessError
from event_timer import EventTimer, TimerDisableError, TimerEnableError
from firewall import Firewall, FirewallEntry
from github_type import GitHubRunnerStatus
from runner import LXD_PROFILE_YAML
from runner_manager import RunnerManager, RunnerManagerConfig
from runner_type import GitHubOrg, GitHubRepo, ProxySetting, VirtualMachineResources
from utilities import bytes_with_unit_to_kib, execute_command, get_env_var, retry

if TYPE_CHECKING:
    from ops.model import JsonObject  # pragma: no cover

logger = logging.getLogger(__name__)


class ReconcileRunnersEvent(EventBase):
    """Event representing a periodic check to ensure runners are ok."""


class UpdateRunnerBinEvent(EventBase):
    """Event representing a periodic check for new versions of the runner binary."""


CharmT = TypeVar("CharmT")
EventT = TypeVar("EventT")


def catch_charm_errors(func: Callable[[CharmT, EventT], None]) -> Callable[[CharmT, EventT], None]:
    """Catch unexpected errors in charm.

    This decorator is for unrecoverable errors and sets the charm to
    `BlockedStatus`.

    Args:
        func: Charm function to be decorated.

    Returns:
        Decorated charm function with catching unexpected errors.
    """

    @functools.wraps(func)
    def func_with_catch_unexpected_errors(self, event: EventT) -> None:
        # Safe guard against unexpected error.
        try:
            func(self, event)
        except MissingConfigurationError as err:
            logger.exception("Missing required charm configuration")
            self.unit.status = BlockedStatus(
                f"Missing required charm configuration: {err.configs}"
            )

    return func_with_catch_unexpected_errors


def catch_action_errors(
    func: Callable[[CharmT, ActionEvent], None]
) -> Callable[[CharmT, ActionEvent], None]:
    """Catch unexpected errors in actions.

    Args:
        func: Action function to be decorated.

    Returns:
        Decorated charm function with catching unexpected errors.
    """

    @functools.wraps(func)
    def func_with_catch_errors(self, event: ActionEvent) -> None:
        # Safe guard against unexpected error.
        try:
            func(self, event)
        except MissingConfigurationError as err:
            logger.exception("Missing required charm configuration")
            event.fail(f"Missing required charm configuration: {err.configs}")

    return func_with_catch_errors


class GithubRunnerCharm(CharmBase):
    """Charm for managing GitHub self-hosted runners."""

    _stored = StoredState()

    service_token_path = Path("service_token")
    repo_check_web_service_path = Path("/home/ubuntu/repo_policy_compliance_service")
    repo_check_web_service_script = Path("src/repo_policy_compliance_service.py")
    repo_check_systemd_service = Path("/etc/systemd/system/repo-policy-compliance.service")
    ram_pool_path = Path("/storage/ram")

    def __init__(self, *args, **kargs) -> None:
        """Construct the charm.

        Args:
            args: List of arguments to be passed to the `CharmBase` class.
            kargs: List of keyword arguments to be passed to the `CharmBase`
                class.
        """
        super().__init__(*args, **kargs)
        if LXD_PROFILE_YAML.exists():
            if self.config.get("test-mode") != "insecure":
                raise RuntimeError("lxd-profile.yaml detected outside test mode")
            logger.critical("test mode is enabled")
        self._event_timer = EventTimer(self.unit.name)

        self._stored.set_default(
            path=self.config["path"],  # for detecting changes
            runner_bin_url=None,
        )

        self.proxies: ProxySetting = {}
        if http_proxy := get_env_var("JUJU_CHARM_HTTP_PROXY"):
            self.proxies["http"] = http_proxy
        if https_proxy := get_env_var("JUJU_CHARM_HTTPS_PROXY"):
            self.proxies["https"] = https_proxy
        # there's no need for no_proxy if there's no http_proxy or https_proxy
        no_proxy = get_env_var("JUJU_CHARM_NO_PROXY")
        if (https_proxy or http_proxy) and no_proxy:
            self.proxies["no_proxy"] = no_proxy

        self.service_token = None

        self.on.define_event("reconcile_runners", ReconcileRunnersEvent)
        self.on.define_event("update_runner_bin", UpdateRunnerBinEvent)

        self.framework.observe(self.on.install, self._on_install)
        self.framework.observe(self.on.upgrade_charm, self._on_upgrade_charm)
        self.framework.observe(self.on.config_changed, self._on_config_changed)
        self.framework.observe(self.on.reconcile_runners, self._on_reconcile_runners)
        self.framework.observe(self.on.update_runner_bin, self._on_update_runner_bin)
        self.framework.observe(self.on.stop, self._on_stop)

        self.framework.observe(self.on.check_runners_action, self._on_check_runners_action)
        self.framework.observe(self.on.reconcile_runners_action, self._on_reconcile_runners_action)
        self.framework.observe(self.on.flush_runners_action, self._on_flush_runners_action)
        self.framework.observe(self.on.update_runner_bin_action, self._on_update_runner_bin)

    @retry(tries=5, delay=15, max_delay=60, backoff=1.5, local_logger=logger)
    def _create_memory_storage(self, path: Path, size: int) -> None:
        """Create a tmpfs-based LVM volume group.

        Args:
            path: Path to directory for memory storage.
            size: Size of the tmpfs in kilobytes.

        Raises:
            RunnerError: Unable to setup storage for runner.
        """
        try:
            # Create tmpfs if not exists, else resize it.
            if not path.exists():
                path.mkdir(parents=True, exist_ok=True)
                execute_command(
                    ["mount", "-t", "tmpfs", "-o", f"size={size}k", "tmpfs", str(path)]
                )
            else:
                execute_command(["mount", "-o", f"remount,size={size}k", str(path)])
        except (OSError, SubprocessError) as err:
            logger.exception("Unable to setup storage directory")
            # Remove the path if is not in use. If the tmpfs is in use, the removal will fail.
            if path.exists():
                shutil.rmtree(path, ignore_errors=True)
                path.rmdir()
                logger.info("Cleaned up storage directory")
            raise RunnerError("Failed to configure runner storage") from err

    @retry(tries=10, delay=15, max_delay=60, backoff=1.5, local_logger=logger)
    def _ensure_service_health(self) -> None:
        """Ensure services managed by the charm is healthy.

        Services managed include:
         * repo-policy-compliance
        """
        logger.info("Checking health of repo-policy-compliance service")
        try:
            execute_command(["/usr/bin/systemctl", "is-active", "repo-policy-compliance"])
        except SubprocessError:
            logger.exception("Found inactive repo-policy-compliance service")
            execute_command(["/usr/bin/systemctl", "restart", "repo-policy-compliance"])
            logger.exception("Restart repo-policy-compliance service")
            raise

    def _get_runner_manager(
        self, token: Optional[str] = None, path: Optional[str] = None
    ) -> RunnerManager:
        """Get a RunnerManager instance, or None if missing config.

        Args:
            token: GitHub personal access token to manager the runners with.
            path: GitHub repository path in the format '<org>/<repo>', or the GitHub organization
                name.

        Returns:
            An instance of RunnerManager.
        """
        self._ensure_service_health()

        if token is None:
            token = self.config["token"]
        if path is None:
            path = self.config["path"]

        missing_configs = []
        if not token:
            missing_configs.append("token")
        if not path:
            missing_configs.append("path")
        if missing_configs:
            raise MissingConfigurationError(missing_configs)

        size_in_kib = (
            bytes_with_unit_to_kib(self.config["vm-disk"]) * self.config["virtual-machines"]
        )

        self._create_memory_storage(self.ram_pool_path, size_in_kib)

        if self.service_token is None:
            self.service_token = self._get_service_token()

        if "/" in path:
            paths = path.split("/")
            if len(paths) != 2:
                logger.error("Invalid path %s", path)
                return None

            owner, repo = paths
            path = GitHubRepo(owner=owner, repo=repo)
        else:
            path = GitHubOrg(org=path, group=self.config["group"])

        app_name, unit = self.unit.name.rsplit("/", 1)
        return RunnerManager(
            app_name,
            unit,
            RunnerManagerConfig(path, token, "jammy", self.service_token, self.ram_pool_path),
            proxies=self.proxies,
        )

    @catch_charm_errors
    def _on_install(self, _event: InstallEvent) -> None:
        """Handle the installation of charm.

        Args:
            event: Event of installing charm.
        """
        self.unit.status = MaintenanceStatus("Installing packages")

        try:
            # The `_start_services`, `_install_deps` includes retry.
            self._install_deps()
            self._start_services()
        except SubprocessError as err:
            logger.exception(err)
            # The charm cannot proceed without dependencies.
            self.unit.status = BlockedStatus("Failed to install dependencies")
            return
        self._refresh_firewall()
        runner_manager = self._get_runner_manager()
        if runner_manager:
            self.unit.status = MaintenanceStatus("Downloading runner binary")
            try:
                runner_info = runner_manager.get_latest_runner_bin_url()
                logger.info(
                    "Downloading %s from: %s", runner_info.filename, runner_info.download_url
                )
                self._stored.runner_bin_url = runner_info.download_url
                runner_manager.update_runner_bin(runner_info)
            # Safe guard against transient unexpected error.
            except RunnerBinaryError as err:
                logger.exception("Failed to update runner binary")
                # Failure to download runner binary is a transient error.
                # The charm automatically update runner binary on a schedule.
                self.unit.status = MaintenanceStatus(f"Failed to update runner binary: {err}")
                return

            # Temporary solution: Upgrade the kernel due to a kernel bug in 5.15.
            self._upgrade_kernel()

            self.unit.status = MaintenanceStatus("Starting runners")
            try:
                self._reconcile_runners(runner_manager)
                self.unit.status = ActiveStatus()
            except RunnerError as err:
                logger.exception("Failed to start runners")
                self.unit.status = MaintenanceStatus(f"Failed to start runners: {err}")
        else:
            self.unit.status = BlockedStatus("Missing token or org/repo path config")

    def _upgrade_kernel(self) -> None:
        """Upgrade the Linux kernel."""
        execute_command(["/usr/bin/apt-get", "update"])
        execute_command(["/usr/bin/apt-get", "install", "-qy", "linux-generic-hwe-22.04"])
        execute_command(["reboot"])

    @catch_charm_errors
    def _on_upgrade_charm(self, _event: UpgradeCharmEvent) -> None:
        """Handle the update of charm.

        Args:
            event: Event of charm upgrade.
        """
        logger.info("Reinstalling dependencies...")
        self._install_deps()
        self._start_services()
        self._refresh_firewall()

        logger.info("Flushing the runners...")
        runner_manager = self._get_runner_manager()
        if not runner_manager:
            return

        runner_manager.flush()
        self._reconcile_runners(runner_manager)

    @catch_charm_errors
    def _on_config_changed(self, _event: ConfigChangedEvent) -> None:
        """Handle the configuration change.

        Args:
            event: Event of configuration change.
        """
        self._refresh_firewall()
        try:
            self._event_timer.ensure_event_timer(
                "update-runner-bin", self.config["update-interval"]
            )
            self._event_timer.ensure_event_timer(
                "reconcile-runners", self.config["reconcile-interval"]
            )
        except TimerEnableError as ex:
            logger.exception("Failed to start the event timer")
            self.unit.status = BlockedStatus(
                f"Failed to start timer for regular reconciliation and binary update checks: {ex}"
            )

        if self.config["path"] != self._stored.path:
            prev_runner_manager = self._get_runner_manager(
                path=str(self._stored.path)
            )  # Casting for mypy checks.
            if prev_runner_manager:
                self.unit.status = MaintenanceStatus("Removing runners from old org/repo")
                prev_runner_manager.flush()
            self._stored.path = self.config["path"]

        runner_manager = self._get_runner_manager()
        if runner_manager:
            self.unit.status = ActiveStatus()
        else:
            self.unit.status = BlockedStatus("Missing token or org/repo path config")

    @catch_charm_errors
    def _on_update_runner_bin(self, _event: UpdateRunnerBinEvent) -> None:
        """Handle checking update of runner binary event.

        Args:
            event: Event of checking update of runner binary.
        """
        runner_manager = self._get_runner_manager()
        if not runner_manager:
            return
        try:
            self.unit.status = MaintenanceStatus("Checking for runner updates")
            runner_info = runner_manager.get_latest_runner_bin_url()
        except urllib.error.URLError as err:
            logger.exception("Failed to check for runner updates")
            # Failure to download runner binary is a transient error.
            # The charm automatically update runner binary on a schedule.
            self.unit.status = MaintenanceStatus(f"Failed to check for runner updates: {err}")
            return

        if runner_info.download_url != self._stored.runner_bin_url:
            self.unit.status = MaintenanceStatus("Updating runner binary")
            try:
                runner_manager.update_runner_bin(runner_info)
            # Safe guard against transient unexpected error.
            except Exception as err:  # pylint: disable=broad-exception-caught
                logger.exception("Failed to update runner binary")
                # Failure to download runner binary is a transient error.
                # The charm automatically update runner binary on a schedule.
                self.unit.status = MaintenanceStatus(f"Failed to update runner binary: {err}")
                return
            self._stored.runner_bin_url = runner_info.download_url

            # Flush the non-busy runner and reconcile.
            runner_manager.flush(flush_busy=False)
            self._reconcile_runners(runner_manager)

        self.unit.status = ActiveStatus()

    @catch_charm_errors
    def _on_reconcile_runners(self, _event: ReconcileRunnersEvent) -> None:
        """Handle the reconciliation of runners.

        Args:
            event: Event of reconciling the runner state.
        """
        if not RunnerManager.runner_bin_path.is_file():
            logger.warning("Unable to reconcile due to missing runner binary")
            return

        runner_manager = self._get_runner_manager()
        if not runner_manager:
            self.unit.status = BlockedStatus("Missing token or org/repo path config")
            return
        self.unit.status = MaintenanceStatus("Reconciling runners")
        try:
            self._reconcile_runners(runner_manager)
        # Safe guard against transient unexpected error.
        except Exception as err:  # pylint: disable=broad-exception-caught
            logger.exception("Failed to reconcile runners")
            self.unit.status = MaintenanceStatus(f"Failed to reconcile runners: {err}")
            return

        self.unit.status = ActiveStatus()

    @catch_action_errors
    def _on_check_runners_action(self, event: ActionEvent) -> None:
        """Handle the action of checking of runner state.

        Args:
            event: Action event of checking runner states.
        """
        runner_manager = self._get_runner_manager()
        if not runner_manager:
            event.fail("Missing token or org/repo path config")
            return
        if runner_manager.runner_bin_path is None:
            event.fail("Missing runner binary")
            return

        online = 0
        offline = 0
        unknown = 0
        runner_names = []

        runner_info = runner_manager.get_github_info()

        for runner in runner_info:
            if runner.status == GitHubRunnerStatus.ONLINE.value:
                online += 1
                runner_names.append(runner.name)
            elif runner.status == GitHubRunnerStatus.OFFLINE.value:
                offline += 1
            else:
                # might happen if runner dies and GH doesn't notice immediately
                unknown += 1
        event.set_results(
            {
                "online": online,
                "offline": offline,
                "unknown": unknown,
                "runners": ", ".join(runner_names),
            }
        )

    @catch_action_errors
    def _on_reconcile_runners_action(self, event: ActionEvent) -> None:
        """Handle the action of reconcile of runner state.

        Args:
            event: Action event of reconciling the runner.
        """
        runner_manager = self._get_runner_manager()
        if not runner_manager:
            event.fail("Missing token or org/repo path config")
            return

        delta = self._reconcile_runners(runner_manager)

        self._on_check_runners_action(event)
        event.set_results(delta)

    @catch_action_errors
    def _on_flush_runners_action(self, event: ActionEvent) -> None:
        """Handle the action of flushing all runner and reconciling afterwards.

        Args:
            event: Action event of flushing all runners.
        """
        runner_manager = self._get_runner_manager()
        if not runner_manager:
            event.fail("Missing token or org/repo path config")
            return

        runner_manager.flush()
        delta = self._reconcile_runners(runner_manager)

        self._on_check_runners_action(event)
        event.set_results(delta)

    @catch_charm_errors
    def _on_stop(self, _: StopEvent) -> None:
        """Handle the stopping of the charm.

        Args:
            event: Event of stopping the charm.
        """
        try:
            self._event_timer.disable_event_timer("update-runner-bin")
            self._event_timer.disable_event_timer("reconcile-runners")
        except TimerDisableError as ex:
            logger.exception("Failed to stop the timer")
            self.unit.status = BlockedStatus(f"Failed to stop charm event timer: {ex}")

        runner_manager = self._get_runner_manager()
        if runner_manager:
            try:
                runner_manager.flush()
            # Safe guard against unexpected error.
            except Exception:  # pylint: disable=broad-exception-caught
                # Log but ignore error since we're stopping anyway.
                logger.exception("Failed to clear runners")

    def _reconcile_runners(self, runner_manager: RunnerManager) -> Dict[str, "JsonObject"]:
        """Reconcile the current runners state and intended runner state.

        Args:
            runner_manager: For querying and managing the runner state.

        Returns:
            Changes in runner number due to reconciling runners.
        """
        virtual_machines_resources = VirtualMachineResources(
            self.config["vm-cpu"], self.config["vm-memory"], self.config["vm-disk"]
        )

        virtual_machines = self.config["virtual-machines"]

        try:
            delta_virtual_machines = runner_manager.reconcile(
                virtual_machines, virtual_machines_resources
            )
            return {"delta": {"virtual-machines": delta_virtual_machines}}
        # Safe guard against transient unexpected error.
        except Exception as err:  # pylint: disable=broad-exception-caught
            logger.exception("Failed to reconcile runners.")
            # Failure to reconcile runners is a transient error.
            # The charm automatically reconciles runners on a schedule.
            self.unit.status = MaintenanceStatus(f"Failed to reconcile runners: {err}")
            return {"delta": {"virtual-machines": 0}}

    @retry(tries=10, delay=15, max_delay=60, backoff=1.5, local_logger=logger)
    def _install_deps(self) -> None:
        """Install dependencies."""
        logger.info("Installing charm dependencies.")

        # Binding for snap, apt, and lxd init commands are not available so subprocess.run used.
        env = {}
        if "http" in self.proxies:
            env["HTTP_PROXY"] = self.proxies["http"]
            env["http_proxy"] = self.proxies["http"]
        if "https" in self.proxies:
            env["HTTPS_PROXY"] = self.proxies["https"]
            env["https_proxy"] = self.proxies["https"]
        if "no_proxy" in self.proxies:
            env["NO_PROXY"] = self.proxies["no_proxy"]
            env["no_proxy"] = self.proxies["no_proxy"]

<<<<<<< HEAD
        execute_command(["/usr/bin/apt-get", "update"])
        execute_command(["/usr/bin/apt-get", "install", "-qy", "gunicorn", "python3-pip"])
=======
        # install dependencies used by repo-policy-compliance and the firewall
        execute_command(
            ["/usr/bin/apt-get", "install", "-qy", "gunicorn", "python3-pip", "nftables"]
        )
>>>>>>> ff2e6d8b
        execute_command(
            [
                "/usr/bin/pip",
                "install",
                "git+https://github.com/canonical/repo-policy-compliance@main",
            ],
            env=env,
        )

        execute_command(
            ["/usr/bin/apt-get", "remove", "-qy", "lxd", "lxd-client"], check_exit=False
        )
        execute_command(
            [
                "/usr/bin/apt-get",
                "install",
                "-qy",
                "cpu-checker",
                "libvirt-clients",
                "libvirt-daemon-driver-qemu",
                "apparmor-utils",
            ],
        )
        execute_command(["/usr/bin/snap", "install", "lxd", "--channel=latest/stable"])
        execute_command(["/usr/bin/snap", "refresh", "lxd", "--channel=latest/stable"])
        execute_command(["/snap/bin/lxd", "waitready"])
        execute_command(["/snap/bin/lxd", "init", "--auto"])
        execute_command(["/snap/bin/lxc", "network", "set", "lxdbr0", "ipv6.address", "none"])
        if not LXD_PROFILE_YAML.exists():
            execute_command(["/usr/sbin/modprobe", "br_netfilter"])
        execute_command(
            [
                "/snap/bin/lxc",
                "profile",
                "device",
                "set",
                "default",
                "eth0",
                "security.ipv4_filtering=true",
                "security.ipv6_filtering=true",
                "security.mac_filtering=true",
                "security.port_isolation=true",
            ]
        )
        logger.info("Finished installing charm dependencies.")

    @retry(tries=10, delay=15, max_delay=60, backoff=1.5, local_logger=logger)
    def _start_services(self) -> None:
        """Start services."""
        logger.info("Starting charm services...")

        if self.service_token is None:
            self.service_token = self._get_service_token()

        # Move script to home directory
        logger.info("Loading the repo policy compliance flask app...")
        os.makedirs(self.repo_check_web_service_path, exist_ok=True)
        shutil.copyfile(
            self.repo_check_web_service_script,
            self.repo_check_web_service_path / "app.py",
        )

        # Move the systemd service.
        logger.info("Loading the repo policy compliance gunicorn systemd service...")
        environment = jinja2.Environment(
            loader=jinja2.FileSystemLoader("templates"), autoescape=True
        )

        service_content = environment.get_template("repo-policy-compliance.service.j2").render(
            working_directory=str(self.repo_check_web_service_path),
            charm_token=self.service_token,
            github_token=self.config["token"],
            proxies=self.proxies,
        )
        self.repo_check_systemd_service.write_text(service_content, encoding="utf-8")

        execute_command(["/usr/bin/systemctl", "start", "repo-policy-compliance"])
        execute_command(["/usr/bin/systemctl", "enable", "repo-policy-compliance"])

        logger.info("Finished starting charm services")

    def _get_service_token(self) -> str:
        """Get the service token.

        Returns:
            The service token.
        """
        logger.info("Getting the secret token...")
        if self.service_token_path.exists():
            logger.info("Found existing token file.")
            service_token = self.service_token_path.read_text(encoding="utf-8")
        else:
            logger.info("Generate new token.")
            service_token = secrets.token_hex(16)
            self.service_token_path.write_text(service_token, encoding="utf-8")

        return service_token

    def _refresh_firewall(self):
        """Refresh the firewall configuration and rules."""
        firewall_denylist_config = self.config.get("denylist")
        denylist = []
        if firewall_denylist_config.strip():
            denylist = [
                FirewallEntry.decode(entry.strip())
                for entry in firewall_denylist_config.split(",")
            ]
        firewall = Firewall("lxdbr0")
        firewall.refresh_firewall(denylist)
        logger.debug(
            "firewall update, current firewall: %s",
            execute_command(["/usr/sbin/nft", "list", "ruleset"]),
        )


if __name__ == "__main__":
    main(GithubRunnerCharm)<|MERGE_RESOLUTION|>--- conflicted
+++ resolved
@@ -584,15 +584,11 @@
             env["NO_PROXY"] = self.proxies["no_proxy"]
             env["no_proxy"] = self.proxies["no_proxy"]
 
-<<<<<<< HEAD
         execute_command(["/usr/bin/apt-get", "update"])
-        execute_command(["/usr/bin/apt-get", "install", "-qy", "gunicorn", "python3-pip"])
-=======
         # install dependencies used by repo-policy-compliance and the firewall
         execute_command(
             ["/usr/bin/apt-get", "install", "-qy", "gunicorn", "python3-pip", "nftables"]
         )
->>>>>>> ff2e6d8b
         execute_command(
             [
                 "/usr/bin/pip",
