#!/usr/bin/env python3

# Copyright 2024 Canonical Ltd.
# See LICENSE file for licensing details.

# TODO: 2024-03-12 The module contains too many lines which are scheduled for refactoring.
# pylint: disable=too-many-lines

"""Charm for creating and managing GitHub self-hosted runner instances."""
from utilities import execute_command, remove_residual_venv_dirs, retry

# This is a workaround for https://bugs.launchpad.net/juju/+bug/2058335
# It is important that this is run before importation of any other modules.
# pylint: disable=wrong-import-position,wrong-import-order
# TODO: 2024-07-17 remove this once the issue has been fixed
remove_residual_venv_dirs()


import functools
import logging
import os
import secrets
import shutil
from pathlib import Path
from typing import Any, Callable, Sequence, TypeVar

import jinja2
import ops
from charms.data_platform_libs.v0.data_interfaces import DatabaseRequires
from charms.grafana_agent.v0.cos_agent import COSAgentProvider
from github_runner_manager.errors import ReconcileError
from github_runner_manager.manager.cloud_runner_manager import (
    GitHubRunnerConfig,
    SupportServiceConfig,
)
from github_runner_manager.manager.runner_manager import (
    FlushMode,
    RunnerManager,
    RunnerManagerConfig,
)
from github_runner_manager.manager.runner_scaler import RunnerScaler
from github_runner_manager.openstack_cloud.openstack_runner_manager import (
    OpenStackCredentials,
    OpenStackRunnerManager,
    OpenStackRunnerManagerConfig,
    OpenStackServerConfig,
)
from github_runner_manager.reactive.types_ import QueueConfig as ReactiveQueueConfig
from github_runner_manager.reactive.types_ import RunnerConfig as ReactiveRunnerConfig
from github_runner_manager.types_ import SystemUserConfig
from github_runner_manager.types_.github import GitHubPath, parse_github_path
from ops.charm import (
    ActionEvent,
    CharmBase,
    ConfigChangedEvent,
    EventBase,
    InstallEvent,
    StartEvent,
    StopEvent,
    UpdateStatusEvent,
    UpgradeCharmEvent,
)
from ops.framework import StoredState
from ops.model import ActiveStatus, BlockedStatus, MaintenanceStatus, WaitingStatus

import logrotate
from charm_state import (
    DEBUG_SSH_INTEGRATION_NAME,
    GROUP_CONFIG_NAME,
    IMAGE_INTEGRATION_NAME,
    LABELS_CONFIG_NAME,
    PATH_CONFIG_NAME,
    RECONCILE_INTERVAL_CONFIG_NAME,
    TOKEN_CONFIG_NAME,
    CharmConfigInvalidError,
    CharmState,
    InstanceType,
    OpenstackImage,
    ProxyConfig,
)
from errors import (
    ConfigurationError,
    LogrotateSetupError,
    MissingMongoDBError,
    MissingRunnerBinaryError,
    SubprocessError,
    TokenError,
)
from event_timer import EventTimer, TimerStatusError

# We assume a stuck reconcile event when it takes longer
# than 10 times a normal interval. Currently, we are only aware of
# https://bugs.launchpad.net/juju/+bug/2055184 causing a stuck reconcile event.
RECONCILIATION_INTERVAL_TIMEOUT_FACTOR = 10
RECONCILE_RUNNERS_EVENT = "reconcile-runners"

# This is currently hardcoded and may be moved to a config option in the future.
REACTIVE_MQ_DB_NAME = "github-runner-webhook-router"


GITHUB_SELF_HOSTED_ARCH_LABELS = {"x64", "arm64"}

ROOT_USER = "root"
RUNNER_MANAGER_USER = "runner-manager"
RUNNER_MANAGER_GROUP = "runner-manager"

ACTIVE_STATUS_RECONCILIATION_FAILED_MSG = "Last reconciliation failed."
FAILED_TO_RECONCILE_RUNNERS_MSG = "Failed to reconcile runners"
FAILED_RECONCILE_ACTION_ERR_MSG = (
    "Failed to reconcile runners. Look at the juju logs for more information."
)


logger = logging.getLogger(__name__)


class ReconcileRunnersEvent(EventBase):
    """Event representing a periodic check to ensure runners are ok."""


EventT = TypeVar("EventT")


def catch_charm_errors(
    func: Callable[["GithubRunnerCharm", EventT], None]
) -> Callable[["GithubRunnerCharm", EventT], None]:
    """Catch common errors in charm.

    Args:
        func: Charm function to be decorated.

    Returns:
        Decorated charm function with catching common errors.
    """

    @functools.wraps(func)
    # flake8 thinks the event argument description is missing in the docstring.
    def func_with_catch_errors(self: "GithubRunnerCharm", event: EventT) -> None:
        """Handle errors raised while handling charm events.

        Args:
            event: The charm event to handle.
        """  # noqa: D417
        try:
            func(self, event)
        except ConfigurationError as err:
            logger.exception("Issue with charm configuration")
            self.unit.status = BlockedStatus(str(err))
        except TokenError as err:
            logger.exception("Issue with GitHub token")
            self.unit.status = BlockedStatus(str(err))
        except MissingRunnerBinaryError:
            logger.exception("Missing runner binary")
            self.unit.status = MaintenanceStatus(
                "GitHub runner application not downloaded; the charm will retry download on "
                "reconcile interval"
            )
        except MissingMongoDBError as err:
            logger.exception("Missing integration data")
            self.unit.status = WaitingStatus(str(err))

    return func_with_catch_errors


def catch_action_errors(
    func: Callable[["GithubRunnerCharm", ActionEvent], None]
) -> Callable[["GithubRunnerCharm", ActionEvent], None]:
    """Catch common errors in actions.

    Args:
        func: Action function to be decorated.

    Returns:
        Decorated charm function with catching common errors.
    """

    @functools.wraps(func)
    # flake8 thinks the event argument description is missing in the docstring.
    def func_with_catch_errors(self: "GithubRunnerCharm", event: ActionEvent) -> None:
        """Handle errors raised while handling events.

        Args:
            event: The action event to catch for errors.
        """  # noqa: D417
        try:
            func(self, event)
        except ConfigurationError as err:
            logger.exception("Issue with charm configuration")
            self.unit.status = BlockedStatus(str(err))
            event.fail(str(err))
        except MissingRunnerBinaryError:
            logger.exception("Missing runner binary")
            err_msg = (
                "GitHub runner application not downloaded; the charm will retry download on "
                "reconcile interval"
            )
            self.unit.status = MaintenanceStatus(err_msg)
            event.fail(err_msg)

    return func_with_catch_errors


class GithubRunnerCharm(CharmBase):
    """Charm for managing GitHub self-hosted runners.

    Attributes:
        service_token_path: The path to token to access local services.
        repo_check_web_service_path: The path to repo-policy-compliance service directory.
        repo_check_web_service_script: The path to repo-policy-compliance web service script.
        repo_check_systemd_service: The path to repo-policy-compliance unit file.
        juju_storage_path: The path to juju storage.
        ram_pool_path: The path to memdisk storage.
        kernel_module_path: The path to kernel modules.
    """

    _stored = StoredState()

    service_token_path = Path("service_token")
    repo_check_web_service_path = Path("/home/ubuntu/repo_policy_compliance_service")
    repo_check_web_service_script = Path("scripts/repo_policy_compliance_service.py")
    repo_check_systemd_service = Path("/etc/systemd/system/repo-policy-compliance.service")
    juju_storage_path = Path("/storage/juju")
    ram_pool_path = Path("/storage/ram")
    kernel_module_path = Path("/etc/modules")

    def __init__(self, *args: Any, **kwargs: Any) -> None:
        """Construct the charm.

        Args:
            args: List of arguments to be passed to the `CharmBase` class.
            kwargs: List of keyword arguments to be passed to the `CharmBase`
                class.
        """
        super().__init__(*args, **kwargs)
        self._grafana_agent = COSAgentProvider(self)

        self.service_token: str | None = None
        self._event_timer = EventTimer(self.unit.name)

        self._stored.set_default(
            path=self.config[PATH_CONFIG_NAME],  # for detecting changes
            token=self.config[TOKEN_CONFIG_NAME],  # for detecting changes
            labels=self.config[LABELS_CONFIG_NAME],  # for detecting changes
            runner_bin_url=None,
        )

        self.on.define_event("reconcile_runners", ReconcileRunnersEvent)

        self.framework.observe(self.on.install, self._on_install)
        self.framework.observe(self.on.upgrade_charm, self._on_upgrade_charm)
        self.framework.observe(self.on.config_changed, self._on_config_changed)
        self.framework.observe(self.on.start, self._on_start)
        self.framework.observe(self.on.stop, self._on_stop)
        self.framework.observe(
            self.on[DEBUG_SSH_INTEGRATION_NAME].relation_changed,
            self._on_debug_ssh_relation_changed,
        )
        self.framework.observe(
            self.on[IMAGE_INTEGRATION_NAME].relation_joined,
            self._on_image_relation_joined,
        )
        self.framework.observe(
            self.on[IMAGE_INTEGRATION_NAME].relation_changed,
            self._on_image_relation_changed,
        )
        self.framework.observe(self.on.reconcile_runners, self._on_reconcile_runners)
        self.framework.observe(self.on.check_runners_action, self._on_check_runners_action)
        self.framework.observe(self.on.reconcile_runners_action, self._on_reconcile_runners_action)
        self.framework.observe(self.on.flush_runners_action, self._on_flush_runners_action)
        self.framework.observe(
            self.on.update_dependencies_action, self._on_update_dependencies_action
        )
        self.framework.observe(self.on.update_status, self._on_update_status)
        self.database = DatabaseRequires(
            self, relation_name="mongodb", database_name=REACTIVE_MQ_DB_NAME
        )
        self.framework.observe(self.database.on.database_created, self._on_database_created)
        self.framework.observe(self.database.on.endpoints_changed, self._on_endpoints_changed)

    def _setup_state(self) -> CharmState:
        """Set up the charm state.

        Raises:
            ConfigurationError: If an invalid charm state has set.

        Returns:
            The charm state.
        """
        try:
            return CharmState.from_charm(charm=self, database=self.database)
        except CharmConfigInvalidError as exc:
            raise ConfigurationError(exc.msg) from exc

    def _common_install_code(self) -> bool:  # noqa: C901
        """Installation code shared between install and upgrade hook.

        Raises:
            LogrotateSetupError: Failed to setup logrotate.
            SubprocessError: Failed to install dependencies.

        Returns:
            True if installation was successful, False otherwise.
        """
        try:
            self._install_deps()
        except SubprocessError:
            logger.error("Failed to install charm dependencies")
            raise

        try:
            _setup_runner_manager_user()
        except SubprocessError:
            logger.error("Failed to setup runner manager user")
            raise

        try:
            logrotate.setup()
        except LogrotateSetupError:
            logger.error("Failed to setup logrotate")
            raise

        return True

    @catch_charm_errors
    def _on_install(self, _: InstallEvent) -> None:
        """Handle the installation of charm."""
        self._common_install_code()

    @catch_charm_errors
    def _on_start(self, _: StartEvent) -> None:
        """Handle the start of the charm."""
        state = self._setup_state()

        self.unit.status = MaintenanceStatus("Starting runners")
        if not self._get_set_image_ready_status():
            return
        runner_scaler = self._get_runner_scaler(state)
        self._reconcile_openstack_runners(runner_scaler, state.runner_config.virtual_machines)

    def _set_reconcile_timer(self) -> None:
        """Set the timer for regular reconciliation checks."""
        self._event_timer.ensure_event_timer(
            event_name="reconcile-runners",
            interval=int(self.config[RECONCILE_INTERVAL_CONFIG_NAME]),
            timeout=RECONCILIATION_INTERVAL_TIMEOUT_FACTOR
            * int(self.config[RECONCILE_INTERVAL_CONFIG_NAME]),
        )

    def _ensure_reconcile_timer_is_active(self) -> None:
        """Ensure the timer for reconciliation event is active."""
        try:
            reconcile_timer_is_active = self._event_timer.is_active(RECONCILE_RUNNERS_EVENT)
        except TimerStatusError:
            logger.exception("Failed to check the reconciliation event timer status")
        else:
            if not reconcile_timer_is_active:
                logger.error("Reconciliation event timer is not activated")
                self._set_reconcile_timer()

    @staticmethod
    def _log_juju_processes() -> None:
        """Log the running Juju processes.

        Log all processes with 'juju' in the command line.
        """
        try:
            processes, _ = execute_command(
                ["ps", "afuwwx"],
                check_exit=True,
            )
            juju_processes = "\n".join(line for line in processes.splitlines() if "juju" in line)
            logger.info("Juju processes: %s", juju_processes)
        except SubprocessError:
            logger.exception("Failed to get Juju processes")

    @catch_charm_errors
    def _on_upgrade_charm(self, _: UpgradeCharmEvent) -> None:
        """Handle the update of charm."""
        logger.info("Reinstalling dependencies...")
        if not self._common_install_code():
            return

        return

    # Temporarily ignore too-complex since this is subject to refactor.
    @catch_charm_errors
    def _on_config_changed(self, _: ConfigChangedEvent) -> None:  # noqa: C901
        """Handle the configuration change."""
        state = self._setup_state()
        self._set_reconcile_timer()

        prev_config_for_flush: dict[str, str] = {}
        if state.charm_config.token != self._stored.token:
            prev_config_for_flush[TOKEN_CONFIG_NAME] = str(self._stored.token)
            self._start_services(state.charm_config.token, state.proxy_config)
            self._stored.token = None
        if self.config[PATH_CONFIG_NAME] != self._stored.path:
            prev_config_for_flush[PATH_CONFIG_NAME] = parse_github_path(
                self._stored.path, self.config[GROUP_CONFIG_NAME]
            )
            self._stored.path = self.config[PATH_CONFIG_NAME]
        if self.config[LABELS_CONFIG_NAME] != self._stored.labels:
            self._stored.labels = self.config[LABELS_CONFIG_NAME]

        state = self._setup_state()

        if not self._get_set_image_ready_status():
            return
        if state.charm_config.token != self._stored.token:
            runner_scaler = self._get_runner_scaler(state)
            runner_scaler.flush(flush_mode=FlushMode.FLUSH_IDLE)
            self._reconcile_openstack_runners(runner_scaler, state.runner_config.virtual_machines)
            # TODO: 2024-04-12: Flush on token changes.
        return

    @catch_charm_errors
    def _on_reconcile_runners(self, _: ReconcileRunnersEvent) -> None:
        """Event handler for reconciling runners."""
        self._trigger_reconciliation()

    @catch_charm_errors
    def _on_database_created(self, _: ops.RelationEvent) -> None:
        """Handle the MongoDB database created event."""
        self._trigger_reconciliation()

    @catch_charm_errors
    def _on_endpoints_changed(self, _: ops.RelationEvent) -> None:
        """Handle the MongoDB endpoints changed event."""
        self._trigger_reconciliation()

    def _trigger_reconciliation(self) -> None:
        """Trigger the reconciliation of runners."""
        self.unit.status = MaintenanceStatus("Reconciling runners")
        state = self._setup_state()

        if state.instance_type == InstanceType.OPENSTACK:
            if not self._get_set_image_ready_status():
                return
            runner_scaler = self._get_runner_scaler(state)
            self._reconcile_openstack_runners(runner_scaler, state.runner_config.virtual_machines)
            return

    @catch_action_errors
    def _on_check_runners_action(self, event: ActionEvent) -> None:
        """Handle the action of checking of runner state.

        Args:
            event: The event fired on check_runners action.
        """
        state = self._setup_state()

        runner_scaler = self._get_runner_scaler(state)
        info = runner_scaler.get_runner_info()
        event.set_results(
            {
                "online": info.online,
                "busy": info.busy,
                "offline": info.offline,
                "unknown": info.unknown,
                "runners": info.runners,
                "busy-runners": info.busy_runners,
            }
        )

    @catch_action_errors
    def _on_reconcile_runners_action(self, event: ActionEvent) -> None:
        """Handle the action of reconcile of runner state.

        Args:
            event: Action event of reconciling the runner.
        """
        self.unit.status = MaintenanceStatus("Reconciling runners")
        state = self._setup_state()

        if state.instance_type == InstanceType.OPENSTACK:
            if not self._get_set_image_ready_status():
                event.fail("Openstack image not yet provided/ready.")
                return
            runner_scaler = self._get_runner_scaler(state)

            self.unit.status = MaintenanceStatus("Reconciling runners")
            try:
                delta = runner_scaler.reconcile(state.runner_config.virtual_machines)
            except ReconcileError:
                logger.exception(FAILED_TO_RECONCILE_RUNNERS_MSG)
                self.unit.status = ActiveStatus(ACTIVE_STATUS_RECONCILIATION_FAILED_MSG)
                event.fail(FAILED_RECONCILE_ACTION_ERR_MSG)
                return

            self.unit.status = ActiveStatus()
            event.set_results({"delta": {"virtual-machines": delta}})
            return

    @catch_action_errors
    def _on_flush_runners_action(self, event: ActionEvent) -> None:
        """Handle the action of flushing all runner and reconciling afterwards.

        Args:
            event: Action event of flushing all runners.
        """
        state = self._setup_state()

        # Flushing mode not implemented for OpenStack yet.
        runner_scaler = self._get_runner_scaler(state)
        flushed = runner_scaler.flush(flush_mode=FlushMode.FLUSH_IDLE)
        logger.info("Flushed %s runners", flushed)
        self.unit.status = MaintenanceStatus("Reconciling runners")
        try:
            delta = runner_scaler.reconcile(state.runner_config.virtual_machines)
        except ReconcileError:
            logger.exception(FAILED_TO_RECONCILE_RUNNERS_MSG)
            self.unit.status = ActiveStatus(ACTIVE_STATUS_RECONCILIATION_FAILED_MSG)
            event.fail(FAILED_RECONCILE_ACTION_ERR_MSG)
            return
        self.unit.status = ActiveStatus()
        event.set_results({"delta": {"virtual-machines": delta}})
        return

    @catch_action_errors
    def _on_update_dependencies_action(self, event: ActionEvent) -> None:
        """Handle the action of updating dependencies and flushing runners if needed.

        Args:
            event: Action event of updating dependencies.
        """
        # No dependencies managed by the charm for OpenStack-based runners.
        event.set_results({"flush": False})

    @catch_charm_errors
    def _on_update_status(self, _: UpdateStatusEvent) -> None:
        """Handle the update of charm status."""
        self._ensure_reconcile_timer_is_active()
        self._log_juju_processes()

    @catch_charm_errors
    def _on_stop(self, _: StopEvent) -> None:
        """Handle the stopping of the charm."""
        self._event_timer.disable_event_timer("reconcile-runners")
        state = self._setup_state()

<<<<<<< HEAD
        runner_scaler = self._get_runner_scaler(state)
        runner_scaler.flush()
=======
        if state.instance_type == InstanceType.OPENSTACK:
            runner_scaler = self._get_runner_scaler(state)
            runner_scaler.flush(FlushMode.FLUSH_BUSY)
            return

        runner_manager = self._get_runner_manager(state)
        runner_manager.flush(LXDFlushMode.FLUSH_BUSY)

    def _reconcile_lxd_runners(
        self, runner_manager: LXDRunnerManager, num: int, resources: VirtualMachineResources
    ) -> Dict[str, Any]:
        """Reconcile the current runners state and intended runner state for LXD mode.

        Args:
            runner_manager: For querying and managing the runner state.
            num: Target number of virtual machines.
            resources: Target resource for each virtual machine.

        Raises:
            MissingRunnerBinaryError: If the runner binary is not found.

        Returns:
            Changes in runner number due to reconciling runners.
        """
        if not LXDRunnerManager.runner_bin_path.is_file():
            logger.warning("Unable to reconcile due to missing runner binary")
            raise MissingRunnerBinaryError("Runner binary not found.")

        self.unit.status = MaintenanceStatus("Reconciling runners")
        delta_virtual_machines = runner_manager.reconcile(
            num,
            resources,
        )

        self.unit.status = ActiveStatus()
        return {"delta": {"virtual-machines": delta_virtual_machines}}
>>>>>>> 20b65135

    def _reconcile_openstack_runners(self, runner_scaler: RunnerScaler, num: int) -> None:
        """Reconcile the current runners state and intended runner state for OpenStack mode.

        Args:
            runner_scaler: Scaler used to scale the amount of runners.
            num: Target number of runners.
        """
        self.unit.status = MaintenanceStatus("Reconciling runners")
        try:
            runner_scaler.reconcile(num)
        except ReconcileError:
            logger.exception(FAILED_TO_RECONCILE_RUNNERS_MSG)
            self.unit.status = ActiveStatus(ACTIVE_STATUS_RECONCILIATION_FAILED_MSG)
        else:
            self.unit.status = ActiveStatus()

    def _install_deps(self) -> None:
        """Install dependences for the charm."""
        logger.info("Installing charm dependencies.")
        self._apt_install(["run-one"])

    @retry(tries=5, delay=5, max_delay=60, backoff=2, local_logger=logger)
    def _start_services(self, token: str, proxy_config: ProxyConfig) -> None:
        """Ensure all services managed by the charm is running.

        Args:
            token: GitHub personal access token for repo-policy-compliance to use.
            proxy_config: Proxy configuration.
        """
        logger.info("Starting charm services...")

        if self.service_token is None:
            self.service_token = self._get_service_token()

        # Move script to home directory
        logger.info("Loading the repo policy compliance flask app...")
        os.makedirs(self.repo_check_web_service_path, exist_ok=True)
        shutil.copyfile(
            self.repo_check_web_service_script,
            self.repo_check_web_service_path / "app.py",
        )

        # Move the systemd service.
        logger.info("Loading the repo policy compliance gunicorn systemd service...")
        environment = jinja2.Environment(
            loader=jinja2.FileSystemLoader("templates"), autoescape=True
        )

        service_content = environment.get_template("repo-policy-compliance.service.j2").render(
            working_directory=str(self.repo_check_web_service_path),
            charm_token=self.service_token,
            github_token=token,
            proxies=proxy_config,
        )
        self.repo_check_systemd_service.write_text(service_content, encoding="utf-8")

        execute_command(["/usr/bin/systemctl", "daemon-reload"])
        execute_command(["/usr/bin/systemctl", "restart", "repo-policy-compliance"])
        execute_command(["/usr/bin/systemctl", "enable", "repo-policy-compliance"])

        logger.info("Finished starting charm services")

    def _get_service_token(self) -> str:
        """Get the service token.

        Returns:
            The service token.
        """
        logger.info("Getting the secret token...")
        if self.service_token_path.exists():
            logger.info("Found existing token file.")
            service_token = self.service_token_path.read_text(encoding="utf-8")
        else:
            logger.info("Generate new token.")
            service_token = secrets.token_hex(16)
            self.service_token_path.write_text(service_token, encoding="utf-8")
        return service_token

    def _apt_install(self, packages: Sequence[str]) -> None:
        """Execute apt install command.

        Args:
            packages: The names of apt packages to install.
        """
        execute_command(["/usr/bin/apt-get", "update"])

        _, exit_code = execute_command(
            ["/usr/bin/apt-get", "install", "-qy"] + list(packages), check_exit=False
        )
        if exit_code == 100:
            logging.warning("Running 'dpkg --configure -a' as last apt install was interrupted")
            execute_command(["dpkg", "--configure", "-a"])
            execute_command(["/usr/bin/apt-get", "install", "-qy"] + list(packages))

    @catch_charm_errors
    def _on_debug_ssh_relation_changed(self, _: ops.RelationChangedEvent) -> None:
        """Handle debug ssh relation changed event."""
        state = self._setup_state()

        if state.instance_type == InstanceType.OPENSTACK:
            if not self._get_set_image_ready_status():
                return
            runner_scaler = self._get_runner_scaler(state)
            runner_scaler.flush()
            try:
                runner_scaler.reconcile(state.runner_config.virtual_machines)
            except ReconcileError:
                logger.exception(FAILED_TO_RECONCILE_RUNNERS_MSG)
            return

    @catch_charm_errors
    def _on_image_relation_joined(self, _: ops.RelationJoinedEvent) -> None:
        """Handle image relation joined event."""
        state = self._setup_state()

        clouds_yaml = state.charm_config.openstack_clouds_yaml
        cloud = list(clouds_yaml["clouds"].keys())[0]
        auth_map = clouds_yaml["clouds"][cloud]["auth"]
        for relation in self.model.relations[IMAGE_INTEGRATION_NAME]:
            relation.data[self.unit].update(auth_map)

    @catch_charm_errors
    def _on_image_relation_changed(self, _: ops.RelationChangedEvent) -> None:
        """Handle image relation changed event."""
        state = self._setup_state()
        self.unit.status = MaintenanceStatus("Update image for runners")

        if not self._get_set_image_ready_status():
            return

        runner_scaler = self._get_runner_scaler(state)
        runner_scaler.flush(flush_mode=FlushMode.FLUSH_IDLE)
        self._reconcile_openstack_runners(runner_scaler, state.runner_config.virtual_machines)

    def _get_set_image_ready_status(self) -> bool:
        """Check if image is ready for Openstack and charm status accordingly.

        Returns:
            Whether the Openstack image is ready via image integration.
        """
        openstack_image = OpenstackImage.from_charm(self)
        if openstack_image is None:
            self.unit.status = BlockedStatus("Please provide image integration.")
            return False
        if not openstack_image.id:
            self.unit.status = WaitingStatus("Waiting for image over integration.")
            return False
        return True

    def _get_runner_scaler(
        self, state: CharmState, token: str | None = None, path: GitHubPath | None = None
    ) -> RunnerScaler:
        """Get runner scaler instance for scaling runners.

        Args:
            state: Charm state.
            token: GitHub personal access token to manage the runners with. If None the token in
                charm state is used.
            path: GitHub repository path in the format '<org>/<repo>', or the GitHub organization
                name. If None the path in charm state is used.

        Returns:
            An instance of RunnerScaler.
        """
        if token is None:
            token = state.charm_config.token
        if path is None:
            path = state.charm_config.path

        openstack_runner_manager_config = self._create_openstack_runner_manager_config(path, state)
        openstack_runner_manager = OpenStackRunnerManager(
            config=openstack_runner_manager_config,
        )
        runner_manager_config = RunnerManagerConfig(
            name=self.app.name,
            token=token,
            path=path,
        )
        runner_manager = RunnerManager(
            cloud_runner_manager=openstack_runner_manager,
            config=runner_manager_config,
        )
        reactive_runner_config = None
        if reactive_config := state.reactive_config:
            # The charm is not able to determine which architecture the runner is running on,
            # so we add all architectures to the supported labels.
            supported_labels = set(self._create_labels(state)) | GITHUB_SELF_HOSTED_ARCH_LABELS
            reactive_runner_config = ReactiveRunnerConfig(
                queue=ReactiveQueueConfig(
                    mongodb_uri=reactive_config.mq_uri, queue_name=self.app.name
                ),
                runner_manager=runner_manager_config,
                cloud_runner_manager=openstack_runner_manager_config,
                github_token=token,
                supported_labels=supported_labels,
                system_user=SystemUserConfig(user=RUNNER_MANAGER_USER, group=RUNNER_MANAGER_GROUP),
            )
        return RunnerScaler(
            runner_manager=runner_manager, reactive_runner_config=reactive_runner_config
        )

    @staticmethod
    def _create_labels(state: CharmState) -> list[str]:
        """Create Labels instance.

        Args:
            state: Charm state used to create the labels.

        Returns:
            An instance of Labels.
        """
        image_labels = []
        image = state.runner_config.openstack_image
        if image and image.id and image.tags:
            image_labels = image.tags

        return list(state.charm_config.labels) + image_labels

    def _create_openstack_runner_manager_config(
        self, path: GitHubPath, state: CharmState
    ) -> OpenStackRunnerManagerConfig:
        """Create OpenStackRunnerManagerConfig instance.

        Args:
            path: GitHub repository path in the format '<org>/<repo>', or the GitHub organization
                name.
            state: Charm state.

        Returns:
            An instance of OpenStackRunnerManagerConfig.
        """
        clouds = list(state.charm_config.openstack_clouds_yaml["clouds"].keys())
        if len(clouds) > 1:
            logger.warning(
                "Multiple clouds defined in clouds.yaml. Using the first one to connect."
            )
        first_cloud_config = state.charm_config.openstack_clouds_yaml["clouds"][clouds[0]]
        credentials = OpenStackCredentials(
            auth_url=first_cloud_config["auth"]["auth_url"],
            project_name=first_cloud_config["auth"]["project_name"],
            username=first_cloud_config["auth"]["username"],
            password=first_cloud_config["auth"]["password"],
            user_domain_name=first_cloud_config["auth"]["user_domain_name"],
            project_domain_name=first_cloud_config["auth"]["project_domain_name"],
            region_name=first_cloud_config["region_name"],
        )
        server_config = None
        image = state.runner_config.openstack_image
        if image and image.id:
            server_config = OpenStackServerConfig(
                image=image.id,
                flavor=state.runner_config.openstack_flavor,
                network=state.runner_config.openstack_network,
            )
        labels = self._create_labels(state)
        runner_config = GitHubRunnerConfig(github_path=path, labels=labels)
        service_config = SupportServiceConfig(
            proxy_config=state.proxy_config,
            dockerhub_mirror=state.charm_config.dockerhub_mirror,
            ssh_debug_connections=state.ssh_debug_connections,
            repo_policy_compliance=state.charm_config.repo_policy_compliance,
        )
        openstack_runner_manager_config = OpenStackRunnerManagerConfig(
            name=self.app.name,
            # The prefix is set to f"{application_name}-{unit number}"
            prefix=self.unit.name.replace("/", "-"),
            credentials=credentials,
            server_config=server_config,
            runner_config=runner_config,
            service_config=service_config,
            system_user_config=SystemUserConfig(
                user=RUNNER_MANAGER_USER, group=RUNNER_MANAGER_GROUP
            ),
        )
        return openstack_runner_manager_config


def _setup_runner_manager_user() -> None:
    """Create the user and required directories for the runner manager."""
    # check if runner_manager user is already existing
    _, retcode = execute_command(["/usr/bin/id", RUNNER_MANAGER_USER], check_exit=False)
    if retcode != 0:
        logger.info("Creating user %s", RUNNER_MANAGER_USER)
        execute_command(
            [
                "/usr/sbin/useradd",
                "--system",
                "--create-home",
                "--user-group",
                RUNNER_MANAGER_USER,
            ],
        )
    execute_command(["/usr/bin/mkdir", "-p", f"/home/{RUNNER_MANAGER_USER}/.ssh"])
    execute_command(
        [
            "/usr/bin/chown",
            "-R",
            f"{RUNNER_MANAGER_USER}:{RUNNER_MANAGER_USER}",
            f"/home/{RUNNER_MANAGER_USER}/.ssh",
        ]
    )
    execute_command(["/usr/bin/chmod", "700", f"/home/{RUNNER_MANAGER_USER}/.ssh"])


if __name__ == "__main__":
    ops.main(GithubRunnerCharm)<|MERGE_RESOLUTION|>--- conflicted
+++ resolved
@@ -537,48 +537,8 @@
         """Handle the stopping of the charm."""
         self._event_timer.disable_event_timer("reconcile-runners")
         state = self._setup_state()
-
-<<<<<<< HEAD
         runner_scaler = self._get_runner_scaler(state)
-        runner_scaler.flush()
-=======
-        if state.instance_type == InstanceType.OPENSTACK:
-            runner_scaler = self._get_runner_scaler(state)
-            runner_scaler.flush(FlushMode.FLUSH_BUSY)
-            return
-
-        runner_manager = self._get_runner_manager(state)
-        runner_manager.flush(LXDFlushMode.FLUSH_BUSY)
-
-    def _reconcile_lxd_runners(
-        self, runner_manager: LXDRunnerManager, num: int, resources: VirtualMachineResources
-    ) -> Dict[str, Any]:
-        """Reconcile the current runners state and intended runner state for LXD mode.
-
-        Args:
-            runner_manager: For querying and managing the runner state.
-            num: Target number of virtual machines.
-            resources: Target resource for each virtual machine.
-
-        Raises:
-            MissingRunnerBinaryError: If the runner binary is not found.
-
-        Returns:
-            Changes in runner number due to reconciling runners.
-        """
-        if not LXDRunnerManager.runner_bin_path.is_file():
-            logger.warning("Unable to reconcile due to missing runner binary")
-            raise MissingRunnerBinaryError("Runner binary not found.")
-
-        self.unit.status = MaintenanceStatus("Reconciling runners")
-        delta_virtual_machines = runner_manager.reconcile(
-            num,
-            resources,
-        )
-
-        self.unit.status = ActiveStatus()
-        return {"delta": {"virtual-machines": delta_virtual_machines}}
->>>>>>> 20b65135
+        runner_scaler.flush(FlushMode.FLUSH_BUSY)
 
     def _reconcile_openstack_runners(self, runner_scaler: RunnerScaler, num: int) -> None:
         """Reconcile the current runners state and intended runner state for OpenStack mode.
