#!/usr/bin/env python3

# Copyright 2024 Canonical Ltd.
# See LICENSE file for licensing details.

# TODO: 2024-03-12 The module contains too many lines which are scheduled for refactoring.
# pylint: disable=too-many-lines

"""Charm for creating and managing GitHub self-hosted runner instances."""
from github_runner_manager.errors import OpenStackUnauthorizedError
from github_runner_manager.manager.cloud_runner_manager import (
    GitHubRunnerConfig,
    SupportServiceConfig,
)
from github_runner_manager.manager.runner_manager import (
    FlushMode,
    RunnerManager,
    RunnerManagerConfig,
)
from github_runner_manager.manager.runner_scaler import RunnerScaler
from github_runner_manager.openstack_cloud.openstack_runner_manager import (
    OpenStackCloudConfig,
    OpenStackRunnerManager,
    OpenStackServerConfig,
)
from github_runner_manager.types_.github import GitHubPath, parse_github_path

from manager.cloud_runner_manager import GitHubRunnerConfig, SupportServiceConfig
from manager.runner_manager import FlushMode, RunnerManager, RunnerManagerConfig
from manager.runner_scaler import RunnerScaler
from utilities import bytes_with_unit_to_kib, execute_command, remove_residual_venv_dirs, retry

# This is a workaround for https://bugs.launchpad.net/juju/+bug/2058335
# pylint: disable=wrong-import-position,wrong-import-order
# TODO: 2024-07-17 remove this once the issue has been fixed
remove_residual_venv_dirs()


import functools
import logging
import os
import secrets
import shutil
import urllib.error
from pathlib import Path
from typing import Any, Callable, Dict, Sequence, TypeVar

import jinja2
import ops
from charms.data_platform_libs.v0.data_interfaces import DatabaseRequires
from charms.grafana_agent.v0.cos_agent import COSAgentProvider
from ops.charm import (
    ActionEvent,
    CharmBase,
    ConfigChangedEvent,
    EventBase,
    InstallEvent,
    StartEvent,
    StopEvent,
    UpdateStatusEvent,
    UpgradeCharmEvent,
)
from ops.framework import StoredState
from ops.main import main
from ops.model import ActiveStatus, BlockedStatus, MaintenanceStatus, WaitingStatus

import logrotate
from charm_state import (
    DEBUG_SSH_INTEGRATION_NAME,
    GROUP_CONFIG_NAME,
    IMAGE_INTEGRATION_NAME,
    LABELS_CONFIG_NAME,
    PATH_CONFIG_NAME,
    RECONCILE_INTERVAL_CONFIG_NAME,
    TEST_MODE_CONFIG_NAME,
    TOKEN_CONFIG_NAME,
    CharmConfigInvalidError,
    CharmState,
<<<<<<< HEAD
=======
    GitHubPath,
>>>>>>> 5b8c99a5
    InstanceType,
    OpenstackImage,
    ProxyConfig,
    RunnerStorage,
    VirtualMachineResources,
)
from errors import (
    ConfigurationError,
    LogrotateSetupError,
    MissingMongoDBError,
    MissingRunnerBinaryError,
    RunnerBinaryError,
    RunnerError,
    SubprocessError,
    TokenError,
)
from event_timer import EventTimer, TimerStatusError
from firewall import Firewall, FirewallEntry
from github_type import GitHubRunnerStatus
<<<<<<< HEAD
=======
from openstack_cloud.openstack_runner_manager import (
    OpenStackCloudConfig,
    OpenStackRunnerManager,
    OpenStackServerConfig,
)
>>>>>>> 5b8c99a5
from runner import LXD_PROFILE_YAML
from runner_manager import LXDRunnerManager, LXDRunnerManagerConfig
from runner_manager_type import LXDFlushMode

RECONCILE_RUNNERS_EVENT = "reconcile-runners"

# This is currently hardcoded and may be moved to a config option in the future.
REACTIVE_MQ_DB_NAME = "github-runner-webhook-router"


logger = logging.getLogger(__name__)


class ReconcileRunnersEvent(EventBase):
    """Event representing a periodic check to ensure runners are ok."""


EventT = TypeVar("EventT")


def catch_charm_errors(
    func: Callable[["GithubRunnerCharm", EventT], None]
) -> Callable[["GithubRunnerCharm", EventT], None]:
    """Catch common errors in charm.

    Args:
        func: Charm function to be decorated.

    Returns:
        Decorated charm function with catching common errors.
    """

    @functools.wraps(func)
    # flake8 thinks the event argument description is missing in the docstring.
    def func_with_catch_errors(self: "GithubRunnerCharm", event: EventT) -> None:
        """Handle errors raised while handling charm events.

        Args:
            event: The charm event to handle.
        """  # noqa: D417
        try:
            func(self, event)
        except ConfigurationError as err:
            logger.exception("Issue with charm configuration")
            self.unit.status = BlockedStatus(str(err))
        except TokenError as err:
            logger.exception("Issue with GitHub token")
            self.unit.status = BlockedStatus(str(err))
        except MissingRunnerBinaryError:
            logger.exception("Missing runner binary")
            self.unit.status = MaintenanceStatus(
                "GitHub runner application not downloaded; the charm will retry download on "
                "reconcile interval"
            )
        except OpenStackUnauthorizedError:
            logger.exception("Unauthorized OpenStack connection")
            self.unit.status = BlockedStatus(
                "Unauthorized OpenStack connection. Check credentials."
            )
        except MissingMongoDBError as err:
            logger.exception("Missing integration data")
            self.unit.status = WaitingStatus(str(err))

    return func_with_catch_errors


def catch_action_errors(
    func: Callable[["GithubRunnerCharm", ActionEvent], None]
) -> Callable[["GithubRunnerCharm", ActionEvent], None]:
    """Catch common errors in actions.

    Args:
        func: Action function to be decorated.

    Returns:
        Decorated charm function with catching common errors.
    """

    @functools.wraps(func)
    # flake8 thinks the event argument description is missing in the docstring.
    def func_with_catch_errors(self: "GithubRunnerCharm", event: ActionEvent) -> None:
        """Handle errors raised while handling events.

        Args:
            event: The action event to catch for errors.
        """  # noqa: D417
        try:
            func(self, event)
        except ConfigurationError as err:
            logger.exception("Issue with charm configuration")
            self.unit.status = BlockedStatus(str(err))
            event.fail(str(err))
        except MissingRunnerBinaryError:
            logger.exception("Missing runner binary")
            err_msg = (
                "GitHub runner application not downloaded; the charm will retry download on "
                "reconcile interval"
            )
            self.unit.status = MaintenanceStatus(err_msg)
            event.fail(err_msg)

    return func_with_catch_errors


class GithubRunnerCharm(CharmBase):
    """Charm for managing GitHub self-hosted runners.

    Attributes:
        service_token_path: The path to token to access local services.
        repo_check_web_service_path: The path to repo-policy-compliance service directory.
        repo_check_web_service_script: The path to repo-policy-compliance web service script.
        repo_check_systemd_service: The path to repo-policy-compliance unit file.
        juju_storage_path: The path to juju storage.
        ram_pool_path: The path to memdisk storage.
        kernel_module_path: The path to kernel modules.
    """

    _stored = StoredState()

    service_token_path = Path("service_token")
    repo_check_web_service_path = Path("/home/ubuntu/repo_policy_compliance_service")
    repo_check_web_service_script = Path("scripts/repo_policy_compliance_service.py")
    repo_check_systemd_service = Path("/etc/systemd/system/repo-policy-compliance.service")
    juju_storage_path = Path("/storage/juju")
    ram_pool_path = Path("/storage/ram")
    kernel_module_path = Path("/etc/modules")

    def __init__(self, *args: Any, **kwargs: Any) -> None:
        """Construct the charm.

        Args:
            args: List of arguments to be passed to the `CharmBase` class.
            kwargs: List of keyword arguments to be passed to the `CharmBase`
                class.

        Raises:
            RuntimeError: If invalid test configuration was detected.
        """
        super().__init__(*args, **kwargs)
        self._grafana_agent = COSAgentProvider(self)

        self.service_token: str | None = None
        self._event_timer = EventTimer(self.unit.name)

        if LXD_PROFILE_YAML.exists():
            if self.config.get(TEST_MODE_CONFIG_NAME) != "insecure":
                raise RuntimeError("lxd-profile.yaml detected outside test mode")
            logger.critical("test mode is enabled")

        self._stored.set_default(
            path=self.config[PATH_CONFIG_NAME],  # for detecting changes
            token=self.config[TOKEN_CONFIG_NAME],  # for detecting changes
            labels=self.config[LABELS_CONFIG_NAME],  # for detecting changes
            runner_bin_url=None,
        )

        self.on.define_event("reconcile_runners", ReconcileRunnersEvent)

        self.framework.observe(self.on.install, self._on_install)
        self.framework.observe(self.on.upgrade_charm, self._on_upgrade_charm)
        self.framework.observe(self.on.config_changed, self._on_config_changed)
        self.framework.observe(self.on.start, self._on_start)
        self.framework.observe(self.on.stop, self._on_stop)
        self.framework.observe(
            self.on[DEBUG_SSH_INTEGRATION_NAME].relation_changed,
            self._on_debug_ssh_relation_changed,
        )
        self.framework.observe(
            self.on[IMAGE_INTEGRATION_NAME].relation_joined,
            self._on_image_relation_joined,
        )
        self.framework.observe(
            self.on[IMAGE_INTEGRATION_NAME].relation_changed,
            self._on_image_relation_changed,
        )
        self.framework.observe(self.on.reconcile_runners, self._on_reconcile_runners)
        self.framework.observe(self.on.check_runners_action, self._on_check_runners_action)
        self.framework.observe(self.on.reconcile_runners_action, self._on_reconcile_runners_action)
        self.framework.observe(self.on.flush_runners_action, self._on_flush_runners_action)
        self.framework.observe(
            self.on.update_dependencies_action, self._on_update_dependencies_action
        )
        self.framework.observe(self.on.update_status, self._on_update_status)
        self.database = DatabaseRequires(
            self, relation_name="mongodb", database_name=REACTIVE_MQ_DB_NAME
        )
        self.framework.observe(self.database.on.database_created, self._on_database_created)
        self.framework.observe(self.database.on.endpoints_changed, self._on_endpoints_changed)

    def _setup_state(self) -> CharmState:
        """Set up the charm state.

        Raises:
            ConfigurationError: If an invalid charm state has set.

        Returns:
            The charm state.
        """
        try:
            return CharmState.from_charm(charm=self, database=self.database)
        except CharmConfigInvalidError as exc:
            raise ConfigurationError(exc.msg) from exc

    def _create_memory_storage(self, path: Path, size: int) -> None:
        """Create a tmpfs-based LVM volume group.

        Args:
            path: Path to directory for memory storage.
            size: Size of the tmpfs in kilobytes.

        Raises:
            RunnerError: Unable to setup storage for runner.
        """
        if size <= 0:
            return

        try:
            # Create tmpfs if not exists, else resize it.
            if not path.exists():
                path.mkdir(parents=True, exist_ok=True)
                execute_command(
                    ["mount", "-t", "tmpfs", "-o", f"size={size}k", "tmpfs", str(path)]
                )
            else:
                execute_command(["mount", "-o", f"remount,size={size}k", str(path)])
        except (OSError, SubprocessError) as err:
            logger.exception("Unable to setup storage directory")
            # Remove the path if is not in use. If the tmpfs is in use, the removal will fail.
            if path.exists():
                shutil.rmtree(path, ignore_errors=True)
                path.rmdir()
                logger.info("Cleaned up storage directory")
            raise RunnerError("Failed to configure runner storage") from err

    @retry(tries=5, delay=5, max_delay=60, backoff=2, local_logger=logger)
    def _ensure_runner_storage(self, size: int, runner_storage: RunnerStorage) -> Path:
        """Ensure the runner storage is setup.

        Args:
            size: Size of the storage needed in kibibytes.
            runner_storage: Type of storage to use for virtual machine hosting the runners.

        Raises:
            ConfigurationError: If there was an error with runner stoarge configuration.

        Returns:
            Runner storage path.
        """
        match runner_storage:
            case RunnerStorage.MEMORY:
                logger.info("Creating tmpfs storage")
                path = self.ram_pool_path
                self._create_memory_storage(self.ram_pool_path, size)
            case RunnerStorage.JUJU_STORAGE:
                path = self.juju_storage_path

        # tmpfs storage is not created if required size is 0.
        if size > 0:
            # Check if the storage mounted has enough space
            disk = shutil.disk_usage(path)
            # Some storage space might be used by existing runners.
            if size * 1024 > disk.total:
                raise ConfigurationError(
                    (
                        f"Required disk space for runners {size / 1024}MiB is greater than "
                        f"storage total size {disk.total / 1024 / 1024}MiB"
                    )
                )
        return path

    @retry(tries=5, delay=5, max_delay=60, backoff=2, local_logger=logger)
    def _ensure_service_health(self) -> None:
        """Ensure services managed by the charm is healthy.

        Services managed include:
        * repo-policy-compliance

        Raises:
            SubprocessError: if there was an error starting repo-policy-compliance service.
        """
        logger.info("Checking health of repo-policy-compliance service")
        try:
            execute_command(["/usr/bin/systemctl", "is-active", "repo-policy-compliance"])
        except SubprocessError:
            logger.exception("Found inactive repo-policy-compliance service.")
            execute_command(["/usr/bin/systemctl", "restart", "repo-policy-compliance"])
            logger.info("Restart repo-policy-compliance service")
            raise

    def _get_runner_manager(
        self, state: CharmState, token: str | None = None, path: GitHubPath | None = None
    ) -> LXDRunnerManager:
        """Get a RunnerManager instance.

        Args:
            state: Charm state.
            token: GitHub personal access token to manage the runners with. If None the token in
                charm state is used.
            path: GitHub repository path in the format '<org>/<repo>', or the GitHub organization
                name. If None the path in charm state is used.

        Returns:
            An instance of RunnerManager.
        """
        if token is None:
            token = state.charm_config.token
        if path is None:
            path = state.charm_config.path

        self._ensure_service_health()

        size_in_kib = (
            bytes_with_unit_to_kib(state.runner_config.virtual_machine_resources.disk)
            * state.runner_config.virtual_machines
        )
        lxd_storage_path = self._ensure_runner_storage(
            size_in_kib, state.runner_config.runner_storage
        )

        if self.service_token is None:
            self.service_token = self._get_service_token()

        app_name, unit = self.unit.name.rsplit("/", 1)

        return LXDRunnerManager(
            app_name,
            unit,
            LXDRunnerManagerConfig(
                charm_state=state,
                dockerhub_mirror=state.charm_config.dockerhub_mirror,
                image=state.runner_config.base_image.value,
                lxd_storage_path=lxd_storage_path,
                path=path,
                reactive_config=state.reactive_config,
                service_token=self.service_token,
                token=token,
            ),
        )

    # Pending refactor for RunnerManager class which will unify logic for OpenStack and LXD.
    def _common_install_code(self, state: CharmState) -> bool:  # noqa: C901
        """Installation code shared between install and upgrade hook.

        Args:
            state: The charm state instance.

        Raises:
            LogrotateSetupError: Failed to setup logrotate.
            SubprocessError: Failed to install dependencies.

        Returns:
            True if installation was successful, False otherwise.
        """
        try:
            self._install_deps()
        except SubprocessError:
            logger.error("Failed to install charm dependencies")
            raise

        if state.instance_type == InstanceType.OPENSTACK:
            return True

        self.unit.status = MaintenanceStatus("Installing packages")
        try:
            # The `_start_services`, `_install_deps` includes retry.
            self._install_local_lxd_deps()
            self._start_services(state.charm_config.token, state.proxy_config)
        except SubprocessError:
            logger.error("Failed to install or start local LXD runner dependencies")
            raise

        try:
            logrotate.setup()
        except LogrotateSetupError:
            logger.error("Failed to setup logrotate")
            raise

        self._refresh_firewall(state)

        runner_manager = self._get_runner_manager(state)
        if not runner_manager.has_runner_image():
            self.unit.status = MaintenanceStatus("Building runner image")
            runner_manager.build_runner_image()
        runner_manager.schedule_build_runner_image()

        self._set_reconcile_timer()

        self.unit.status = MaintenanceStatus("Downloading runner binary")
        try:
            runner_info = runner_manager.get_latest_runner_bin_url()
            logger.info(
                "Downloading %s from: %s", runner_info["filename"], runner_info["download_url"]
            )
            self._stored.runner_bin_url = runner_info["download_url"]
            runner_manager.update_runner_bin(runner_info)
        # Safe guard against transient unexpected error.
        except RunnerBinaryError as err:
            logger.exception("Failed to update runner binary")
            # Failure to download runner binary is a transient error.
            # The charm automatically update runner binary on a schedule.
            self.unit.status = MaintenanceStatus(f"Failed to update runner binary: {err}")
            return False

        self.unit.status = ActiveStatus()
        return True

    @catch_charm_errors
    def _on_install(self, _: InstallEvent) -> None:
        """Handle the installation of charm."""
        state = self._setup_state()
        self._common_install_code(state)

    @catch_charm_errors
    def _on_start(self, _: StartEvent) -> None:
        """Handle the start of the charm."""
        state = self._setup_state()

        if state.instance_type == InstanceType.OPENSTACK:
            self.unit.status = MaintenanceStatus("Starting runners")
            if not self._get_set_image_ready_status():
                return
            runner_scaler = self._get_runner_scaler(state)
            runner_scaler.reconcile(state.runner_config.virtual_machines)
            self.unit.status = ActiveStatus()
            return

        runner_manager = self._get_runner_manager(state)

        self._check_and_update_local_lxd_dependencies(
            runner_manager, state.charm_config.token, state.proxy_config
        )

        self.unit.status = MaintenanceStatus("Starting runners")
        try:
            runner_manager.flush(LXDFlushMode.FLUSH_IDLE)
            self._reconcile_runners(
                runner_manager,
                state.runner_config.virtual_machines,
                state.runner_config.virtual_machine_resources,
            )
        except RunnerError as err:
            logger.exception("Failed to start runners")
            self.unit.status = MaintenanceStatus(f"Failed to start runners: {err}")
            return

        self.unit.status = ActiveStatus()

    def _update_kernel(self, now: bool = False) -> None:
        """Update the Linux kernel if new version is available.

        Do nothing if no new version is available, else update the kernel and reboot.
        This method should only call by event handlers, and not action handlers. As juju-reboot
        only works with events.

        Args:
            now: Whether the reboot should trigger at end of event handler or now.
        """
        logger.info("Updating kernel (if available)")
        self._apt_install(["linux-generic"])

        _, exit_code = execute_command(["ls", "/var/run/reboot-required"], check_exit=False)
        if exit_code == 0:
            logger.info("Rebooting system...")
            self.unit.reboot(now=now)

    def _set_reconcile_timer(self) -> None:
        """Set the timer for regular reconciliation checks."""
        self._event_timer.ensure_event_timer(
            event_name="reconcile-runners",
            interval=int(self.config[RECONCILE_INTERVAL_CONFIG_NAME]),
            timeout=int(self.config[RECONCILE_INTERVAL_CONFIG_NAME]) - 1,
        )

    def _ensure_reconcile_timer_is_active(self) -> None:
        """Ensure the timer for reconciliation event is active."""
        try:
            reconcile_timer_is_active = self._event_timer.is_active(RECONCILE_RUNNERS_EVENT)
        except TimerStatusError:
            logger.exception("Failed to check the reconciliation event timer status")
        else:
            if not reconcile_timer_is_active:
                logger.error("Reconciliation event timer is not activated")
                self._set_reconcile_timer()

    @catch_charm_errors
    def _on_upgrade_charm(self, _: UpgradeCharmEvent) -> None:
        """Handle the update of charm."""
        state = self._setup_state()

        logger.info("Reinstalling dependencies...")
        if not self._common_install_code(state):
            return

        if state.instance_type == InstanceType.OPENSTACK:
            # No dependency upgrade needed for openstack.
            # No need to flush runners as there was no dependency upgrade.
            return

        runner_manager = self._get_runner_manager(state)
        logger.info("Flushing the runners...")
        runner_manager.flush(LXDFlushMode.FLUSH_BUSY_WAIT_REPO_CHECK)
        self._reconcile_runners(
            runner_manager,
            state.runner_config.virtual_machines,
            state.runner_config.virtual_machine_resources,
        )

    # Temporarily ignore too-complex since this is subject to refactor.
    @catch_charm_errors
    def _on_config_changed(self, _: ConfigChangedEvent) -> None:  # noqa: C901
        """Handle the configuration change."""
        state = self._setup_state()
        self._set_reconcile_timer()

        prev_config_for_flush: dict[str, str] = {}
        should_flush_runners = False
        if state.charm_config.token != self._stored.token:
            prev_config_for_flush[TOKEN_CONFIG_NAME] = str(self._stored.token)
            self._start_services(state.charm_config.token, state.proxy_config)
            self._stored.token = None
        if self.config[PATH_CONFIG_NAME] != self._stored.path:
            prev_config_for_flush[PATH_CONFIG_NAME] = parse_github_path(
                self._stored.path, self.config[GROUP_CONFIG_NAME]
            )
            self._stored.path = self.config[PATH_CONFIG_NAME]
        if self.config[LABELS_CONFIG_NAME] != self._stored.labels:
            should_flush_runners = True
            self._stored.labels = self.config[LABELS_CONFIG_NAME]
        if prev_config_for_flush or should_flush_runners:
            if state.instance_type != InstanceType.OPENSTACK:
                prev_runner_manager = self._get_runner_manager(
                    state=state, **prev_config_for_flush
                )
                if prev_runner_manager:
                    self.unit.status = MaintenanceStatus("Removing runners due to config change")
                    # Flush runner in case the prev token has expired.
                    prev_runner_manager.flush(LXDFlushMode.FORCE_FLUSH_WAIT_REPO_CHECK)

        state = self._setup_state()

        if state.instance_type == InstanceType.OPENSTACK:
            if not self._get_set_image_ready_status():
                return
            if state.charm_config.token != self._stored.token:
                runner_scaler = self._get_runner_scaler(state)
                runner_scaler.flush(flush_mode=FlushMode.FLUSH_IDLE)
                runner_scaler.reconcile(state.runner_config.virtual_machines)
                # TODO: 2024-04-12: Flush on token changes.
                self.unit.status = ActiveStatus()
            return

        self._refresh_firewall(state)

        runner_manager = self._get_runner_manager(state)
        if state.charm_config.token != self._stored.token:
            runner_manager.flush(LXDFlushMode.FORCE_FLUSH_WAIT_REPO_CHECK)
            self._stored.token = state.charm_config.token
        self._reconcile_runners(
            runner_manager,
            state.runner_config.virtual_machines,
            state.runner_config.virtual_machine_resources,
        )
        self.unit.status = ActiveStatus()

    def _check_and_update_local_lxd_dependencies(
        self, runner_manager: LXDRunnerManager, token: str, proxy_config: ProxyConfig
    ) -> bool:
        """Check and update runner binary and services for local LXD runners.

        The runners are flushed if needed.

        Args:
            runner_manager: RunnerManager used for finding the runner application to download.
            token: GitHub personal access token for repo-policy-compliance to use.
            proxy_config: Proxy configuration.

        Returns:
            Whether the runner binary or the services was updated.
        """
        self.unit.status = MaintenanceStatus("Checking for updates")

        # Check if the runner binary file exists.
        if not runner_manager.check_runner_bin():
            self._stored.runner_bin_url = None
        try:
            self.unit.status = MaintenanceStatus("Checking for runner binary updates")
            runner_info = runner_manager.get_latest_runner_bin_url()
        except urllib.error.URLError as err:
            logger.exception("Failed to check for runner updates")
            # Failure to download runner binary is a transient error.
            # The charm automatically update runner binary on a schedule.
            self.unit.status = MaintenanceStatus(f"Failed to check for runner updates: {err}")
            return False

        logger.debug(
            "Current runner binary URL: %s, Queried runner binary URL: %s",
            self._stored.runner_bin_url,
            runner_info.download_url,
        )
        runner_bin_updated = False
        if runner_info.download_url != self._stored.runner_bin_url:
            self.unit.status = MaintenanceStatus("Updating runner binary")
            runner_manager.update_runner_bin(runner_info)
            self._stored.runner_bin_url = runner_info.download_url
            runner_bin_updated = True

        self.unit.status = MaintenanceStatus("Checking for service updates")
        service_updated = self._install_repo_policy_compliance(proxy_config)

        if service_updated or runner_bin_updated:
            logger.info(
                "Flushing runner due to: service updated=%s, runner binary update=%s",
                service_updated,
                runner_bin_updated,
            )
            self.unit.status = MaintenanceStatus("Flushing runners due to updated deps")
            runner_manager.flush(LXDFlushMode.FLUSH_IDLE_WAIT_REPO_CHECK)
            self._start_services(token, proxy_config)

        self.unit.status = ActiveStatus()
        return service_updated or runner_bin_updated

    @catch_charm_errors
    def _on_reconcile_runners(self, _: ReconcileRunnersEvent) -> None:
        """Event handler for reconciling runners."""
        self._trigger_reconciliation()

    @catch_charm_errors
    def _on_database_created(self, _: ops.RelationEvent) -> None:
        """Handle the MongoDB database created event."""
        self._trigger_reconciliation()

    @catch_charm_errors
    def _on_endpoints_changed(self, _: ops.RelationEvent) -> None:
        """Handle the MongoDB endpoints changed event."""
        self._trigger_reconciliation()

    def _trigger_reconciliation(self) -> None:
        """Trigger the reconciliation of runners."""
        self.unit.status = MaintenanceStatus("Reconciling runners")
        state = self._setup_state()

        if state.instance_type == InstanceType.OPENSTACK:
            if not self._get_set_image_ready_status():
                return
            runner_scaler = self._get_runner_scaler(state)
            runner_scaler.reconcile(state.runner_config.virtual_machines)
            self.unit.status = ActiveStatus()
            return

        runner_manager = self._get_runner_manager(state)

        self._check_and_update_local_lxd_dependencies(
            runner_manager, state.charm_config.token, state.proxy_config
        )

        runner_info = runner_manager.get_github_info()
        if all(not info.busy for info in runner_info):
            self._update_kernel(now=True)

        self._reconcile_runners(
            runner_manager,
            state.runner_config.virtual_machines,
            state.runner_config.virtual_machine_resources,
        )

        self.unit.status = ActiveStatus()

    @catch_action_errors
    def _on_check_runners_action(self, event: ActionEvent) -> None:
        """Handle the action of checking of runner state.

        Args:
            event: The event fired on check_runners action.
        """
        online = 0
        offline = 0
        unknown = 0
        runner_names = []

        state = self._setup_state()

        if state.instance_type == InstanceType.OPENSTACK:
            runner_scaler = self._get_runner_scaler(state)
            info = runner_scaler.get_runner_info()
            event.set_results(
                {
                    "online": info.online,
                    "busy": info.busy,
                    "offline": info.offline,
                    "unknown": info.unknown,
                    "runners": info.runners,
                    "busy-runners": info.busy_runners,
                }
            )
            return

        runner_manager = self._get_runner_manager(state)
        if runner_manager.runner_bin_path is None:
            event.fail("Missing runner binary")
            return

        runner_info = runner_manager.get_github_info()
        for runner in runner_info:
            if runner.status == GitHubRunnerStatus.ONLINE.value:
                online += 1
                runner_names.append(runner.name)
            elif runner.status == GitHubRunnerStatus.OFFLINE.value:
                offline += 1
            else:
                # might happen if runner dies and GH doesn't notice immediately
                unknown += 1
        event.set_results(
            {
                "online": online,
                "offline": offline,
                "unknown": unknown,
                "runners": ", ".join(runner_names),
            }
        )

    @catch_action_errors
    def _on_reconcile_runners_action(self, event: ActionEvent) -> None:
        """Handle the action of reconcile of runner state.

        Args:
            event: Action event of reconciling the runner.
        """
        self.unit.status = MaintenanceStatus("Reconciling runners")
        state = self._setup_state()

        if state.instance_type == InstanceType.OPENSTACK:
            if not self._get_set_image_ready_status():
                event.fail("Openstack image not yet provided/ready.")
                return
            runner_scaler = self._get_runner_scaler(state)

            delta = runner_scaler.reconcile(state.runner_config.virtual_machines)
            self.unit.status = ActiveStatus()
            event.set_results({"delta": {"virtual-machines": delta}})
            return

        runner_manager = self._get_runner_manager(state)

        self._check_and_update_local_lxd_dependencies(
            runner_manager, state.charm_config.token, state.proxy_config
        )

        delta = self._reconcile_runners(
            runner_manager,
            state.runner_config.virtual_machines,
            state.runner_config.virtual_machine_resources,
        )
        self.unit.status = ActiveStatus()
        self._on_check_runners_action(event)
        event.set_results(delta)

    @catch_action_errors
    def _on_flush_runners_action(self, event: ActionEvent) -> None:
        """Handle the action of flushing all runner and reconciling afterwards.

        Args:
            event: Action event of flushing all runners.
        """
        state = self._setup_state()

        if state.instance_type == InstanceType.OPENSTACK:
            # Flushing mode not implemented for OpenStack yet.
            runner_scaler = self._get_runner_scaler(state)
            flushed = runner_scaler.flush(flush_mode=FlushMode.FLUSH_IDLE)
            logger.info("Flushed %s runners", flushed)
            delta = runner_scaler.reconcile(state.runner_config.virtual_machines)
            event.set_results({"delta": {"virtual-machines": delta}})
            return

        runner_manager = self._get_runner_manager(state)

        runner_manager.flush(LXDFlushMode.FLUSH_BUSY_WAIT_REPO_CHECK)
        delta = self._reconcile_runners(
            runner_manager,
            state.runner_config.virtual_machines,
            state.runner_config.virtual_machine_resources,
        )
        event.set_results({"delta": {"virtual-machines": delta}})

    @catch_action_errors
    def _on_update_dependencies_action(self, event: ActionEvent) -> None:
        """Handle the action of updating dependencies and flushing runners if needed.

        Args:
            event: Action event of updating dependencies.
        """
        state = self._setup_state()
        if state.instance_type == InstanceType.OPENSTACK:
            # No dependencies managed by the charm for OpenStack-based runners.
            event.set_results({"flush": False})
            return

        runner_manager = self._get_runner_manager(state)
        flushed = self._check_and_update_local_lxd_dependencies(
            runner_manager, state.charm_config.token, state.proxy_config
        )
        event.set_results({"flush": flushed})

    @catch_charm_errors
    def _on_update_status(self, _: UpdateStatusEvent) -> None:
        """Handle the update of charm status."""
        self._ensure_reconcile_timer_is_active()

    @catch_charm_errors
    def _on_stop(self, _: StopEvent) -> None:
        """Handle the stopping of the charm."""
        self._event_timer.disable_event_timer("reconcile-runners")
        state = self._setup_state()

        if state.instance_type == InstanceType.OPENSTACK:
            runner_scaler = self._get_runner_scaler(state)
            runner_scaler.flush()
            return

        runner_manager = self._get_runner_manager(state)
        runner_manager.flush(LXDFlushMode.FLUSH_BUSY)

    def _reconcile_runners(
        self, runner_manager: LXDRunnerManager, num: int, resources: VirtualMachineResources
    ) -> Dict[str, Any]:
        """Reconcile the current runners state and intended runner state.

        Args:
            runner_manager: For querying and managing the runner state.
            num: Target number of virtual machines.
            resources: Target resource for each virtual machine.

        Raises:
            MissingRunnerBinaryError: If the runner binary is not found.

        Returns:
            Changes in runner number due to reconciling runners.
        """
        if not LXDRunnerManager.runner_bin_path.is_file():
            logger.warning("Unable to reconcile due to missing runner binary")
            raise MissingRunnerBinaryError("Runner binary not found.")

        self.unit.status = MaintenanceStatus("Reconciling runners")
        delta_virtual_machines = runner_manager.reconcile(
            num,
            resources,
        )

        self.unit.status = ActiveStatus()
        return {"delta": {"virtual-machines": delta_virtual_machines}}

    def _install_repo_policy_compliance(self, proxy_config: ProxyConfig) -> bool:
        """Install latest version of repo_policy_compliance service.

        Args:
            proxy_config: Proxy configuration.

        Returns:
            Whether version install is changed. Going from not installed to
            installed will return True.
        """
        # Prepare environment variables for pip subprocess
        env = {}
        if http_proxy := proxy_config.http:
            env["HTTP_PROXY"] = http_proxy
            env["http_proxy"] = http_proxy
        if https_proxy := proxy_config.https:
            env["HTTPS_PROXY"] = https_proxy
            env["https_proxy"] = https_proxy
        if no_proxy := proxy_config.no_proxy:
            env["NO_PROXY"] = no_proxy
            env["no_proxy"] = no_proxy

        old_version = execute_command(
            [
                "/usr/bin/python3",
                "-m",
                "pip",
                "show",
                "repo-policy-compliance",
            ],
            check_exit=False,
        )

        execute_command(
            [
                "/usr/bin/python3",
                "-m",
                "pip",
                "install",
                "--upgrade",
                "git+https://github.com/canonical/repo-policy-compliance@main",
            ],
            env=env,
        )

        new_version = execute_command(
            [
                "/usr/bin/python3",
                "-m",
                "pip",
                "show",
                "repo-policy-compliance",
            ],
            check_exit=False,
        )
        return old_version != new_version

    def _enable_kernel_modules(self) -> None:
        """Enable kernel modules needed by the charm."""
        execute_command(["/usr/sbin/modprobe", "br_netfilter"])
        with self.kernel_module_path.open("a", encoding="utf-8") as modules_file:
            modules_file.write("br_netfilter\n")

    def _install_deps(self) -> None:
        """Install dependences for the charm."""
        logger.info("Installing charm dependencies.")
        self._apt_install(["run-one"])

    @retry(tries=5, delay=5, max_delay=60, backoff=2, local_logger=logger)
    def _install_local_lxd_deps(self) -> None:
        """Install dependencies for running local LXD runners."""
        state = self._setup_state()

        logger.info("Installing local LXD runner dependencies.")
        # Snap and Apt will use any proxies configured in the Juju model.
        # Binding for snap, apt, and lxd init commands are not available so subprocess.run used.
        # Install dependencies used by repo-policy-compliance and the firewall
        self._apt_install(["gunicorn", "python3-pip", "nftables"])
        # Install repo-policy-compliance package
        self._install_repo_policy_compliance(state.proxy_config)
        execute_command(
            ["/usr/bin/apt-get", "remove", "-qy", "lxd", "lxd-client"], check_exit=False
        )
        self._apt_install(
            [
                "cpu-checker",
                "libvirt-clients",
                "libvirt-daemon-driver-qemu",
                "apparmor-utils",
            ],
        )
        execute_command(["/usr/bin/snap", "install", "lxd", "--channel=latest/stable"])
        execute_command(["/usr/bin/snap", "refresh", "lxd", "--channel=latest/stable"])
        # Add ubuntu user to lxd group, to allow building images with ubuntu user
        execute_command(["/usr/sbin/usermod", "-aG", "lxd", "ubuntu"])
        execute_command(["/snap/bin/lxd", "waitready"])
        execute_command(["/snap/bin/lxd", "init", "--auto"])
        execute_command(["/snap/bin/lxc", "network", "set", "lxdbr0", "ipv6.address", "none"])
        execute_command(["/snap/bin/lxd", "waitready"])
        if not LXD_PROFILE_YAML.exists():
            self._enable_kernel_modules()
        execute_command(
            [
                "/snap/bin/lxc",
                "profile",
                "device",
                "set",
                "default",
                "eth0",
                "security.ipv4_filtering=true",
                "security.ipv6_filtering=true",
                "security.mac_filtering=true",
                "security.port_isolation=true",
            ]
        )
        logger.info("Finished installing local LXD runner dependencies.")

    @retry(tries=5, delay=5, max_delay=60, backoff=2, local_logger=logger)
    def _start_services(self, token: str, proxy_config: ProxyConfig) -> None:
        """Ensure all services managed by the charm is running.

        Args:
            token: GitHub personal access token for repo-policy-compliance to use.
            proxy_config: Proxy configuration.
        """
        logger.info("Starting charm services...")

        if self.service_token is None:
            self.service_token = self._get_service_token()

        # Move script to home directory
        logger.info("Loading the repo policy compliance flask app...")
        os.makedirs(self.repo_check_web_service_path, exist_ok=True)
        shutil.copyfile(
            self.repo_check_web_service_script,
            self.repo_check_web_service_path / "app.py",
        )

        # Move the systemd service.
        logger.info("Loading the repo policy compliance gunicorn systemd service...")
        environment = jinja2.Environment(
            loader=jinja2.FileSystemLoader("templates"), autoescape=True
        )

        service_content = environment.get_template("repo-policy-compliance.service.j2").render(
            working_directory=str(self.repo_check_web_service_path),
            charm_token=self.service_token,
            github_token=token,
            proxies=proxy_config,
        )
        self.repo_check_systemd_service.write_text(service_content, encoding="utf-8")

        execute_command(["/usr/bin/systemctl", "daemon-reload"])
        execute_command(["/usr/bin/systemctl", "restart", "repo-policy-compliance"])
        execute_command(["/usr/bin/systemctl", "enable", "repo-policy-compliance"])

        logger.info("Finished starting charm services")

    def _get_service_token(self) -> str:
        """Get the service token.

        Returns:
            The service token.
        """
        logger.info("Getting the secret token...")
        if self.service_token_path.exists():
            logger.info("Found existing token file.")
            service_token = self.service_token_path.read_text(encoding="utf-8")
        else:
            logger.info("Generate new token.")
            service_token = secrets.token_hex(16)
            self.service_token_path.write_text(service_token, encoding="utf-8")
        return service_token

    def _refresh_firewall(self, state: CharmState) -> None:
        """Refresh the firewall configuration and rules.

        Args:
            state: Charm state.
        """
        # Temp: Monitor the LXD networks to track down issues with missing network.
        logger.info(execute_command(["/snap/bin/lxc", "network", "list", "--format", "json"]))

        allowlist = [
            FirewallEntry.decode(str(entry.host)) for entry in state.ssh_debug_connections
        ]
        firewall = Firewall("lxdbr0")
        firewall.refresh_firewall(denylist=state.charm_config.denylist, allowlist=allowlist)
        logger.debug(
            "firewall update, current firewall: %s",
            execute_command(["/usr/sbin/nft", "list", "ruleset"]),
        )

    def _apt_install(self, packages: Sequence[str]) -> None:
        """Execute apt install command.

        Args:
            packages: The names of apt packages to install.
        """
        execute_command(["/usr/bin/apt-get", "update"])

        _, exit_code = execute_command(
            ["/usr/bin/apt-get", "install", "-qy"] + list(packages), check_exit=False
        )
        if exit_code == 100:
            logging.warning("Running 'dpkg --configure -a' as last apt install was interrupted")
            execute_command(["dpkg", "--configure", "-a"])
            execute_command(["/usr/bin/apt-get", "install", "-qy"] + list(packages))

    @catch_charm_errors
    def _on_debug_ssh_relation_changed(self, _: ops.RelationChangedEvent) -> None:
        """Handle debug ssh relation changed event."""
        state = self._setup_state()

        if state.instance_type == InstanceType.OPENSTACK:
            if not self._get_set_image_ready_status():
                return
            runner_scaler = self._get_runner_scaler(state)
            # TODO: 2024-04-12: Should be flush idle.
            runner_scaler.flush()
            runner_scaler.reconcile(state.runner_config.virtual_machines)
            return

        self._refresh_firewall(state)
        runner_manager = self._get_runner_manager(state)
        runner_manager.flush(LXDFlushMode.FLUSH_IDLE)
        self._reconcile_runners(
            runner_manager,
            state.runner_config.virtual_machines,
            state.runner_config.virtual_machine_resources,
        )

    @catch_charm_errors
    def _on_image_relation_joined(self, _: ops.RelationJoinedEvent) -> None:
        """Handle image relation joined event."""
        state = self._setup_state()

        if state.instance_type != InstanceType.OPENSTACK:
            self.unit.status = BlockedStatus(
                "Openstack mode not enabled. Please remove the image integration."
            )
            return

        clouds_yaml = state.charm_config.openstack_clouds_yaml
        cloud = list(clouds_yaml["clouds"].keys())[0]
        auth_map = clouds_yaml["clouds"][cloud]["auth"]
        for relation in self.model.relations[IMAGE_INTEGRATION_NAME]:
            relation.data[self.unit].update(auth_map)

    @catch_charm_errors
    def _on_image_relation_changed(self, _: ops.RelationChangedEvent) -> None:
        """Handle image relation changed event."""
        state = self._setup_state()
        self.unit.status = MaintenanceStatus("Update image for runners")

        if state.instance_type != InstanceType.OPENSTACK:
            self.unit.status = BlockedStatus(
                "Openstack mode not enabled. Please remove the image integration."
            )
            return
        if not self._get_set_image_ready_status():
            return

        runner_scaler = self._get_runner_scaler(state)
        runner_scaler.flush(flush_mode=FlushMode.FLUSH_IDLE)
        runner_scaler.reconcile(state.runner_config.virtual_machines)
        self.unit.status = ActiveStatus()
        return

    def _get_set_image_ready_status(self) -> bool:
        """Check if image is ready for Openstack and charm status accordingly.

        Returns:
            Whether the Openstack image is ready via image integration.
        """
        openstack_image = OpenstackImage.from_charm(self)
        if openstack_image is None:
            self.unit.status = BlockedStatus("Please provide image integration.")
            return False
        if not openstack_image.id:
            self.unit.status = WaitingStatus("Waiting for image over integration.")
            return False
        return True

    def _get_runner_scaler(
        self, state: CharmState, token: str | None = None, path: GitHubPath | None = None
    ) -> RunnerScaler:
        """Get runner scaler instance for scaling runners.

        Args:
            state: Charm state.
            token: GitHub personal access token to manage the runners with. If None the token in
                charm state is used.
            path: GitHub repository path in the format '<org>/<repo>', or the GitHub organization
                name. If None the path in charm state is used.

        Returns:
            An instance of RunnerScaler.
        """
        if token is None:
            token = state.charm_config.token
        if path is None:
            path = state.charm_config.path

        clouds = list(state.charm_config.openstack_clouds_yaml["clouds"].keys())
        if len(clouds) > 1:
            logger.warning(
                "Multiple clouds defined in clouds.yaml. Using the first one to connect."
            )
        cloud_config = OpenStackCloudConfig(
            clouds_config=state.charm_config.openstack_clouds_yaml,
            cloud=clouds[0],
        )
        server_config = None
        image_labels = []
        image = state.runner_config.openstack_image
        if image and image.id:
            server_config = OpenStackServerConfig(
                image=image.id,
                flavor=state.runner_config.openstack_flavor,
                network=state.runner_config.openstack_network,
            )
            if image.tags:
                image_labels += image.tags

        runner_config = GitHubRunnerConfig(
            github_path=path, labels=(*state.charm_config.labels, *image_labels)
        )
        service_config = SupportServiceConfig(
            proxy_config=state.proxy_config,
            dockerhub_mirror=state.charm_config.dockerhub_mirror,
            ssh_debug_connections=state.ssh_debug_connections,
            repo_policy_compliance=state.charm_config.repo_policy_compliance,
        )
        # The prefix is set to f"{application_name}-{unit number}"
        openstack_runner_manager = OpenStackRunnerManager(
            manager_name=self.app.name,
            prefix=self.unit.name.replace("/", "-"),
            cloud_config=cloud_config,
            server_config=server_config,
            runner_config=runner_config,
            service_config=service_config,
        )
        runner_manager_config = RunnerManagerConfig(
            token=token,
            path=path,
        )
        runner_manager = RunnerManager(
            manager_name=self.app.name,
            cloud_runner_manager=openstack_runner_manager,
            config=runner_manager_config,
        )
        return RunnerScaler(runner_manager=runner_manager, reactive_config=state.reactive_config)


if __name__ == "__main__":
    main(GithubRunnerCharm)<|MERGE_RESOLUTION|>--- conflicted
+++ resolved
@@ -25,9 +25,6 @@
 )
 from github_runner_manager.types_.github import GitHubPath, parse_github_path
 
-from manager.cloud_runner_manager import GitHubRunnerConfig, SupportServiceConfig
-from manager.runner_manager import FlushMode, RunnerManager, RunnerManagerConfig
-from manager.runner_scaler import RunnerScaler
 from utilities import bytes_with_unit_to_kib, execute_command, remove_residual_venv_dirs, retry
 
 # This is a workaround for https://bugs.launchpad.net/juju/+bug/2058335
@@ -76,10 +73,6 @@
     TOKEN_CONFIG_NAME,
     CharmConfigInvalidError,
     CharmState,
-<<<<<<< HEAD
-=======
-    GitHubPath,
->>>>>>> 5b8c99a5
     InstanceType,
     OpenstackImage,
     ProxyConfig,
@@ -99,14 +92,6 @@
 from event_timer import EventTimer, TimerStatusError
 from firewall import Firewall, FirewallEntry
 from github_type import GitHubRunnerStatus
-<<<<<<< HEAD
-=======
-from openstack_cloud.openstack_runner_manager import (
-    OpenStackCloudConfig,
-    OpenStackRunnerManager,
-    OpenStackServerConfig,
-)
->>>>>>> 5b8c99a5
 from runner import LXD_PROFILE_YAML
 from runner_manager import LXDRunnerManager, LXDRunnerManagerConfig
 from runner_manager_type import LXDFlushMode
