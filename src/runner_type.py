--- conflicted
+++ resolved
@@ -87,21 +87,14 @@
     """Configuration for runner.
 
     Attributes:
-<<<<<<< HEAD
         name: Name of the runner.
-=======
->>>>>>> 61bf6a7e
         app_name: Application name of the charm.
         path: GitHub repository path in the format '<owner>/<repo>', or the GitHub organization
             name.
         proxies: HTTP(S) proxy settings.
         lxd_storage_path: Path to be used as LXD storage.
-<<<<<<< HEAD
         dockerhub_mirror: URL of dockerhub mirror to use.
-=======
-        name: Name of the runner.
         issue_metrics: Whether to issue metrics.
->>>>>>> 61bf6a7e
     """
 
     name: str
@@ -109,12 +102,8 @@
     path: GitHubPath
     proxies: ProxySetting
     lxd_storage_path: Path
-<<<<<<< HEAD
     dockerhub_mirror: str | None = None
-=======
-    name: str
     issue_metrics: bool
->>>>>>> 61bf6a7e
 
 
 @dataclass
