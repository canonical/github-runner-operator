--- conflicted
+++ resolved
@@ -6,11 +6,7 @@
 
 from dataclasses import dataclass
 from pathlib import Path
-<<<<<<< HEAD
-from typing import Optional, TypedDict
-=======
-from typing import NamedTuple, Optional, Union
->>>>>>> 3ef9b0e8
+from typing import Optional
 
 from charm_state import GithubPath, SSHDebugConnection
 
