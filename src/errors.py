--- conflicted
+++ resolved
@@ -68,9 +68,8 @@
     """Represents an error raised when github-runner-manager application installation failed."""
 
 
-<<<<<<< HEAD
-class RunnerManagerApplicationStartupError(RunnerManagerApplicationError):
-    """Represents an error raised when github-runner-manager application start up failed."""
+class RunnerManagerApplicationStartError(RunnerManagerApplicationError):
+    """Represents an error raised when github-runner-manager application start failed."""
 
 
 class RunnerManagerServiceError(Exception):
@@ -82,8 +81,4 @@
 
 
 class RunnerManagerServiceResponseError(RunnerManagerServiceError):
-    """Represents a issue with the response to github-runner-manager service."""
-=======
-class RunnerManagerApplicationStartError(RunnerManagerApplicationError):
-    """Represents an error raised when github-runner-manager application start failed."""
->>>>>>> f2f2f71c
+    """Represents a issue with the response to github-runner-manager service."""