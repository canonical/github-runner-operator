--- conflicted
+++ resolved
@@ -38,19 +38,8 @@
 from openstack.exceptions import SDKException
 from paramiko.ssh_exception import NoValidConnectionsError
 
-<<<<<<< HEAD
 import reactive.runner_manager as reactive_runner_manager
-from charm_state import (
-    Arch,
-    CharmState,
-    GithubOrg,
-    ProxyConfig,
-    SSHDebugConnection,
-    UnsupportedArchitectureError,
-)
-=======
 from charm_state import CharmState, GithubOrg, ProxyConfig, SSHDebugConnection
->>>>>>> 68056976
 from errors import (
     CreateMetricsStorageError,
     GetMetricsStorageError,
