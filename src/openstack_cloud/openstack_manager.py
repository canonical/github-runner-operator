--- conflicted
+++ resolved
@@ -21,7 +21,7 @@
 from dataclasses import dataclass
 from multiprocessing import Pool
 from pathlib import Path
-from typing import Generator, Iterable, Iterator, Literal, NamedTuple, Optional, cast
+from typing import Iterable, Iterator, Literal, NamedTuple, Optional, cast
 
 import invoke
 import jinja2
@@ -153,9 +153,7 @@
 
 
 @contextmanager
-def _create_connection(
-    cloud_config: dict[str, dict]
-) -> Generator[openstack.connection.Connection, None, None]:
+def _create_connection(cloud_config: dict[str, dict]) -> Iterator[openstack.connection.Connection]:
     """Create a connection context managed object, to be used within with statements.
 
     This method should be called with a valid cloud_config. See _validate_cloud_config.
@@ -552,14 +550,8 @@
         """
         return _SSH_KEY_PATH / f"runner-{name}.key"
 
-<<<<<<< HEAD
     @staticmethod
     def _ensure_security_group(conn: OpenstackConnection) -> None:
-=======
-    # pylint: disable=fixme
-    # TODO: sonarlint gives python:S3776 : Cognitive Complexity of function is too high.
-    def _ensure_security_group(self, conn: OpenstackConnection) -> None:
->>>>>>> b622bb24
         """Ensure runner security group exists.
 
         Args:
@@ -773,14 +765,9 @@
         cloud_user_data = _CloudInitUserData(
             instance_config=instance_config,
             runner_env=env_contents,
-<<<<<<< HEAD
+            pre_job_contents=pre_job_contents,
             proxies=args.config.charm_state.proxy_config,
             dockerhub_mirror=args.config.dockerhub_mirror,
-=======
-            pre_job_contents=pre_job_contents,
-            proxies=self._config.charm_state.proxy_config,
-            dockerhub_mirror=self._config.dockerhub_mirror,
->>>>>>> b622bb24
         )
         cloud_userdata_str = _generate_cloud_init_userdata(
             templates_env=environment,
@@ -825,8 +812,11 @@
         OpenstackRunnerManager._wait_until_runner_process_running(args.conn, instance.name)
         logger.info("Finished creating runner %s", instance_config.name)
         ts_after = time.time()
-        self._issue_runner_installed_metric(
-            instance_config=instance_config, install_end_ts=ts_after, install_start_ts=ts_now
+        OpenstackRunnerManager._issue_runner_installed_metric(
+            app_name=args.app_name,
+            instance_config=instance_config,
+            install_end_ts=ts_after,
+            install_start_ts=ts_now,
         )
 
     def get_github_runner_info(self) -> tuple[RunnerGithubInfo, ...]:
@@ -850,12 +840,8 @@
             if runner["name"].startswith(f"{self.instance_name}-")
         )
 
-<<<<<<< HEAD
     @staticmethod
-    def _get_ssh_connections(server: Server) -> Generator[SshConnection, None, None]:
-=======
-    def _get_ssh_connections(self, server: Server) -> Iterator[SshConnection]:
->>>>>>> b622bb24
+    def _get_ssh_connections(server: Server) -> Iterator[SshConnection]:
         """Get ssh connections within a network for a given openstack instance.
 
         Args:
@@ -1344,12 +1330,17 @@
         except OSError as exc:
             raise _PullFileError(reason=f"Unable to retrieve file {remote_path}") from exc
 
+    @staticmethod
     def _issue_runner_installed_metric(
-        self, instance_config: InstanceConfig, install_start_ts: float, install_end_ts: float
+        app_name: str,
+        instance_config: InstanceConfig,
+        install_start_ts: float,
+        install_end_ts: float,
     ) -> None:
         """Issue RunnerInstalled metric.
 
         Args:
+            app_name: The juju application name.
             instance_config: The configuration values for Openstack instance.
             install_start_ts: The timestamp when the installation started.
             install_end_ts: The timestamp when the installation ended.
@@ -1358,7 +1349,7 @@
             metric_events.issue_event(
                 event=metric_events.RunnerInstalled(
                     timestamp=install_start_ts,
-                    flavor=self.app_name,
+                    flavor=app_name,
                     duration=install_end_ts - install_start_ts,
                 ),
             )
