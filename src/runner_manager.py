# Copyright 2023 Canonical Ltd.
# See LICENSE file for licensing details.

"""Runner Manager manages the runners on LXD and GitHub."""

import hashlib
import logging
import secrets
import tarfile
import time
import urllib.request
<<<<<<< HEAD
import uuid
=======
from dataclasses import dataclass
>>>>>>> 7315d69c
from pathlib import Path
from typing import Dict, Iterator, Optional

import fastcore.net
import jinja2
import requests
import requests.adapters
import urllib3

import metrics
import runner_metrics
import shared_fs
from errors import IssueMetricEventError, RunnerBinaryError, RunnerCreateError
from github_client import GithubClient
from github_type import RunnerApplication, SelfHostedRunner
from lxd import LxdClient, LxdInstance
from repo_policy_compliance_client import RepoPolicyComplianceClient
from runner import Runner, RunnerConfig, RunnerStatus
from runner_manager_type import RunnerInfo, RunnerManagerClients, RunnerManagerConfig
from runner_metrics import RUNNER_INSTALLED_TS_FILE_NAME
from runner_type import ProxySetting, RunnerByHealth, VirtualMachineResources
from utilities import retry, set_env_var

logger = logging.getLogger(__name__)


REPO_OWNER = "canonical"
REPO_NAME = "github-runner-operator"
IMAGE_ARTIFACT = "self-hosted-runner-image"
IMAGE_FILENAME = "runner-image.tar.gz"


class RunnerManager:
    """Manage a group of runners according to configuration."""

    runner_bin_path = Path("/home/ubuntu/github-runner-app")

    def __init__(
        self,
        app_name: str,
        unit: int,
        runner_manager_config: RunnerManagerConfig,
        proxies: Optional[ProxySetting] = None,
    ) -> None:
        """Construct RunnerManager object for creating and managing runners.

        Args:
            app_name: An name for the set of runners.
            unit: Unit number of the set of runners.
            runner_manager_config: Configuration for the runner manager.
            proxies: HTTP proxy settings.
        """
        self.app_name = app_name
        self.instance_name = f"{app_name}-{unit}"
        self.config = runner_manager_config
        self.proxies = proxies if proxies else ProxySetting()

        # Setting the env var to this process and any child process spawned.
        if "no_proxy" in self.proxies:
            set_env_var("NO_PROXY", self.proxies["no_proxy"])
        if "http" in self.proxies:
            set_env_var("HTTP_PROXY", self.proxies["http"])
        if "https" in self.proxies:
            set_env_var("HTTPS_PROXY", self.proxies["https"])

        self.session = requests.Session()
        adapter = requests.adapters.HTTPAdapter(
            max_retries=urllib3.Retry(
                total=3, backoff_factor=0.3, status_forcelist=[500, 502, 503, 504]
            )
        )
        self.session.mount("http://", adapter)
        self.session.mount("https://", adapter)
        if self.proxies:
            # setup proxy for requests
            self.session.proxies.update(self.proxies)
            # add proxy to fastcore which ghapi uses
            proxy = urllib.request.ProxyHandler(self.proxies)
            opener = urllib.request.build_opener(proxy)
            fastcore.net._opener = opener

        # The repo policy compliance service is on localhost and should not have any proxies
        # setting configured. The is a separated requests Session as the other one configured
        # according proxies setting provided by user.
        local_session = requests.Session()
        local_session.mount("http://", adapter)
        local_session.mount("https://", adapter)
        local_session.trust_env = False

        self._clients = RunnerManagerClients(
            GithubClient(token=self.config.token, request_session=local_session),
            jinja2.Environment(loader=jinja2.FileSystemLoader("templates"), autoescape=True),
            LxdClient(),
            RepoPolicyComplianceClient(
                local_session, "http://127.0.0.1:8080", self.config.service_token
            ),
        )

    def check_runner_bin(self) -> bool:
        """Check if runner binary exists.

        Returns:
            Whether runner bin exists.
        """
        return self.runner_bin_path.exists()

    @retry(tries=5, delay=30, local_logger=logger)
    def get_latest_runner_bin_url(
        self, os_name: str = "linux", arch_name: str = "x64"
    ) -> RunnerApplication:
        """Get the URL for the latest runner binary.

        The runner binary URL changes when a new version is available.

        Args:
            os_name: Name of operating system.
            arch_name: Name of architecture.

        Returns:
            Information on the runner application.
        """
        runner_bins = self._clients.github.get_runner_applications(self.config.path)

        logger.debug("Response of runner binary list: %s", runner_bins)

        try:
            return next(
                bin
                for bin in runner_bins
                if bin["os"] == os_name and bin["architecture"] == arch_name
            )
        except StopIteration as err:
            raise RunnerBinaryError(
                f"Unable query GitHub runner binary information for {os_name} {arch_name}"
            ) from err

    @retry(tries=5, delay=30, local_logger=logger)
    def update_runner_bin(self, binary: RunnerApplication) -> None:
        """Download a runner file, replacing the current copy.

        Remove the existing runner binary to prevent it from being used. This
        is done to prevent security issues arising from outdated runner
        binaries containing security flaws. The newest version of runner binary
        should always be used.

        Args:
            binary: Information on the runner binary to download.
        """
        logger.info("Downloading runner binary from: %s", binary["download_url"])

        try:
            # Delete old version of runner binary.
            RunnerManager.runner_bin_path.unlink(missing_ok=True)
        except OSError as err:
            logger.exception("Unable to perform file operation on the runner binary path")
            raise RunnerBinaryError("File operation failed on the runner binary path") from err

        try:
            # Download the new file
            response = self.session.get(binary["download_url"], stream=True)

            logger.info(
                "Download of runner binary from %s return status code: %i",
                binary["download_url"],
                response.status_code,
            )

            if not binary["sha256_checksum"]:
                logger.error("Checksum for runner binary is not found, unable to verify download.")
                raise RunnerBinaryError(
                    "Checksum for runner binary is not found in GitHub response."
                )

            sha256 = hashlib.sha256()

            with RunnerManager.runner_bin_path.open(mode="wb") as file:
                # Process with chunk_size of 128 KiB.
                for chunk in response.iter_content(chunk_size=128 * 1024, decode_unicode=False):
                    file.write(chunk)

                    sha256.update(chunk)
        except requests.RequestException as err:
            logger.exception("Failed to download of runner binary")
            raise RunnerBinaryError("Failed to download runner binary") from err

        logger.info("Finished download of runner binary.")

        # Verify the checksum if checksum is present.
        if binary["sha256_checksum"] != sha256.hexdigest():
            logger.error(
                "Expected hash of runner binary (%s) doesn't match the calculated hash (%s)",
                binary["sha256_checksum"],
                sha256,
            )
            raise RunnerBinaryError("Checksum mismatch for downloaded runner binary")

        # Verify the file integrity.
        if not tarfile.is_tarfile(file.name):
            logger.error("Failed to decompress downloaded GitHub runner binary.")
            raise RunnerBinaryError("Downloaded runner binary cannot be decompressed.")

        logger.info("Validated newly downloaded runner binary and enabled it.")

    def get_github_info(self) -> Iterator[RunnerInfo]:
        """Get information on the runners from GitHub.

        Returns:
            List of information from GitHub on runners.
        """
        remote_runners = self._get_runner_github_info()
        return (
            RunnerInfo(runner.name, runner.status, runner.busy)
            for runner in remote_runners.values()
        )

    def _get_runner_health_states(self) -> RunnerByHealth:
        local_runners = [
            instance
            # Pylint cannot find the `all` method.
            for instance in self._clients.lxd.instances.all()  # pylint: disable=no-member
            if instance.name.startswith(f"{self.instance_name}-")
        ]

        healthy = []
        unhealthy = []

        for runner in local_runners:
            _, stdout, _ = runner.execute(["ps", "aux"])
            if f"/bin/bash {Runner.runner_script}" in stdout.read().decode("utf-8"):
                healthy.append(runner.name)
            else:
                unhealthy.append(runner.name)

        return RunnerByHealth(healthy, unhealthy)

    def _create_runner(
        self, registration_token: str, resources: VirtualMachineResources, runner: Runner
    ):
        """Create a runner.

        Issues RunnerInstalled metric if metrics_logging is enabled.

        Args:
            registration_token: Token for registering runner to GitHub.
            resources: Configuration of the virtual machine resources.
            runner: Runner to be created.
        """
        if self.config.charm_state.is_metrics_logging_available:
            ts_now = time.time()
            runner.create(
                self.config.image,
                resources,
                RunnerManager.runner_bin_path,
                registration_token,
            )
            ts_after = time.time()
            try:
                metrics.issue_event(
                    event=metrics.RunnerInstalled(
                        timestamp=ts_after,
                        flavor=self.app_name,
                        duration=ts_after - ts_now,
                    ),
                )
            except IssueMetricEventError:
                logger.exception("Failed to issue RunnerInstalled metric")

            fs = shared_fs.get(runner.config.name)
            try:
                (fs.path / RUNNER_INSTALLED_TS_FILE_NAME).write_text(
                    str(ts_after), encoding="utf-8"
                )
            except FileNotFoundError:
                logger.exception(
                    "Failed to write runner-installed.timestamp, "
                    "will not be able to issue all metrics."
                )
        else:
            runner.create(
                self.config.image,
                resources,
                RunnerManager.runner_bin_path,
                registration_token,
            )

    def _issue_runner_metrics(self) -> runner_metrics.IssuedMetricEventsStats:
        """Issue runner metrics.

        Returns:
            The stats of issued metric events.
        """
        runner_states = self._get_runner_health_states()

        return runner_metrics.extract(
            flavor=self.app_name, ignore_runners=set(runner_states.healthy)
        )

    def _issue_reconciliation_metric(
        self,
        metric_stats: runner_metrics.IssuedMetricEventsStats,
        reconciliation_start_ts: float,
        reconciliation_end_ts: float,
    ):
        """Issue reconciliation metric.

        Args:
            metric_stats: The stats of issued metric events.
            reconciliation_start_ts: The timestamp of when reconciliation started.
            reconciliation_end_ts: The timestamp of when reconciliation ended.
        """
        runners = self._get_runners()
        idle_runners = [
            runner
            for runner in runners
            if runner.status.exist and runner.status.online and not runner.status.busy
        ]

        try:
            metrics.issue_event(
                event=metrics.Reconciliation(
                    timestamp=time.time(),
                    flavor=self.app_name,
                    # Ignore line break before binary operator
                    crashed_runners=metric_stats.get(metrics.RunnerStart, 0)
                    - metric_stats.get(metrics.RunnerStop, 0),  # noqa: W503
                    idle_runners=len(idle_runners),
                    duration=reconciliation_end_ts - reconciliation_start_ts,
                )
            )
        except IssueMetricEventError:
            logger.exception("Failed to issue Reconciliation metric")

    def _spawn_new_runners(self, count: int, resources: VirtualMachineResources):
        """Spawn new runners.

        Args:
            count: Number of runners to spawn.
            resources: Configuration of the virtual machine resources.
        """
        if not RunnerManager.runner_bin_path.exists():
            raise RunnerCreateError("Unable to create runner due to missing runner binary.")
        logger.info("Getting registration token for GitHub runners.")
        registration_token = self._clients.github.get_runner_registration_token(self.config.path)
        remove_token = self._clients.github.get_runner_remove_token(self.config.path)
        logger.info("Attempting to add %i runner(s).", count)
        for _ in range(count):
            config = RunnerConfig(
                name=self._generate_runner_name(),
                app_name=self.app_name,
                path=self.config.path,
                proxies=self.proxies,
                lxd_storage_path=self.config.lxd_storage_path,
                issue_metrics=self.config.charm_state.is_metrics_logging_available,
                dockerhub_mirror=self.config.dockerhub_mirror,
            )
            runner = Runner(self._clients, config, RunnerStatus())
            try:
                self._create_runner(registration_token, resources, runner)
                logger.info("Created runner: %s", runner.config.name)
            except RunnerCreateError:
                logger.error("Unable to create runner: %s", runner.config.name)
                runner.remove(remove_token)
                logger.info("Cleaned up runner: %s", runner.config.name)
                raise

    def _remove_runners(self, count: int, runners: list[Runner]) -> None:
        """Remove runners.

        Args:
            count: Number of runners to remove.
            runners: List of online runners.
        """
        logger.info("Attempting to remove %i runner(s).", count)
        # Idle runners are online runners that have not taken a job.
        idle_runners = [runner for runner in runners if not runner.status.busy]
        offset = min(count, len(idle_runners))
        if offset != 0:
            logger.info("Removing %i runner(s).", offset)
            remove_runners = idle_runners[:offset]

            logger.info("Cleaning up idle runners.")

            remove_token = self._clients.github.get_runner_remove_token(self.config.path)

            for runner in remove_runners:
                runner.remove(remove_token)
                logger.info("Removed runner: %s", runner.config.name)
        else:
            logger.info("There are no idle runners to remove.")

    def reconcile(self, quantity: int, resources: VirtualMachineResources) -> int:
        """Bring runners in line with target.

        Args:
            quantity: Number of intended runners.
            resources: Configuration of the virtual machine resources.

        Returns:
            Difference between intended runners and actual runners.
        """
        if self.config.charm_state.is_metrics_logging_available:
            start_ts = time.time()

        runners = self._get_runners()

        # Add/Remove runners to match the target quantity
        online_runners = [
            runner for runner in runners if runner.status.exist and runner.status.online
        ]

        runner_states = self._get_runner_health_states()

        logger.info(
            (
                "Expected runner count: %i, Online count: %i, Offline count: %i, "
                "healthy count: %i, unhealthy count: %i"
            ),
            quantity,
            len(online_runners),
            len(runners) - len(online_runners),
            len(runner_states.healthy),
            len(runner_states.unhealthy),
        )

        if self.config.charm_state.is_metrics_logging_available:
            metric_stats = self._issue_runner_metrics()

        # Clean up offline runners
        if runner_states.unhealthy:
            logger.info("Cleaning up unhealthy runners.")

            remove_token = self._clients.github.get_runner_remove_token(self.config.path)

            unhealthy_runners = [
                runner for runner in runners if runner.config.name in set(runner_states.unhealthy)
            ]

            for runner in unhealthy_runners:
                runner.remove(remove_token)
                logger.info("Removed runner: %s", runner.config.name)

        delta = quantity - len(runner_states.healthy)
        # Spawn new runners
        if delta > 0:
            self._spawn_new_runners(delta, resources)
        elif delta < 0:
            self._remove_runners(count=-delta, runners=online_runners)
        else:
            logger.info("No changes to number of runners needed.")

        if self.config.charm_state.is_metrics_logging_available:
            end_ts = time.time()
            self._issue_reconciliation_metric(
                metric_stats=metric_stats,
                reconciliation_start_ts=start_ts,
                reconciliation_end_ts=end_ts,
            )
        return delta

    def flush(self, flush_busy: bool = True) -> int:
        """Remove existing runners.

        Args:
            flush_busy: Whether to flush busy runners as well.

        Returns:
            Number of runners removed.
        """
        if flush_busy:
            runners = [runner for runner in self._get_runners() if runner.status.exist]
        else:
            runners = [
                runner
                for runner in self._get_runners()
                if runner.status.exist and not runner.status.busy
            ]

        logger.info("Removing existing %i local runners", len(runners))

        remove_token = self._clients.github.get_runner_remove_token(self.config.path)

        for runner in runners:
            runner.remove(remove_token)
            logger.info("Removed runner: %s", runner.config.name)

        return len(runners)

    def _generate_runner_name(self) -> str:
        """Generate a runner name based on charm name.

        Returns:
            Generated name of runner.
        """
        suffix = secrets.token_hex(12)
        return f"{self.instance_name}-{suffix}"

    def _get_runner_github_info(self) -> Dict[str, SelfHostedRunner]:
        remote_runners_list: list[SelfHostedRunner] = self._clients.github.get_runner_github_info(
            self.config.path
        )

        logger.debug("List of runners found on GitHub:%s", remote_runners_list)

        return {
            runner.name: runner
            for runner in remote_runners_list
            if runner.name.startswith(f"{self.instance_name}-")
        }

    def _get_runners(self) -> list[Runner]:
        """Query for the list of runners.

        Returns:
            List of `Runner` from information on LXD or GitHub.
        """

        def create_runner_info(
            name: str,
            local_runner: Optional[LxdInstance],
            remote_runner: Optional[SelfHostedRunner],
        ) -> Runner:
            """Create runner from information from GitHub and LXD."""
            logger.debug(
                (
                    "Found runner %s with GitHub info [status: %s, busy: %s, labels: %s] and LXD "
                    "info [status: %s]"
                ),
                name,
                getattr(remote_runner, "status", None),
                getattr(remote_runner, "busy", None),
                getattr(remote_runner, "labels", None),
                getattr(local_runner, "status", None),
            )

            runner_id = getattr(remote_runner, "id", None)
            running = local_runner is not None
            online = getattr(remote_runner, "status", None) == "online"
            busy = getattr(remote_runner, "busy", None)

            config = RunnerConfig(
                name=name,
                app_name=self.app_name,
                path=self.config.path,
                proxies=self.proxies,
                lxd_storage_path=self.config.lxd_storage_path,
                issue_metrics=self.config.charm_state.is_metrics_logging_available,
                dockerhub_mirror=self.config.dockerhub_mirror,
            )
            return Runner(
                self._clients,
                config,
                RunnerStatus(runner_id, running, online, busy),
                local_runner,
            )

        remote_runners = self._get_runner_github_info()
        local_runners = {
            instance.name: instance
            # Pylint cannot find the `all` method.
            for instance in self._clients.lxd.instances.all()  # pylint: disable=no-member
            if instance.name.startswith(f"{self.instance_name}-")
        }

        runners: list[Runner] = []
        for name in set(local_runners.keys()) | set(remote_runners.keys()):
            runners.append(
                create_runner_info(name, local_runners.get(name), remote_runners.get(name))
            )

        return runners

    def download_latest_runner_image(self, previous_url: str | None) -> str:
        """Download runner image from GitHub and load to LXC.

        Raises:
            LxdError: Unable to load LXD image downloaded.
        """
        latest_url = self._clients.github.get_latest_artifact(
            REPO_OWNER,
            REPO_NAME,
            IMAGE_ARTIFACT,
            IMAGE_FILENAME,
            previous_url,
        )

        if latest_url != previous_url:
            self._clients.lxd.images.create(self.config.image, IMAGE_FILENAME)

        return latest_url<|MERGE_RESOLUTION|>--- conflicted
+++ resolved
@@ -1,19 +1,11 @@
 # Copyright 2023 Canonical Ltd.
 # See LICENSE file for licensing details.
 
-"""Runner Manager manages the runners on LXD and GitHub."""
-
 import hashlib
-import logging
 import secrets
 import tarfile
 import time
 import urllib.request
-<<<<<<< HEAD
-import uuid
-=======
-from dataclasses import dataclass
->>>>>>> 7315d69c
 from pathlib import Path
 from typing import Dict, Iterator, Optional
 
