--- conflicted
+++ resolved
@@ -64,12 +64,8 @@
         image: Name of the image for creating LXD instance.
         service_token: Token for accessing local service.
         lxd_storage_path: Path to be used as LXD storage.
-<<<<<<< HEAD
-        issue_metrics: Whether to issue metrics.
+        charm_state: The state of the charm.
         dockerhub_mirror: URL of dockerhub mirror to use.
-=======
-        charm_state: The state of the charm.
->>>>>>> 61bf6a7e
     """
 
     path: GitHubPath
@@ -416,21 +412,13 @@
             logger.info("Attempting to add %i runner(s).", delta)
             for _ in range(delta):
                 config = RunnerConfig(
-<<<<<<< HEAD
                     name=self._generate_runner_name(),
                     app_name=self.app_name,
                     path=self.config.path,
                     proxies=self.proxies,
                     lxd_storage_path=self.config.lxd_storage_path,
                     dockerhub_mirror=self.config.dockerhub_mirror,
-=======
-                    self.app_name,
-                    self.config.path,
-                    self.proxies,
-                    self.config.lxd_storage_path,
-                    self._generate_runner_name(),
-                    self.config.charm_state.is_metrics_logging_available,
->>>>>>> 61bf6a7e
+                    issue_metrics=self.config.charm_state.is_metrics_logging_available,
                 )
                 runner = Runner(self._clients, config, RunnerStatus())
                 try:
@@ -579,21 +567,13 @@
             busy = getattr(remote_runner, "busy", None)
 
             config = RunnerConfig(
-<<<<<<< HEAD
                 name=name,
                 app_name=self.app_name,
                 path=self.config.path,
                 proxies=self.proxies,
                 lxd_storage_path=self.config.lxd_storage_path,
                 dockerhub_mirror=self.config.dockerhub_mirror,
-=======
-                self.app_name,
-                self.config.path,
-                self.proxies,
-                self.config.lxd_storage_path,
-                name,
-                self.config.charm_state.is_metrics_logging_available,
->>>>>>> 61bf6a7e
+                issue_metrics=self.config.charm_state.is_metrics_logging_available,
             )
             return Runner(
                 self._clients,
