# Copyright 2023 Canonical Ltd.
# See LICENSE file for licensing details.

"""Runner Manager manages the runners on LXD and GitHub."""

import hashlib
import logging
import tarfile
import time
import urllib.request
import uuid
from dataclasses import dataclass
from pathlib import Path
from typing import Dict, Iterator, Optional

import fastcore.net
import jinja2
import requests
import requests.adapters
import urllib3
from ghapi.all import GhApi
from ghapi.page import pages
from typing_extensions import assert_never

import metrics
import runner_metrics
import shared_fs
from charm_state import State as CharmState
from errors import IssueMetricEventError, RunnerBinaryError, RunnerCreateError
from github_type import (
    GitHubRunnerStatus,
    RegistrationToken,
    RemoveToken,
    RunnerApplication,
    RunnerApplicationList,
    SelfHostedRunner,
)
from lxd import LxdClient, LxdInstance
from repo_policy_compliance_client import RepoPolicyComplianceClient
from runner import Runner, RunnerClients, RunnerConfig, RunnerStatus
from runner_metrics import RUNNER_INSTALLED_TS_FILE_NAME
from runner_type import (
    GitHubOrg,
    GitHubPath,
    GitHubRepo,
    ProxySetting,
    RunnerByHealth,
    VirtualMachineResources,
)
from utilities import retry, set_env_var

logger = logging.getLogger(__name__)


@dataclass
class RunnerManagerConfig:
    """Configuration of runner manager.

    Attributes:
        path: GitHub repository path in the format '<owner>/<repo>', or the
            GitHub organization name.
        token: GitHub personal access token to register runner to the
            repository or organization.
        image: Name of the image for creating LXD instance.
        service_token: Token for accessing local service.
        lxd_storage_path: Path to be used as LXD storage.
        charm_state: The state of the charm.
        dockerhub_mirror: URL of dockerhub mirror to use.
    """

    path: GitHubPath
    token: str
    image: str
    service_token: str
    lxd_storage_path: Path
    charm_state: CharmState
    dockerhub_mirror: str | None = None


@dataclass
class RunnerInfo:
    """Information from GitHub of a runner.

    Used as a returned type to method querying runner information.
    """

    name: str
    status: GitHubRunnerStatus
    busy: bool


class RunnerManager:
    """Manage a group of runners according to configuration."""

    runner_bin_path = Path("/home/ubuntu/github-runner-app")

    def __init__(
        self,
        app_name: str,
        unit: int,
        runner_manager_config: RunnerManagerConfig,
        proxies: Optional[ProxySetting] = None,
    ) -> None:
        """Construct RunnerManager object for creating and managing runners.

        Args:
            app_name: An name for the set of runners.
            unit: Unit number of the set of runners.
            runner_manager_config: Configuration for the runner manager.
            proxies: HTTP proxy settings.
        """
        self.app_name = app_name
        self.instance_name = f"{app_name}-{unit}"
        self.config = runner_manager_config
        self.proxies = proxies if proxies else ProxySetting()

        # Setting the env var to this process and any child process spawned.
        if "no_proxy" in self.proxies:
            set_env_var("NO_PROXY", self.proxies["no_proxy"])
        if "http" in self.proxies:
            set_env_var("HTTP_PROXY", self.proxies["http"])
        if "https" in self.proxies:
            set_env_var("HTTPS_PROXY", self.proxies["https"])

        self.session = requests.Session()
        adapter = requests.adapters.HTTPAdapter(
            max_retries=urllib3.Retry(
                total=3, backoff_factor=0.3, status_forcelist=[500, 502, 503, 504]
            )
        )
        self.session.mount("http://", adapter)
        self.session.mount("https://", adapter)
        if self.proxies:
            # setup proxy for requests
            self.session.proxies.update(self.proxies)
            # add proxy to fastcore which ghapi uses
            proxy = urllib.request.ProxyHandler(self.proxies)
            opener = urllib.request.build_opener(proxy)
            fastcore.net._opener = opener

        # The repo policy compliance service is on localhost and should not have any proxies
        # setting configured. The is a separated requests Session as the other one configured
        # according proxies setting provided by user.
        local_session = requests.Session()
        local_session.mount("http://", adapter)
        local_session.mount("https://", adapter)
        local_session.trust_env = False

        self._clients = RunnerClients(
            GhApi(token=self.config.token),
            jinja2.Environment(loader=jinja2.FileSystemLoader("templates"), autoescape=True),
            LxdClient(),
            RepoPolicyComplianceClient(
                local_session, "http://127.0.0.1:8080", self.config.service_token
            ),
        )

    def check_runner_bin(self) -> bool:
        """Check if runner binary exists.

        Returns:
            Whether runner bin exists.
        """
        return self.runner_bin_path.exists()

    @retry(tries=5, delay=30, local_logger=logger)
    def get_latest_runner_bin_url(
        self, os_name: str = "linux", arch_name: str = "x64"
    ) -> RunnerApplication:
        """Get the URL for the latest runner binary.

        The runner binary URL changes when a new version is available.

        Args:
            os_name: Name of operating system.
            arch_name: Name of architecture.

        Returns:
            Information on the runner application.
        """
        runner_bins: RunnerApplicationList = []
        if isinstance(self.config.path, GitHubRepo):
            runner_bins = self._clients.github.actions.list_runner_applications_for_repo(
                owner=self.config.path.owner, repo=self.config.path.repo
            )
        if isinstance(self.config.path, GitHubOrg):
            runner_bins = self._clients.github.actions.list_runner_applications_for_org(
                org=self.config.path.org
            )

        logger.debug("Response of runner binary list: %s", runner_bins)

        try:
            return next(
                bin
                for bin in runner_bins
                if bin["os"] == os_name and bin["architecture"] == arch_name
            )
        except StopIteration as err:
            raise RunnerBinaryError(
                f"Unable query GitHub runner binary information for {os_name} {arch_name}"
            ) from err

    @retry(tries=5, delay=30, local_logger=logger)
    def update_runner_bin(self, binary: RunnerApplication) -> None:
        """Download a runner file, replacing the current copy.

        Remove the existing runner binary to prevent it from being used. This
        is done to prevent security issues arising from outdated runner
        binaries containing security flaws. The newest version of runner binary
        should always be used.

        Args:
            binary: Information on the runner binary to download.
        """
        logger.info("Downloading runner binary from: %s", binary["download_url"])

        try:
            # Delete old version of runner binary.
            RunnerManager.runner_bin_path.unlink(missing_ok=True)
        except OSError as err:
            logger.exception("Unable to perform file operation on the runner binary path")
            raise RunnerBinaryError("File operation failed on the runner binary path") from err

        try:
            # Download the new file
            response = self.session.get(binary["download_url"], stream=True)

            logger.info(
                "Download of runner binary from %s return status code: %i",
                binary["download_url"],
                response.status_code,
            )

            if not binary["sha256_checksum"]:
                logger.error("Checksum for runner binary is not found, unable to verify download.")
                raise RunnerBinaryError(
                    "Checksum for runner binary is not found in GitHub response."
                )

            sha256 = hashlib.sha256()

            with RunnerManager.runner_bin_path.open(mode="wb") as file:
                # Process with chunk_size of 128 KiB.
                for chunk in response.iter_content(chunk_size=128 * 1024, decode_unicode=False):
                    file.write(chunk)

                    sha256.update(chunk)
        except requests.RequestException as err:
            logger.exception("Failed to download of runner binary")
            raise RunnerBinaryError("Failed to download runner binary") from err

        logger.info("Finished download of runner binary.")

        # Verify the checksum if checksum is present.
        if binary["sha256_checksum"] != sha256.hexdigest():
            logger.error(
                "Expected hash of runner binary (%s) doesn't match the calculated hash (%s)",
                binary["sha256_checksum"],
                sha256,
            )
            raise RunnerBinaryError("Checksum mismatch for downloaded runner binary")

        # Verify the file integrity.
        if not tarfile.is_tarfile(file.name):
            logger.error("Failed to decompress downloaded GitHub runner binary.")
            raise RunnerBinaryError("Downloaded runner binary cannot be decompressed.")

        logger.info("Validated newly downloaded runner binary and enabled it.")

    def get_github_info(self) -> Iterator[RunnerInfo]:
        """Get information on the runners from GitHub.

        Returns:
            List of information from GitHub on runners.
        """
        remote_runners = self._get_runner_github_info()
        return (
            RunnerInfo(runner.name, runner.status, runner.busy)
            for runner in remote_runners.values()
        )

    def _get_runner_health_states(self) -> RunnerByHealth:
        local_runners = [
            instance
            # Pylint cannot find the `all` method.
            for instance in self._clients.lxd.instances.all()  # pylint: disable=no-member
            if instance.name.startswith(f"{self.instance_name}-")
        ]

        healthy = []
        unhealthy = []

        for runner in local_runners:
            _, stdout, _ = runner.execute(["ps", "aux"])
            if f"/bin/bash {Runner.runner_script}" in stdout.read().decode("utf-8"):
                healthy.append(runner.name)
            else:
                unhealthy.append(runner.name)

        return RunnerByHealth(healthy, unhealthy)

    def _create_runner(
        self, registration_token: str, resources: VirtualMachineResources, runner: Runner
    ):
        """Create a runner.

        Issues RunnerInstalled metric if metrics_logging is enabled.

        Args:
            registration_token: Token for registering runner to GitHub.
            resources: Configuration of the virtual machine resources.
            runner: Runner to be created.
        """
        if self.config.charm_state.is_metrics_logging_available:
            ts_now = time.time()
            runner.create(
                self.config.image,
                resources,
                RunnerManager.runner_bin_path,
                registration_token,
            )
            ts_after = time.time()
            try:
                metrics.issue_event(
                    event=metrics.RunnerInstalled(
                        timestamp=ts_after,
                        flavor=self.app_name,
                        duration=ts_after - ts_now,
                    ),
                )
            except IssueMetricEventError:
                logger.exception("Failed to issue RunnerInstalled metric")

            fs = shared_fs.get(runner.config.name)
            try:
                (fs.path / RUNNER_INSTALLED_TS_FILE_NAME).write_text(
                    str(ts_after), encoding="utf-8"
                )
            except FileNotFoundError:
                logger.exception(
                    "Failed to write runner-installed.timestamp, "
                    "will not be able to issue all metrics."
                )
        else:
            runner.create(
                self.config.image,
                resources,
                RunnerManager.runner_bin_path,
                registration_token,
            )

    def _issue_runner_metrics(self) -> runner_metrics.IssuedMetricEventsStats:
        """Issue runner metrics.

        Returns:
            The stats of issued metric events.
        """
        runner_states = self._get_runner_health_states()

        return runner_metrics.extract(
            flavor=self.app_name, ignore_runners=set(runner_states.healthy)
        )

    def _issue_reconciliation_metric(
        self,
        metric_stats: runner_metrics.IssuedMetricEventsStats,
        reconciliation_start_ts: float,
        reconciliation_end_ts: float,
    ):
        """Issue reconciliation metric.

        Args:
            metric_stats: The stats of issued metric events.
            reconciliation_start_ts: The timestamp of when reconciliation started.
            reconciliation_end_ts: The timestamp of when reconciliation ended.
        """
        runners = self._get_runners()
        idle_runners = [
            runner
            for runner in runners
            if runner.status.exist and runner.status.online and not runner.status.busy
        ]

        try:
            metrics.issue_event(
                event=metrics.Reconciliation(
                    timestamp=time.time(),
                    flavor=self.app_name,
                    # Ignore line break before binary operator
                    crashed_runners=metric_stats.get(metrics.RunnerStart, 0)
                    - metric_stats.get(metrics.RunnerStop, 0),  # noqa: W503
                    idle_runners=len(idle_runners),
                    duration=reconciliation_end_ts - reconciliation_start_ts,
                )
            )
        except IssueMetricEventError:
            logger.exception("Failed to issue Reconciliation metric")

    def _spawn_new_runners(self, count: int, resources: VirtualMachineResources):
        """Spawn new runners.

        Args:
            count: Number of runners to spawn.
            resources: Configuration of the virtual machine resources.
        """
        if not RunnerManager.runner_bin_path.exists():
            raise RunnerCreateError("Unable to create runner due to missing runner binary.")
        logger.info("Getting registration token for GitHub runners.")
        registration_token = self._get_github_registration_token()
        remove_token = self._get_github_remove_token()
        logger.info("Attempting to add %i runner(s).", count)
        for _ in range(count):
            config = RunnerConfig(
                self.app_name,
                self.config.path,
                self.proxies,
                self.config.lxd_storage_path,
                self._generate_runner_name(),
                self.config.charm_state.is_metrics_logging_available,
            )
            runner = Runner(self._clients, config, RunnerStatus())
            try:
                self._create_runner(registration_token, resources, runner)
                logger.info("Created runner: %s", runner.config.name)
            except RunnerCreateError:
                logger.error("Unable to create runner: %s", runner.config.name)
                runner.remove(remove_token)
                logger.info("Cleaned up runner: %s", runner.config.name)
                raise

    def _remove_runners(self, count: int, runners: list[Runner]) -> None:
        """Remove runners.

        Args:
            count: Number of runners to remove.
            runners: List of online runners.
        """
        logger.info("Attempting to remove %i runner(s).", count)
        # Idle runners are online runners that have not taken a job.
        idle_runners = [runner for runner in runners if not runner.status.busy]
        offset = min(count, len(idle_runners))
        if offset != 0:
            logger.info("Removing %i runner(s).", offset)
            remove_runners = idle_runners[:offset]

            logger.info("Cleaning up idle runners.")

            remove_token = self._get_github_remove_token()

            for runner in remove_runners:
                runner.remove(remove_token)
                logger.info("Removed runner: %s", runner.config.name)
        else:
            logger.info("There are no idle runners to remove.")

    def reconcile(self, quantity: int, resources: VirtualMachineResources) -> int:
        """Bring runners in line with target.

        Args:
            quantity: Number of intended runners.
            resources: Configuration of the virtual machine resources.

        Returns:
            Difference between intended runners and actual runners.
        """
        if self.config.charm_state.is_metrics_logging_available:
            start_ts = time.time()

        runners = self._get_runners()

        # Add/Remove runners to match the target quantity
        online_runners = [
            runner for runner in runners if runner.status.exist and runner.status.online
        ]

        runner_states = self._get_runner_health_states()

        logger.info(
            (
                "Expected runner count: %i, Online count: %i, Offline count: %i, "
                "healthy count: %i, unhealthy count: %i"
            ),
            quantity,
            len(online_runners),
            len(runners) - len(online_runners),
            len(runner_states.healthy),
            len(runner_states.unhealthy),
        )

        if self.config.charm_state.is_metrics_logging_available:
            metric_stats = self._issue_runner_metrics()

        # Clean up offline runners
        if runner_states.unhealthy:
            logger.info("Cleaning up unhealthy runners.")

            remove_token = self._get_github_remove_token()

            unhealthy_runners = [
                runner for runner in runners if runner.config.name in set(runner_states.unhealthy)
            ]

            for runner in unhealthy_runners:
                runner.remove(remove_token)
                logger.info("Removed runner: %s", runner.config.name)

        delta = quantity - len(runner_states.healthy)
        # Spawn new runners
        if delta > 0:
<<<<<<< HEAD
            self._spawn_new_runners(delta, resources)
=======
            if not RunnerManager.runner_bin_path.exists():
                raise RunnerCreateError("Unable to create runner due to missing runner binary.")

            logger.info("Getting registration token for GitHub runners.")

            registration_token = self._get_github_registration_token()
            remove_token = self._get_github_remove_token()

            logger.info("Attempting to add %i runner(s).", delta)
            for _ in range(delta):
                config = RunnerConfig(
                    name=self._generate_runner_name(),
                    app_name=self.app_name,
                    path=self.config.path,
                    proxies=self.proxies,
                    lxd_storage_path=self.config.lxd_storage_path,
                    issue_metrics=self.config.charm_state.is_metrics_logging_available,
                    dockerhub_mirror=self.config.dockerhub_mirror,
                )
                runner = Runner(self._clients, config, RunnerStatus())
                try:
                    self._create_runner(registration_token, resources, runner)
                    logger.info("Created runner: %s", runner.config.name)
                except RunnerCreateError:
                    logger.error("Unable to create runner: %s", runner.config.name)
                    runner.remove(remove_token)
                    logger.info("Cleaned up runner: %s", runner.config.name)
                    raise

>>>>>>> 5640deb7
        elif delta < 0:
            self._remove_runners(count=-delta, runners=online_runners)
        else:
            logger.info("No changes to number of runners needed.")

        if self.config.charm_state.is_metrics_logging_available:
            end_ts = time.time()
            self._issue_reconciliation_metric(
                metric_stats=metric_stats,
                reconciliation_start_ts=start_ts,
                reconciliation_end_ts=end_ts,
            )
        return delta

    def flush(self, flush_busy: bool = True) -> int:
        """Remove existing runners.

        Args:
            flush_busy: Whether to flush busy runners as well.

        Returns:
            Number of runners removed.
        """
        if flush_busy:
            runners = [runner for runner in self._get_runners() if runner.status.exist]
        else:
            runners = [
                runner
                for runner in self._get_runners()
                if runner.status.exist and not runner.status.busy
            ]

        logger.info("Removing existing %i local runners", len(runners))

        remove_token = self._get_github_remove_token()

        for runner in runners:
            runner.remove(remove_token)
            logger.info("Removed runner: %s", runner.config.name)

        return len(runners)

    def _generate_runner_name(self) -> str:
        """Generate a runner name based on charm name.

        Returns:
            Generated name of runner.
        """
        suffix = str(uuid.uuid4())
        return f"{self.instance_name}-{suffix}"

    def _get_runner_github_info(self) -> Dict[str, SelfHostedRunner]:
        remote_runners_list: list[SelfHostedRunner] = []
        if isinstance(self.config.path, GitHubRepo):
            # The documentation of ghapi for pagination is incorrect and examples will give errors.
            # This workaround is a temp solution. Will be moving to PyGitHub in the future.
            self._clients.github.actions.list_self_hosted_runners_for_repo(
                owner=self.config.path.owner, repo=self.config.path.repo, per_page=100
            )
            num_of_pages = self._clients.github.last_page()
            remote_runners_list = [
                item
                for page in pages(
                    self._clients.github.actions.list_self_hosted_runners_for_repo,
                    num_of_pages + 1,
                    owner=self.config.path.owner,
                    repo=self.config.path.repo,
                    per_page=100,
                )
                for item in page["runners"]
            ]
        if isinstance(self.config.path, GitHubOrg):
            # The documentation of ghapi for pagination is incorrect and examples will give errors.
            # This workaround is a temp solution. Will be moving to PyGitHub in the future.
            self._clients.github.actions.list_self_hosted_runners_for_org(
                org=self.config.path.org, per_page=100
            )
            num_of_pages = self._clients.github.last_page()
            remote_runners_list = [
                item
                for page in pages(
                    self._clients.github.actions.list_self_hosted_runners_for_org,
                    num_of_pages + 1,
                    org=self.config.path.org,
                    per_page=100,
                )
                for item in page["runners"]
            ]

        logger.debug("List of runners found on GitHub:%s", remote_runners_list)

        return {
            runner.name: runner
            for runner in remote_runners_list
            if runner.name.startswith(f"{self.instance_name}-")
        }

    def _get_runners(self) -> list[Runner]:
        """Query for the list of runners.

        Returns:
            List of `Runner` from information on LXD or GitHub.
        """

        def create_runner_info(
            name: str,
            local_runner: Optional[LxdInstance],
            remote_runner: Optional[SelfHostedRunner],
        ) -> Runner:
            """Create runner from information from GitHub and LXD."""
            logger.debug(
                (
                    "Found runner %s with GitHub info [status: %s, busy: %s, labels: %s] and LXD "
                    "info [status: %s]"
                ),
                name,
                getattr(remote_runner, "status", None),
                getattr(remote_runner, "busy", None),
                getattr(remote_runner, "labels", None),
                getattr(local_runner, "status", None),
            )

            runner_id = getattr(remote_runner, "id", None)
            running = local_runner is not None
            online = getattr(remote_runner, "status", None) == "online"
            busy = getattr(remote_runner, "busy", None)

            config = RunnerConfig(
                name=name,
                app_name=self.app_name,
                path=self.config.path,
                proxies=self.proxies,
                lxd_storage_path=self.config.lxd_storage_path,
                issue_metrics=self.config.charm_state.is_metrics_logging_available,
                dockerhub_mirror=self.config.dockerhub_mirror,
            )
            return Runner(
                self._clients,
                config,
                RunnerStatus(runner_id, running, online, busy),
                local_runner,
            )

        remote_runners = self._get_runner_github_info()
        local_runners = {
            instance.name: instance
            # Pylint cannot find the `all` method.
            for instance in self._clients.lxd.instances.all()  # pylint: disable=no-member
            if instance.name.startswith(f"{self.instance_name}-")
        }

        runners: list[Runner] = []
        for name in set(local_runners.keys()) | set(remote_runners.keys()):
            runners.append(
                create_runner_info(name, local_runners.get(name), remote_runners.get(name))
            )

        return runners

    def _get_github_registration_token(self) -> str:
        """Get token from GitHub used for registering runners.

        Returns:
            The registration token.
        """
        token: RegistrationToken
        if isinstance(self.config.path, GitHubRepo):
            token = self._clients.github.actions.create_registration_token_for_repo(
                owner=self.config.path.owner, repo=self.config.path.repo
            )
        elif isinstance(self.config.path, GitHubOrg):
            token = self._clients.github.actions.create_registration_token_for_org(
                org=self.config.path.org
            )
        else:
            assert_never(token)

        return token["token"]

    def _get_github_remove_token(self) -> str:
        """Get token from GitHub used for removing runners.

        Returns:
            The removing token.
        """
        token: RemoveToken
        if isinstance(self.config.path, GitHubRepo):
            token = self._clients.github.actions.create_remove_token_for_repo(
                owner=self.config.path.owner, repo=self.config.path.repo
            )
        elif isinstance(self.config.path, GitHubOrg):
            token = self._clients.github.actions.create_remove_token_for_org(
                org=self.config.path.org
            )
        else:
            assert_never(token)

        return token["token"]<|MERGE_RESOLUTION|>--- conflicted
+++ resolved
@@ -412,12 +412,13 @@
         logger.info("Attempting to add %i runner(s).", count)
         for _ in range(count):
             config = RunnerConfig(
-                self.app_name,
-                self.config.path,
-                self.proxies,
-                self.config.lxd_storage_path,
-                self._generate_runner_name(),
-                self.config.charm_state.is_metrics_logging_available,
+                name=self._generate_runner_name(),
+                app_name=self.app_name,
+                path=self.config.path,
+                proxies=self.proxies,
+                lxd_storage_path=self.config.lxd_storage_path,
+                issue_metrics=self.config.charm_state.is_metrics_logging_available,
+                dockerhub_mirror=self.config.dockerhub_mirror,
             )
             runner = Runner(self._clients, config, RunnerStatus())
             try:
@@ -508,39 +509,7 @@
         delta = quantity - len(runner_states.healthy)
         # Spawn new runners
         if delta > 0:
-<<<<<<< HEAD
             self._spawn_new_runners(delta, resources)
-=======
-            if not RunnerManager.runner_bin_path.exists():
-                raise RunnerCreateError("Unable to create runner due to missing runner binary.")
-
-            logger.info("Getting registration token for GitHub runners.")
-
-            registration_token = self._get_github_registration_token()
-            remove_token = self._get_github_remove_token()
-
-            logger.info("Attempting to add %i runner(s).", delta)
-            for _ in range(delta):
-                config = RunnerConfig(
-                    name=self._generate_runner_name(),
-                    app_name=self.app_name,
-                    path=self.config.path,
-                    proxies=self.proxies,
-                    lxd_storage_path=self.config.lxd_storage_path,
-                    issue_metrics=self.config.charm_state.is_metrics_logging_available,
-                    dockerhub_mirror=self.config.dockerhub_mirror,
-                )
-                runner = Runner(self._clients, config, RunnerStatus())
-                try:
-                    self._create_runner(registration_token, resources, runner)
-                    logger.info("Created runner: %s", runner.config.name)
-                except RunnerCreateError:
-                    logger.error("Unable to create runner: %s", runner.config.name)
-                    runner.remove(remove_token)
-                    logger.info("Cleaned up runner: %s", runner.config.name)
-                    raise
-
->>>>>>> 5640deb7
         elif delta < 0:
             self._remove_runners(count=-delta, runners=online_runners)
         else:
