# Copyright 2024 Canonical Ltd.
# See LICENSE file for licensing details.

"""Types used by RunnerManager class."""

from dataclasses import dataclass
from enum import Enum, auto
from pathlib import Path
from typing import Iterable

import jinja2

from charm_state import CharmState, GithubPath, ReactiveConfig
from github_client import GithubClient
from github_type import GitHubRunnerStatus
from lxd import LxdClient
from repo_policy_compliance_client import RepoPolicyComplianceClient


class FlushMode(Enum):
    """Strategy for flushing runners.

    Attributes:
        FLUSH_IDLE: Flush only idle runners.
        FLUSH_IDLE_WAIT_REPO_CHECK: Flush only idle runners, then wait until repo-policy-check is
            completed for the busy runners.
        FLUSH_BUSY: Flush busy runners.
        FLUSH_BUSY_WAIT_REPO_CHECK: Wait until the repo-policy-check is completed before
            flush of busy runners.
        FORCE_FLUSH_WAIT_REPO_CHECK: Force flush the runners (remove lxd instances even on
            gh api issues, like invalid token).
            Wait until repo-policy-check is completed before force flush of busy runners.
    """

    FLUSH_IDLE = auto()
    FLUSH_IDLE_WAIT_REPO_CHECK = auto()
    FLUSH_BUSY = auto()
    FLUSH_BUSY_WAIT_REPO_CHECK = auto()
    FORCE_FLUSH_WAIT_REPO_CHECK = auto()


@dataclass
class RunnerManagerClients:
    """Clients for accessing various services.

    Attributes:
        github: Used to query GitHub API.
        jinja: Used for templating.
        lxd: Used to interact with LXD API.
        repo: Used to interact with repo-policy-compliance API.
    """

    github: GithubClient
    jinja: jinja2.Environment
    lxd: LxdClient
    repo: RepoPolicyComplianceClient


@dataclass
# The instance attributes are all required.
class RunnerManagerConfig:  # pylint: disable=too-many-instance-attributes
    """Configuration of runner manager.

    Attributes:
        are_metrics_enabled: Whether metrics for the runners should be collected.
        charm_state: The state of the charm.
        image: Name of the image for creating LXD instance.
        lxd_storage_path: Path to be used as LXD storage.
        path: GitHub repository path in the format '<owner>/<repo>', or the
            GitHub organization name.
        service_token: Token for accessing local service.
        token: GitHub personal access token to register runner to the
            repository or organization.
        dockerhub_mirror: URL of dockerhub mirror to use.
        reactive_config: The configuration to spawn runners reactively.
    """

    charm_state: CharmState
    image: str
    lxd_storage_path: Path
    path: GithubPath
    service_token: str
    token: str
    dockerhub_mirror: str | None = None
    reactive_config: ReactiveConfig | None = None

    @property
    def are_metrics_enabled(self) -> bool:
        """Whether metrics for the runners should be collected."""
        return self.charm_state.is_metrics_logging_available


# This class is subject to refactor.
@dataclass
<<<<<<< HEAD
# The instance attributes are all required.
=======
>>>>>>> 68056976
class OpenstackRunnerManagerConfig:  # pylint: disable=too-many-instance-attributes
    """Configuration of runner manager.

    Attributes:
        charm_state: The state of the charm.
        path: GitHub repository path in the format '<owner>/<repo>', or the
            GitHub organization name.
        labels: Additional labels for the runners.
        token: GitHub personal access token to register runner to the
            repository or organization.
        flavor: OpenStack flavor for defining the runner resources.
        image: Openstack image id to boot the runner with.
        network: OpenStack network for runner network access.
        dockerhub_mirror: URL of dockerhub mirror to use.
        reactive_config: The configuration to spawn runners reactively.
    """

    charm_state: CharmState
    path: GithubPath
    labels: Iterable[str]
    token: str
    flavor: str
    image: str
    network: str
    dockerhub_mirror: str | None
    reactive_config: ReactiveConfig | None = None


@dataclass
class RunnerInfo:
    """Information from GitHub of a runner.

    Used as a returned type to method querying runner information.

    Attributes:
        name: Name of the runner.
        status: Status of the runner.
        busy: Whether the runner has taken a job.
    """

    name: str
    status: GitHubRunnerStatus
    busy: bool<|MERGE_RESOLUTION|>--- conflicted
+++ resolved
@@ -92,10 +92,6 @@
 
 # This class is subject to refactor.
 @dataclass
-<<<<<<< HEAD
-# The instance attributes are all required.
-=======
->>>>>>> 68056976
 class OpenstackRunnerManagerConfig:  # pylint: disable=too-many-instance-attributes
     """Configuration of runner manager.
 
