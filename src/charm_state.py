# Copyright 2024 Canonical Ltd.
#  See LICENSE file for licensing details.

# TODO: 2024-06-26 The charm contains a lot of states and configuration. The upcoming refactor will
# split each/related class to a file.
# pylint: disable=too-many-lines

"""State of the Charm."""

import dataclasses
import json
import logging
import platform
import re
from enum import Enum
from pathlib import Path
from typing import NamedTuple, Optional, TypedDict, cast
from urllib.parse import urlsplit

import yaml
from charms.data_platform_libs.v0.data_interfaces import DatabaseRequires
from ops import CharmBase
from pydantic import (
    AnyHttpUrl,
    BaseModel,
    Field,
    IPvAnyAddress,
    MongoDsn,
    ValidationError,
    create_model_from_typeddict,
    validator,
)

import openstack_cloud
from errors import MissingMongoDBError, OpenStackInvalidConfigError
from firewall import FirewallEntry
from utilities import get_env_var

logger = logging.getLogger(__name__)

ARCHITECTURES_ARM64 = {"aarch64", "arm64"}
ARCHITECTURES_X86 = {"x86_64"}

CHARM_STATE_PATH = Path("charm_state.json")

BASE_IMAGE_CONFIG_NAME = "base-image"
DENYLIST_CONFIG_NAME = "denylist"
DOCKERHUB_MIRROR_CONFIG_NAME = "dockerhub-mirror"
GROUP_CONFIG_NAME = "group"
LABELS_CONFIG_NAME = "labels"
OPENSTACK_CLOUDS_YAML_CONFIG_NAME = "openstack-clouds-yaml"
OPENSTACK_NETWORK_CONFIG_NAME = "openstack-network"
OPENSTACK_FLAVOR_CONFIG_NAME = "openstack-flavor"
PATH_CONFIG_NAME = "path"
RECONCILE_INTERVAL_CONFIG_NAME = "reconcile-interval"
# bandit thinks this is a hardcoded password
REPO_POLICY_COMPLIANCE_TOKEN_CONFIG_NAME = "repo-policy-compliance-token"  # nosec
REPO_POLICY_COMPLIANCE_URL_CONFIG_NAME = "repo-policy-compliance-url"
RUNNER_STORAGE_CONFIG_NAME = "runner-storage"
SENSITIVE_PLACEHOLDER = "*****"
TEST_MODE_CONFIG_NAME = "test-mode"
# bandit thinks this is a hardcoded password.
TOKEN_CONFIG_NAME = "token"  # nosec
USE_APROXY_CONFIG_NAME = "experimental-use-aproxy"
VIRTUAL_MACHINES_CONFIG_NAME = "virtual-machines"
VM_CPU_CONFIG_NAME = "vm-cpu"
VM_MEMORY_CONFIG_NAME = "vm-memory"
VM_DISK_CONFIG_NAME = "vm-disk"

# Integration names
COS_AGENT_INTEGRATION_NAME = "cos-agent"
DEBUG_SSH_INTEGRATION_NAME = "debug-ssh"
IMAGE_INTEGRATION_NAME = "image"
MONGO_DB_INTEGRATION_NAME = "mongodb"

StorageSize = str
"""Representation of storage size with KiB, MiB, GiB, TiB, PiB, EiB as unit."""


class AnyHttpsUrl(AnyHttpUrl):
    """Represents an HTTPS URL.

    Attributes:
        allowed_schemes: Allowed schemes for the URL.
    """

    allowed_schemes = {"https"}


@dataclasses.dataclass
class GitHubRepo:
    """Represent GitHub repository.

    Attributes:
        owner: Owner of the GitHub repository.
        repo: Name of the GitHub repository.
    """

    owner: str
    repo: str

    def path(self) -> str:
        """Return a string representing the path.

        Returns:
            Path to the GitHub entity.
        """
        return f"{self.owner}/{self.repo}"


@dataclasses.dataclass
class GitHubOrg:
    """Represent GitHub organization.

    Attributes:
        org: Name of the GitHub organization.
        group: Runner group to spawn the runners in.
    """

    org: str
    group: str

    def path(self) -> str:
        """Return a string representing the path.

        Returns:
            Path to the GitHub entity.
        """
        return self.org


GitHubPath = GitHubOrg | GitHubRepo


def parse_github_path(path_str: str, runner_group: str) -> GitHubPath:
    """Parse GitHub path.

    Args:
        path_str: GitHub path in string format.
        runner_group: Runner group name for GitHub organization. If the path is
            a repository this argument is ignored.

    Raises:
        CharmConfigInvalidError: if an invalid path string was given.

    Returns:
        GithubPath object representing the GitHub repository, or the GitHub
        organization with runner group information.
    """
    if "/" in path_str:
        paths = tuple(segment for segment in path_str.split("/") if segment)
        if len(paths) != 2:
            raise CharmConfigInvalidError(f"Invalid path configuration {path_str}")
        owner, repo = paths
        return GitHubRepo(owner=owner, repo=repo)
    return GitHubOrg(org=path_str, group=runner_group)


@dataclasses.dataclass
class GithubConfig:
    """Charm configuration related to GitHub.

    Attributes:
        token: The Github API access token (PAT).
        path: The Github org/repo path.
    """

    token: str
    path: GitHubPath

    @classmethod
    def from_charm(cls, charm: CharmBase) -> "GithubConfig":
        """Get github related charm configuration values from charm.

        Args:
            charm: The charm instance.

        Raises:
            CharmConfigInvalidError: If an invalid configuration value was set.

        Returns:
            The parsed GitHub configuration values.
        """
        runner_group = cast(str, charm.config.get(GROUP_CONFIG_NAME, "default"))

        path_str = cast(str, charm.config.get(PATH_CONFIG_NAME, ""))
        if not path_str:
            raise CharmConfigInvalidError(f"Missing {PATH_CONFIG_NAME} configuration")
        path = parse_github_path(cast(str, path_str), cast(str, runner_group))

        token = cast(str, charm.config.get(TOKEN_CONFIG_NAME))
        if not token:
            raise CharmConfigInvalidError(f"Missing {TOKEN_CONFIG_NAME} configuration")

        return cls(token=cast(str, token), path=path)


class VirtualMachineResources(NamedTuple):
    """Virtual machine resource configuration.

    Attributes:
        cpu: Number of vCPU for the virtual machine.
        memory: Amount of memory for the virtual machine.
        disk: Amount of disk for the virtual machine.
    """

    cpu: int
    memory: StorageSize
    disk: StorageSize


class Arch(str, Enum):
    """Supported system architectures.

    Attributes:
        ARM64: Represents an ARM64 system architecture.
        X64: Represents an X64/AMD64 system architecture.
    """

    ARM64 = "arm64"
    X64 = "x64"


class RunnerStorage(str, Enum):
    """Supported storage as runner disk.

    Attributes:
        JUJU_STORAGE: Represents runner storage from Juju storage.
        MEMORY: Represents tempfs storage (ramdisk).
    """

    JUJU_STORAGE = "juju-storage"
    MEMORY = "memory"


class InstanceType(str, Enum):
    """Type of instance for runner.

    Attributes:
        LOCAL_LXD: LXD instance on the local juju machine.
        OPENSTACK: OpenStack instance on a cloud.
    """

    LOCAL_LXD = "local_lxd"
    OPENSTACK = "openstack"


class CharmConfigInvalidError(Exception):
    """Raised when charm config is invalid.

    Attributes:
        msg: Explanation of the error.
    """

    def __init__(self, msg: str):
        """Initialize a new instance of the CharmConfigInvalidError exception.

        Args:
            msg: Explanation of the error.
        """
        self.msg = msg


def _valid_storage_size_str(size: str) -> bool:
    """Validate the storage size string.

    Args:
        size: Storage size string.

    Return:
        Whether the string is valid.
    """
    # Checks whether the string confirms to using the KiB, MiB, GiB, TiB, PiB,
    # EiB suffix for storage size as specified in config.yaml.
    valid_suffixes = {"KiB", "MiB", "GiB", "TiB", "PiB", "EiB"}
    return size[-3:] in valid_suffixes and size[:-3].isdigit()


WORD_ONLY_REGEX = re.compile("^[\\w\\-]+$")


def _parse_labels(labels: str) -> tuple[str, ...]:
    """Return valid labels.

    Args:
        labels: Comma separated labels string.

    Raises:
        ValueError: if any invalid label was found.

    Returns:
        Labels consisting of alphanumeric and underscore only.
    """
    invalid_labels = []
    valid_labels = []
    for label in labels.split(","):
        stripped_label = label.strip()
        if not stripped_label:
            continue
        if not WORD_ONLY_REGEX.match(stripped_label):
            invalid_labels.append(stripped_label)
        else:
            valid_labels.append(stripped_label)

    if invalid_labels:
        raise ValueError(f"Invalid labels {','.join(invalid_labels)} found.")

    return tuple(valid_labels)


class RepoPolicyComplianceConfig(BaseModel):
    """Configuration for the repo policy compliance service.

    Attributes:
        token: Token for the repo policy compliance service.
        url: URL of the repo policy compliance service.
    """

    token: str
    url: AnyHttpUrl

    @classmethod
    def from_charm(cls, charm: CharmBase) -> "RepoPolicyComplianceConfig":
        """Initialize the config from charm.

        Args:
            charm: The charm instance.

        Raises:
            CharmConfigInvalidError: If an invalid configuration was set.

        Returns:
            Current repo-policy-compliance config.
        """
        token = charm.config.get(REPO_POLICY_COMPLIANCE_TOKEN_CONFIG_NAME)
        if not token:
            raise CharmConfigInvalidError(
                f"Missing {REPO_POLICY_COMPLIANCE_TOKEN_CONFIG_NAME} configuration"
            )
        url = charm.config.get(REPO_POLICY_COMPLIANCE_URL_CONFIG_NAME)
        if not url:
            raise CharmConfigInvalidError(
                f"Missing {REPO_POLICY_COMPLIANCE_URL_CONFIG_NAME} configuration"
            )

        # pydantic allows string to be passed as AnyHttpUrl, mypy complains about it
        return cls(url=url, token=token)  # type: ignore


class _OpenStackAuth(TypedDict):
    """The OpenStack cloud connection authentication info.

    Attributes:
        auth_url: The OpenStack authentication URL (keystone).
        password: The OpenStack project user's password.
        project_domain_name: The project domain in which the project belongs to.
        project_name: The OpenStack project to connect to.
        user_domain_name: The user domain in which the user belongs to.
        username: The user to authenticate as.
    """

    auth_url: str
    password: str
    project_domain_name: str
    project_name: str
    user_domain_name: str
    username: str


class _OpenStackCloud(TypedDict):
    """The OpenStack cloud connection info.

    See https://docs.openstack.org/python-openstackclient/pike/configuration/index.html.

    Attributes:
        auth: The connection authentication info.
    """

    auth: _OpenStackAuth


class OpenStackCloudsYAML(TypedDict):
    """The OpenStack clouds YAML dict mapping.

    Attributes:
        clouds: The map of cloud name to cloud connection info.
    """

    clouds: dict[str, _OpenStackCloud]


class CharmConfig(BaseModel):
    """General charm configuration.

    Some charm configurations are grouped into other configuration models.

    Attributes:
        denylist: List of IPv4 to block the runners from accessing.
        dockerhub_mirror: Private docker registry as dockerhub mirror for the runners to use.
        labels: Additional runner labels to append to default (i.e. os, flavor, architecture).
        openstack_clouds_yaml: The openstack clouds.yaml configuration.
        path: GitHub repository path in the format '<owner>/<repo>', or the GitHub organization
            name.
        reconcile_interval: Time between each reconciliation of runners in minutes.
        repo_policy_compliance: Configuration for the repo policy compliance service.
        token: GitHub personal access token for GitHub API.
    """

    denylist: list[FirewallEntry]
    dockerhub_mirror: AnyHttpsUrl | None
    labels: tuple[str, ...]
<<<<<<< HEAD
    openstack_clouds_yaml: dict[str, dict] | None
    path: GitHubPath
=======
    openstack_clouds_yaml: OpenStackCloudsYAML | None
    path: GithubPath
>>>>>>> 43c9ab27
    reconcile_interval: int
    repo_policy_compliance: RepoPolicyComplianceConfig | None
    token: str

    @classmethod
    def _parse_denylist(cls, charm: CharmBase) -> list[FirewallEntry]:
        """Read charm denylist configuration and parse it into firewall deny entries.

        Args:
            charm: The charm instance.

        Returns:
            The firewall deny entries.
        """
        denylist_str = cast(str, charm.config.get(DENYLIST_CONFIG_NAME, ""))

        entry_list = [entry.strip() for entry in denylist_str.split(",")]
        denylist = [FirewallEntry.decode(entry) for entry in entry_list if entry]
        return denylist

    @classmethod
    def _parse_dockerhub_mirror(cls, charm: CharmBase) -> str | None:
        """Parse and validate dockerhub mirror URL.

        Args:
            charm: The charm instance.

        Raises:
            CharmConfigInvalidError: if insecure scheme is passed for dockerhub mirror.

        Returns:
            The URL of dockerhub mirror.
        """
        dockerhub_mirror: str | None = (
            cast(str, charm.config.get(DOCKERHUB_MIRROR_CONFIG_NAME)) or None
        )

        if not dockerhub_mirror:
            return None

        dockerhub_mirror = cast(str, dockerhub_mirror)
        dockerhub_mirror_url = urlsplit(dockerhub_mirror)
        if dockerhub_mirror_url.scheme != "https":
            raise CharmConfigInvalidError(
                (
                    f"Only secured registry supported for {DOCKERHUB_MIRROR_CONFIG_NAME} "
                    "configuration, the scheme should be https"
                )
            )

        return dockerhub_mirror

    @classmethod
    def _parse_openstack_clouds_config(cls, charm: CharmBase) -> OpenStackCloudsYAML | None:
        """Parse and validate openstack clouds yaml config value.

        Args:
            charm: The charm instance.

        Raises:
            CharmConfigInvalidError: if an invalid Openstack config value was set.

        Returns:
            The openstack clouds yaml.
        """
        openstack_clouds_yaml_str: str | None = cast(
            str, charm.config.get(OPENSTACK_CLOUDS_YAML_CONFIG_NAME)
        )
        if not openstack_clouds_yaml_str:
            return None

        try:
            openstack_clouds_yaml: OpenStackCloudsYAML = yaml.safe_load(
                cast(str, openstack_clouds_yaml_str)
            )
            # use Pydantic to validate TypedDict.
            create_model_from_typeddict(OpenStackCloudsYAML)(**openstack_clouds_yaml)
        except (yaml.YAMLError, TypeError) as exc:
            logger.error(f"Invalid {OPENSTACK_CLOUDS_YAML_CONFIG_NAME} config: %s.", exc)
            raise CharmConfigInvalidError(
                f"Invalid {OPENSTACK_CLOUDS_YAML_CONFIG_NAME} config. Invalid yaml."
            ) from exc

        try:
            openstack_cloud.initialize(openstack_clouds_yaml)
        except OpenStackInvalidConfigError as exc:
            logger.error("Invalid openstack config, %s.", exc)
            raise CharmConfigInvalidError(
                "Invalid openstack config. Not able to initialize openstack integration."
            ) from exc

        return openstack_clouds_yaml

    @validator("reconcile_interval")
    @classmethod
    def check_reconcile_interval(cls, reconcile_interval: int) -> int:
        """Validate the general charm configuration.

        Args:
            reconcile_interval: The value of reconcile_interval passed to class instantiation.

        Raises:
            ValueError: if an invalid reconcile_interval value of less than 2 has been passed.

        Returns:
            The validated reconcile_interval value.
        """
        # The EventTimer class sets a timeout of `reconcile_interval` - 1.
        # Therefore the `reconcile_interval` must be at least 2.
        if reconcile_interval < 2:
            logger.error(
                "The %s configuration must be greater than 1", RECONCILE_INTERVAL_CONFIG_NAME
            )
            raise ValueError(
                f"The {RECONCILE_INTERVAL_CONFIG_NAME} configuration needs to be greater or equal"
                " to 2"
            )

        return reconcile_interval

    @classmethod
    def from_charm(cls, charm: CharmBase) -> "CharmConfig":
        """Initialize the config from charm.

        Args:
            charm: The charm instance.

        Raises:
            CharmConfigInvalidError: If any invalid configuration has been set on the charm.

        Returns:
            Current config of the charm.
        """
        try:
            github_config = GithubConfig.from_charm(charm)
        except CharmConfigInvalidError as exc:
            raise CharmConfigInvalidError(f"Invalid Github config, {str(exc)}") from exc

        try:
            reconcile_interval = int(charm.config[RECONCILE_INTERVAL_CONFIG_NAME])
        except ValueError as err:
            raise CharmConfigInvalidError(
                f"The {RECONCILE_INTERVAL_CONFIG_NAME} config must be int"
            ) from err

        denylist = cls._parse_denylist(charm)
        dockerhub_mirror = cast(str, charm.config.get(DOCKERHUB_MIRROR_CONFIG_NAME, "")) or None
        openstack_clouds_yaml = cls._parse_openstack_clouds_config(charm)

        try:
            labels = _parse_labels(cast(str, charm.config.get(LABELS_CONFIG_NAME, "")))
        except ValueError as exc:
            raise CharmConfigInvalidError(f"Invalid {LABELS_CONFIG_NAME} config: {exc}") from exc

        repo_policy_compliance = None
        if charm.config.get(REPO_POLICY_COMPLIANCE_TOKEN_CONFIG_NAME) or charm.config.get(
            REPO_POLICY_COMPLIANCE_URL_CONFIG_NAME
        ):
            if not openstack_clouds_yaml:
                raise CharmConfigInvalidError(
                    "Cannot use repo-policy-compliance config without using OpenStack."
                )
            repo_policy_compliance = RepoPolicyComplianceConfig.from_charm(charm)

        # pydantic allows to pass str as AnyHttpUrl, mypy complains about it
        return cls(
            denylist=denylist,
            dockerhub_mirror=dockerhub_mirror,  # type: ignore
            labels=labels,
            openstack_clouds_yaml=openstack_clouds_yaml,
            path=github_config.path,
            reconcile_interval=reconcile_interval,
            repo_policy_compliance=repo_policy_compliance,
            token=github_config.token,
        )


LTS_IMAGE_VERSION_TAG_MAP = {"22.04": "jammy", "24.04": "noble"}


class BaseImage(str, Enum):
    """The ubuntu OS base image to build and deploy runners on.

    Attributes:
        JAMMY: The jammy ubuntu LTS image.
        NOBLE: The noble ubuntu LTS image.
    """

    JAMMY = "jammy"
    NOBLE = "noble"

    def __str__(self) -> str:
        """Interpolate to string value.

        Returns:
            The enum string value.
        """
        return self.value

    @classmethod
    def from_charm(cls, charm: CharmBase) -> "BaseImage":
        """Retrieve the base image tag from charm.

        Args:
            charm: The charm instance.

        Returns:
            The base image configuration of the charm.
        """
        image_name = cast(str, charm.config.get(BASE_IMAGE_CONFIG_NAME, "jammy")).lower().strip()
        if image_name in LTS_IMAGE_VERSION_TAG_MAP:
            return cls(LTS_IMAGE_VERSION_TAG_MAP[image_name])
        return cls(image_name)


class OpenstackImage(BaseModel):
    """OpenstackImage from image builder relation data.

    Attributes:
        id: The OpenStack image ID.
        tags: Image tags, e.g. jammy
    """

    id: str | None
    tags: list[str] | None

    @classmethod
    def from_charm(cls, charm: CharmBase) -> "OpenstackImage | None":
        """Initialize the OpenstackImage info from relation data.

        None represents relation not established.
        None values for id/tags represent image not yet ready but the relation exists.

        Args:
            charm: The charm instance.

        Returns:
            OpenstackImage metadata from charm relation data.
        """
        relations = charm.model.relations[IMAGE_INTEGRATION_NAME]
        if not relations or not (relation := relations[0]).units:
            return None
        for unit in relation.units:
            relation_data = relation.data[unit]
            if not relation_data:
                continue
            return OpenstackImage(
                id=relation_data.get("id", None),
                tags=[tag.strip() for tag in relation_data.get("tags", "").split(",") if tag],
            )
        return OpenstackImage(id=None, tags=None)


class OpenstackRunnerConfig(BaseModel):
    """Runner configuration for OpenStack Instances.

    Attributes:
        virtual_machines: Number of virtual machine-based runner to spawn.
        openstack_flavor: flavor on openstack to use for virtual machines.
        openstack_network: Network on openstack to use for virtual machines.
        openstack_image: Openstack image to use for virtual machines.
    """

    virtual_machines: int
    openstack_flavor: str
    openstack_network: str
    openstack_image: OpenstackImage | None

    @classmethod
    def from_charm(cls, charm: CharmBase) -> "OpenstackRunnerConfig":
        """Initialize the config from charm.

        Args:
            charm: The charm instance.

        Raises:
            CharmConfigInvalidError: Error with charm configuration virtual-machines not of int
                type.

        Returns:
            Openstack runner config of the charm.
        """
        try:
            virtual_machines = int(charm.config["virtual-machines"])
        except ValueError as err:
            raise CharmConfigInvalidError(
                "The virtual-machines configuration must be int"
            ) from err

        openstack_flavor = charm.config[OPENSTACK_FLAVOR_CONFIG_NAME]
        openstack_network = charm.config[OPENSTACK_NETWORK_CONFIG_NAME]
        openstack_image = OpenstackImage.from_charm(charm)

        return cls(
            virtual_machines=virtual_machines,
            openstack_flavor=cast(str, openstack_flavor),
            openstack_network=cast(str, openstack_network),
            openstack_image=openstack_image,
        )


class LocalLxdRunnerConfig(BaseModel):
    """Runner configurations for local LXD instances.

    Attributes:
        base_image: The ubuntu base image to run the runner virtual machines on.
        virtual_machines: Number of virtual machine-based runner to spawn.
        virtual_machine_resources: Hardware resource used by one virtual machine for a runner.
        runner_storage: Storage to be used as disk for the runner.
    """

    base_image: BaseImage
    virtual_machines: int
    virtual_machine_resources: VirtualMachineResources
    runner_storage: RunnerStorage

    @classmethod
    def from_charm(cls, charm: CharmBase) -> "LocalLxdRunnerConfig":
        """Initialize the config from charm.

        Args:
            charm: The charm instance.

        Raises:
            CharmConfigInvalidError: if an invalid runner charm config has been set on the charm.

        Returns:
            Local LXD runner config of the charm.
        """
        try:
            base_image = BaseImage.from_charm(charm)
        except ValueError as err:
            raise CharmConfigInvalidError("Invalid base image") from err

        try:
            runner_storage = RunnerStorage(charm.config[RUNNER_STORAGE_CONFIG_NAME])
        except ValueError as err:
            raise CharmConfigInvalidError(
                f"Invalid {RUNNER_STORAGE_CONFIG_NAME} configuration"
            ) from err
        except CharmConfigInvalidError as exc:
            raise CharmConfigInvalidError(f"Invalid runner storage config, {str(exc)}") from exc

        try:
            virtual_machines = int(charm.config[VIRTUAL_MACHINES_CONFIG_NAME])
        except ValueError as err:
            raise CharmConfigInvalidError(
                f"The {VIRTUAL_MACHINES_CONFIG_NAME} configuration must be int"
            ) from err

        try:
            cpu = int(charm.config[VM_CPU_CONFIG_NAME])
        except ValueError as err:
            raise CharmConfigInvalidError(f"Invalid {VM_CPU_CONFIG_NAME} configuration") from err

        virtual_machine_resources = VirtualMachineResources(
            cpu,
            cast(str, charm.config[VM_MEMORY_CONFIG_NAME]),
            cast(str, charm.config[VM_DISK_CONFIG_NAME]),
        )

        return cls(
            base_image=base_image,
            virtual_machines=virtual_machines,
            virtual_machine_resources=virtual_machine_resources,
            runner_storage=runner_storage,
        )

    @validator("virtual_machines")
    @classmethod
    def check_virtual_machines(cls, virtual_machines: int) -> int:
        """Validate the virtual machines configuration value.

        Args:
            virtual_machines: The virtual machines value to validate.

        Raises:
            ValueError: if a negative integer was passed.

        Returns:
            Validated virtual_machines value.
        """
        if virtual_machines < 0:
            raise ValueError(
                f"The {VIRTUAL_MACHINES_CONFIG_NAME} configuration needs to be greater or equal "
                "to 0"
            )

        return virtual_machines

    @validator("virtual_machine_resources")
    @classmethod
    def check_virtual_machine_resources(
        cls, vm_resources: VirtualMachineResources
    ) -> VirtualMachineResources:
        """Validate the virtual_machine_resources field values.

        Args:
            vm_resources: the virtual_machine_resources value to validate.

        Raises:
            ValueError: if an invalid number of cpu was given or invalid memory/disk size was
                given.

        Returns:
            The validated virtual_machine_resources value.
        """
        if vm_resources.cpu < 1:
            raise ValueError(f"The {VM_CPU_CONFIG_NAME} configuration needs to be greater than 0")
        if not _valid_storage_size_str(vm_resources.memory):
            raise ValueError(
                f"Invalid format for {VM_MEMORY_CONFIG_NAME} configuration, must be int with unit "
                "(e.g. MiB, GiB)"
            )
        if not _valid_storage_size_str(vm_resources.disk):
            raise ValueError(
                f"Invalid format for {VM_DISK_CONFIG_NAME} configuration, must be int with unit "
                "(e.g., MiB, GiB)"
            )

        return vm_resources


RunnerConfig = OpenstackRunnerConfig | LocalLxdRunnerConfig


class ProxyConfig(BaseModel):
    """Proxy configuration.

    Attributes:
        aproxy_address: The address of aproxy snap instance if use_aproxy is enabled.
        http: HTTP proxy address.
        https: HTTPS proxy address.
        no_proxy: Comma-separated list of hosts that should not be proxied.
        use_aproxy: Whether aproxy should be used for the runners.
    """

    http: Optional[AnyHttpUrl]
    https: Optional[AnyHttpUrl]
    no_proxy: Optional[str]
    use_aproxy: bool = False

    @property
    def aproxy_address(self) -> Optional[str]:
        """Return the aproxy address."""
        if self.use_aproxy:
            proxy_address = self.http or self.https
            # assert is only used to make mypy happy
            assert (
                proxy_address is not None and proxy_address.host is not None
            )  # nosec for [B101:assert_used]
            aproxy_address = (
                proxy_address.host
                if not proxy_address.port
                else f"{proxy_address.host}:{proxy_address.port}"
            )
        else:
            aproxy_address = None
        return aproxy_address

    @validator("use_aproxy")
    @classmethod
    def check_use_aproxy(cls, use_aproxy: bool, values: dict) -> bool:
        """Validate the proxy configuration.

        Args:
            use_aproxy: Value of use_aproxy variable.
            values: Values in the pydantic model.

        Raises:
            ValueError: if use_aproxy was set but no http/https was passed.

        Returns:
            Validated use_aproxy value.
        """
        if use_aproxy and not (values.get("http") or values.get("https")):
            raise ValueError("aproxy requires http or https to be set")

        return use_aproxy

    def __bool__(self) -> bool:
        """Return whether the proxy config is set.

        Returns:
            Whether the proxy config is set.
        """
        return bool(self.http or self.https)

    @classmethod
    def from_charm(cls, charm: CharmBase) -> "ProxyConfig":
        """Initialize the proxy config from charm.

        Args:
            charm: The charm instance.

        Returns:
            Current proxy config of the charm.
        """
        use_aproxy = bool(charm.config.get(USE_APROXY_CONFIG_NAME))
        http_proxy = get_env_var("JUJU_CHARM_HTTP_PROXY") or None
        https_proxy = get_env_var("JUJU_CHARM_HTTPS_PROXY") or None
        no_proxy = get_env_var("JUJU_CHARM_NO_PROXY") or None

        # there's no need for no_proxy if there's no http_proxy or https_proxy
        if not (https_proxy or http_proxy) and no_proxy:
            no_proxy = None

        return cls(
            http=http_proxy,
            https=https_proxy,
            no_proxy=no_proxy,
            use_aproxy=use_aproxy,
        )

    class Config:  # pylint: disable=too-few-public-methods
        """Pydantic model configuration.

        Attributes:
            allow_mutation: Whether the model is mutable.
        """

        allow_mutation = False


class UnsupportedArchitectureError(Exception):
    """Raised when given machine charm architecture is unsupported.

    Attributes:
        arch: The current machine architecture.
    """

    def __init__(self, arch: str) -> None:
        """Initialize a new instance of the CharmConfigInvalidError exception.

        Args:
            arch: The current machine architecture.
        """
        self.arch = arch


def _get_supported_arch() -> Arch:
    """Get current machine architecture.

    Raises:
        UnsupportedArchitectureError: if the current architecture is unsupported.

    Returns:
        Arch: Current machine architecture.
    """
    arch = platform.machine()
    match arch:
        case arch if arch in ARCHITECTURES_ARM64:
            return Arch.ARM64
        case arch if arch in ARCHITECTURES_X86:
            return Arch.X64
        case _:
            raise UnsupportedArchitectureError(arch=arch)


class SSHDebugConnection(BaseModel):
    """SSH connection information for debug workflow.

    Attributes:
        host: The SSH relay server host IP address inside the VPN.
        port: The SSH relay server port.
        rsa_fingerprint: The host SSH server public RSA key fingerprint.
        ed25519_fingerprint: The host SSH server public ed25519 key fingerprint.
    """

    host: IPvAnyAddress
    port: int = Field(0, gt=0, le=65535)
    rsa_fingerprint: str = Field(pattern="^SHA256:.*")
    ed25519_fingerprint: str = Field(pattern="^SHA256:.*")

    @classmethod
    def from_charm(cls, charm: CharmBase) -> list["SSHDebugConnection"]:
        """Initialize the SSHDebugInfo from charm relation data.

        Args:
            charm: The charm instance.

        Returns:
            List of connection information for ssh debug access.
        """
        ssh_debug_connections: list[SSHDebugConnection] = []
        relations = charm.model.relations[DEBUG_SSH_INTEGRATION_NAME]
        if not relations or not (relation := relations[0]).units:
            return ssh_debug_connections
        for unit in relation.units:
            relation_data = relation.data[unit]
            if (
                not (host := relation_data.get("host"))
                or not (port := relation_data.get("port"))
                or not (rsa_fingerprint := relation_data.get("rsa_fingerprint"))
                or not (ed25519_fingerprint := relation_data.get("ed25519_fingerprint"))
            ):
                logger.warning(
                    "%s relation data for %s not yet ready.", DEBUG_SSH_INTEGRATION_NAME, unit.name
                )
                continue
            ssh_debug_connections.append(
                # pydantic allows string to be passed as IPvAnyAddress and as int,
                # mypy complains about it
                SSHDebugConnection(
                    host=host,  # type: ignore
                    port=port,  # type: ignore
                    rsa_fingerprint=rsa_fingerprint,
                    ed25519_fingerprint=ed25519_fingerprint,
                )
            )
        return ssh_debug_connections


class ReactiveConfig(BaseModel):
    """Represents the configuration for reactive scheduling.

    Attributes:
        mq_uri: The URI of the MQ to use to spawn runners reactively.
    """

    mq_uri: MongoDsn

    @classmethod
    def from_database(cls, database: DatabaseRequires) -> "ReactiveConfig | None":
        """Initialize the ReactiveConfig from charm config and integration data.

        Args:
            database: The database to fetch integration data from.

        Returns:
            The connection information for the reactive MQ or None if not available.

        Raises:
            MissingMongoDBError: If the information on howto access MongoDB
                is missing in the integration data.
        """
        integration_existing = bool(database.relations)

        if not integration_existing:
            return None

        uri_field = "uris"  # the field is called uris though it's a single uri
        relation_data = list(database.fetch_relation_data(fields=[uri_field]).values())

        # There can be only one database integrated at a time
        # with the same interface name. See: metadata.yaml
        data = relation_data[0]

        if uri_field in data:
            return ReactiveConfig(mq_uri=data[uri_field])

        raise MissingMongoDBError(
            f"Missing {uri_field} for {MONGO_DB_INTEGRATION_NAME} integration"
        )


class ImmutableConfigChangedError(Exception):
    """Represents an error when changing immutable charm state."""

    def __init__(self, msg: str):
        """Initialize a new instance of the ImmutableConfigChangedError exception.

        Args:
            msg: Explanation of the error.
        """
        self.msg = msg


# Charm State is a list of all the configurations and states of the charm and
# has therefore a lot of attributes.
@dataclasses.dataclass(frozen=True)
class CharmState:  # pylint: disable=too-many-instance-attributes
    """The charm state.

    Attributes:
        arch: The underlying compute architecture, i.e. x86_64, amd64, arm64/aarch64.
        charm_config: Configuration of the juju charm.
        is_metrics_logging_available: Whether the charm is able to issue metrics.
        proxy_config: Proxy-related configuration.
        instance_type: The type of instances, e.g., local lxd, openstack.
        reactive_config: The charm configuration related to reactive spawning mode.
        runner_config: The charm configuration related to runner VM configuration.
        ssh_debug_connections: SSH debug connections configuration information.
    """

    arch: Arch
    is_metrics_logging_available: bool
    proxy_config: ProxyConfig
    instance_type: InstanceType
    charm_config: CharmConfig
    runner_config: RunnerConfig
    reactive_config: ReactiveConfig | None
    ssh_debug_connections: list[SSHDebugConnection]

    @classmethod
    def _store_state(cls, state: "CharmState") -> None:
        """Store the state of the charm to disk.

        Args:
            state: The state of the charm.
        """
        state_dict = dataclasses.asdict(state)
        # Convert pydantic object to python object serializable by json module.
        state_dict["proxy_config"] = json.loads(state_dict["proxy_config"].json())
        state_dict["charm_config"] = json.loads(state_dict["charm_config"].json())
        if state.reactive_config:
            state_dict["reactive_config"] = json.loads(state_dict["reactive_config"].json())
        state_dict["runner_config"] = json.loads(state_dict["runner_config"].json())
        state_dict["ssh_debug_connections"] = [
            debug_info.json() for debug_info in state_dict["ssh_debug_connections"]
        ]
        json_data = json.dumps(state_dict, ensure_ascii=False)
        CHARM_STATE_PATH.write_text(json_data, encoding="utf-8")

    @classmethod
    def _check_immutable_config_change(
        cls, runner_storage: RunnerStorage, base_image: BaseImage
    ) -> None:
        """Ensure immutable config has not changed.

        Args:
            runner_storage: The current runner_storage configuration.
            base_image: The current base_image configuration.

        Raises:
            ImmutableConfigChangedError: If an immutable configuration has changed.
        """
        if not CHARM_STATE_PATH.exists():
            return

        json_data = CHARM_STATE_PATH.read_text(encoding="utf-8")
        prev_state = json.loads(json_data)

        cls._log_prev_state(prev_state)

        try:
            if prev_state["runner_config"]["runner_storage"] != runner_storage:
                logger.error(
                    "Storage option changed from %s to %s, blocking the charm",
                    prev_state["runner_config"]["runner_storage"],
                    runner_storage,
                )
                raise ImmutableConfigChangedError(
                    msg=(
                        "runner-storage config cannot be changed after deployment, "
                        "redeploy if needed"
                    )
                )
        except KeyError as exc:
            logger.info("Key %s not found, this will be updated to current config.", exc.args[0])

        try:
            if prev_state["runner_config"]["base_image"] != base_image.value:
                logger.error(
                    "Base image option changed from %s to %s, blocking the charm",
                    prev_state["runner_config"]["base_image"],
                    runner_storage,
                )
                raise ImmutableConfigChangedError(
                    msg="base-image config cannot be changed after deployment, redeploy if needed"
                )
        except KeyError as exc:
            logger.info("Key %s not found, this will be updated to current config.", exc.args[0])

    @classmethod
    def _log_prev_state(cls, prev_state_dict: dict) -> None:
        """Log the previous state of the charm.

        Replace sensitive information before logging.

        Args:
            prev_state_dict: The previous state of the charm as a dict.
        """
        if logger.isEnabledFor(logging.DEBUG):
            prev_state_for_logging = prev_state_dict.copy()
            charm_config = prev_state_for_logging.get("charm_config")
            if charm_config and "token" in charm_config:
                charm_config = charm_config.copy()
                charm_config["token"] = SENSITIVE_PLACEHOLDER  # nosec
            prev_state_for_logging["charm_config"] = charm_config

            reactive_config = prev_state_for_logging.get("reactive_config")
            if reactive_config and "mq_uri" in reactive_config:
                reactive_config = reactive_config.copy()
                reactive_config["mq_uri"] = "*****"
            prev_state_for_logging["reactive_config"] = reactive_config

            logger.debug("Previous charm state: %s", prev_state_for_logging)

    # Ignore the flake8 function too complex (C901). The function does not have much logic, the
    # lint is likely triggered with the multiple try-excepts, which are needed.
    @classmethod
    def from_charm(  # noqa: C901
        cls, charm: CharmBase, database: DatabaseRequires
    ) -> "CharmState":
        """Initialize the state from charm.

        Args:
            charm: The charm instance.
            database: The database instance.

        Raises:
            CharmConfigInvalidError: If an invalid configuration was set.

        Returns:
            Current state of the charm.
        """
        try:
            proxy_config = ProxyConfig.from_charm(charm)
        except ValueError as exc:
            raise CharmConfigInvalidError(f"Invalid proxy configuration: {str(exc)}") from exc

        try:
            charm_config = CharmConfig.from_charm(charm)
        except ValueError as exc:
            logger.error("Invalid charm config: %s", exc)
            raise CharmConfigInvalidError(f"Invalid configuration: {str(exc)}") from exc

        try:
            runner_config: RunnerConfig
            if charm_config.openstack_clouds_yaml is not None:
                instance_type = InstanceType.OPENSTACK
                runner_config = OpenstackRunnerConfig.from_charm(charm)
            else:
                instance_type = InstanceType.LOCAL_LXD
                runner_config = LocalLxdRunnerConfig.from_charm(charm)
                cls._check_immutable_config_change(
                    runner_storage=runner_config.runner_storage,
                    base_image=runner_config.base_image,
                )
        except ValueError as exc:
            raise CharmConfigInvalidError(f"Invalid configuration: {str(exc)}") from exc
        except ImmutableConfigChangedError as exc:
            raise CharmConfigInvalidError(exc.msg) from exc

        try:
            arch = _get_supported_arch()
        except UnsupportedArchitectureError as exc:
            logger.error("Unsupported architecture: %s", exc.arch)
            raise CharmConfigInvalidError(f"Unsupported architecture {exc.arch}") from exc

        try:
            ssh_debug_connections = SSHDebugConnection.from_charm(charm)
        except ValidationError as exc:
            logger.error("Invalid SSH debug info: %s.", exc)
            raise CharmConfigInvalidError("Invalid SSH Debug info") from exc

        reactive_config = ReactiveConfig.from_database(database)

        state = cls(
            arch=arch,
            is_metrics_logging_available=bool(charm.model.relations[COS_AGENT_INTEGRATION_NAME]),
            proxy_config=proxy_config,
            charm_config=charm_config,
            runner_config=runner_config,
            reactive_config=reactive_config,
            ssh_debug_connections=ssh_debug_connections,
            instance_type=instance_type,
        )

        cls._store_state(state)

        return state<|MERGE_RESOLUTION|>--- conflicted
+++ resolved
@@ -409,13 +409,8 @@
     denylist: list[FirewallEntry]
     dockerhub_mirror: AnyHttpsUrl | None
     labels: tuple[str, ...]
-<<<<<<< HEAD
-    openstack_clouds_yaml: dict[str, dict] | None
+    openstack_clouds_yaml: OpenStackCloudsYAML | None
     path: GitHubPath
-=======
-    openstack_clouds_yaml: OpenStackCloudsYAML | None
-    path: GithubPath
->>>>>>> 43c9ab27
     reconcile_interval: int
     repo_policy_compliance: RepoPolicyComplianceConfig | None
     token: str
