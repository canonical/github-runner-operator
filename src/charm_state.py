# Copyright 2024 Canonical Ltd.
#  See LICENSE file for licensing details.

# TODO: 2024-06-26 The charm contains a lot of states and configuration. The upcoming refactor will
# split each/related class to a file.
# pylint: disable=too-many-lines

"""State of the Charm."""

import dataclasses
import json
import logging
import platform
import re
from enum import Enum
from pathlib import Path
from typing import Annotated, NamedTuple, Optional, cast
from urllib.parse import urlsplit

import yaml
from charms.data_platform_libs.v0.data_interfaces import DatabaseRequires
from ops import CharmBase
from pydantic import (
    AnyHttpUrl,
    BaseModel,
    ConfigDict,
    Field,
    IPvAnyAddress,
    MongoDsn,
    UrlConstraints,
    ValidationError,
    field_validator,
)
from pydantic_core import Url
from typing_extensions import TypedDict

import openstack_cloud
from errors import MissingMongoDBError, OpenStackInvalidConfigError
from firewall import FirewallEntry
from utilities import get_env_var

logger = logging.getLogger(__name__)

ARCHITECTURES_ARM64 = {"aarch64", "arm64"}
ARCHITECTURES_X86 = {"x86_64"}

CHARM_STATE_PATH = Path("charm_state.json")

BASE_IMAGE_CONFIG_NAME = "base-image"
DENYLIST_CONFIG_NAME = "denylist"
DOCKERHUB_MIRROR_CONFIG_NAME = "dockerhub-mirror"
GROUP_CONFIG_NAME = "group"
LABELS_CONFIG_NAME = "labels"
OPENSTACK_CLOUDS_YAML_CONFIG_NAME = "openstack-clouds-yaml"
OPENSTACK_NETWORK_CONFIG_NAME = "openstack-network"
OPENSTACK_FLAVOR_CONFIG_NAME = "openstack-flavor"
PATH_CONFIG_NAME = "path"
RECONCILE_INTERVAL_CONFIG_NAME = "reconcile-interval"
# bandit thinks this is a hardcoded password
REPO_POLICY_COMPLIANCE_TOKEN_CONFIG_NAME = "repo-policy-compliance-token"  # nosec
REPO_POLICY_COMPLIANCE_URL_CONFIG_NAME = "repo-policy-compliance-url"
RUNNER_STORAGE_CONFIG_NAME = "runner-storage"
SENSITIVE_PLACEHOLDER = "*****"
TEST_MODE_CONFIG_NAME = "test-mode"
# bandit thinks this is a hardcoded password.
TOKEN_CONFIG_NAME = "token"  # nosec
USE_APROXY_CONFIG_NAME = "experimental-use-aproxy"
VIRTUAL_MACHINES_CONFIG_NAME = "virtual-machines"
VM_CPU_CONFIG_NAME = "vm-cpu"
VM_MEMORY_CONFIG_NAME = "vm-memory"
VM_DISK_CONFIG_NAME = "vm-disk"

# Integration names
COS_AGENT_INTEGRATION_NAME = "cos-agent"
DEBUG_SSH_INTEGRATION_NAME = "debug-ssh"
IMAGE_INTEGRATION_NAME = "image"
MONGO_DB_INTEGRATION_NAME = "mongodb"

StorageSize = str
"""Representation of storage size with KiB, MiB, GiB, TiB, PiB, EiB as unit."""


AnyHttpsUrl = Annotated[Url, UrlConstraints(allowed_schemes=["https"])]


@dataclasses.dataclass
class GitHubRepo:
    """Represent GitHub repository.

    Attributes:
        owner: Owner of the GitHub repository.
        repo: Name of the GitHub repository.
    """

    owner: str
    repo: str

    def path(self) -> str:
        """Return a string representing the path.

        Returns:
            Path to the GitHub entity.
        """
        return f"{self.owner}/{self.repo}"


@dataclasses.dataclass
class GitHubOrg:
    """Represent GitHub organization.

    Attributes:
        org: Name of the GitHub organization.
        group: Runner group to spawn the runners in.
    """

    org: str
    group: str

    def path(self) -> str:
        """Return a string representing the path.

        Returns:
            Path to the GitHub entity.
        """
        return self.org


GitHubPath = GitHubOrg | GitHubRepo


def parse_github_path(path_str: str, runner_group: str) -> GitHubPath:
    """Parse GitHub path.

    Args:
        path_str: GitHub path in string format.
        runner_group: Runner group name for GitHub organization. If the path is
            a repository this argument is ignored.

    Raises:
        CharmConfigInvalidError: if an invalid path string was given.

    Returns:
        GithubPath object representing the GitHub repository, or the GitHub
        organization with runner group information.
    """
    if "/" in path_str:
        paths = tuple(segment for segment in path_str.split("/") if segment)
        if len(paths) != 2:
            raise CharmConfigInvalidError(f"Invalid path configuration {path_str}")
        owner, repo = paths
        return GitHubRepo(owner=owner, repo=repo)
    return GitHubOrg(org=path_str, group=runner_group)


@dataclasses.dataclass
class GithubConfig:
    """Charm configuration related to GitHub.

    Attributes:
        token: The Github API access token (PAT).
        path: The Github org/repo path.
    """

    token: str
    path: GitHubPath

    @classmethod
    def from_charm(cls, charm: CharmBase) -> "GithubConfig":
        """Get github related charm configuration values from charm.

        Args:
            charm: The charm instance.

        Raises:
            CharmConfigInvalidError: If an invalid configuration value was set.

        Returns:
            The parsed GitHub configuration values.
        """
        runner_group = cast(str, charm.config.get(GROUP_CONFIG_NAME, "default"))

        path_str = cast(str, charm.config.get(PATH_CONFIG_NAME, ""))
        if not path_str:
            raise CharmConfigInvalidError(f"Missing {PATH_CONFIG_NAME} configuration")
        path = parse_github_path(cast(str, path_str), cast(str, runner_group))

        token = cast(str, charm.config.get(TOKEN_CONFIG_NAME))
        if not token:
            raise CharmConfigInvalidError(f"Missing {TOKEN_CONFIG_NAME} configuration")

        return cls(token=cast(str, token), path=path)


class VirtualMachineResources(NamedTuple):
    """Virtual machine resource configuration.

    Attributes:
        cpu: Number of vCPU for the virtual machine.
        memory: Amount of memory for the virtual machine.
        disk: Amount of disk for the virtual machine.
    """

    cpu: int
    memory: StorageSize
    disk: StorageSize


class Arch(str, Enum):
    """Supported system architectures.

    Attributes:
        ARM64: Represents an ARM64 system architecture.
        X64: Represents an X64/AMD64 system architecture.
    """

    ARM64 = "arm64"
    X64 = "x64"


class RunnerStorage(str, Enum):
    """Supported storage as runner disk.

    Attributes:
        JUJU_STORAGE: Represents runner storage from Juju storage.
        MEMORY: Represents tempfs storage (ramdisk).
    """

    JUJU_STORAGE = "juju-storage"
    MEMORY = "memory"


class InstanceType(str, Enum):
    """Type of instance for runner.

    Attributes:
        LOCAL_LXD: LXD instance on the local juju machine.
        OPENSTACK: OpenStack instance on a cloud.
    """

    LOCAL_LXD = "local_lxd"
    OPENSTACK = "openstack"


class CharmConfigInvalidError(Exception):
    """Raised when charm config is invalid.

    Attributes:
        msg: Explanation of the error.
    """

    def __init__(self, msg: str):
        """Initialize a new instance of the CharmConfigInvalidError exception.

        Args:
            msg: Explanation of the error.
        """
        self.msg = msg


def _valid_storage_size_str(size: str) -> bool:
    """Validate the storage size string.

    Args:
        size: Storage size string.

    Return:
        Whether the string is valid.
    """
    # Checks whether the string confirms to using the KiB, MiB, GiB, TiB, PiB,
    # EiB suffix for storage size as specified in config.yaml.
    valid_suffixes = {"KiB", "MiB", "GiB", "TiB", "PiB", "EiB"}
    return size[-3:] in valid_suffixes and size[:-3].isdigit()


WORD_ONLY_REGEX = re.compile("^[\\w\\-]+$")


def _parse_labels(labels: str) -> tuple[str, ...]:
    """Return valid labels.

    Args:
        labels: Comma separated labels string.

    Raises:
        ValueError: if any invalid label was found.

    Returns:
        Labels consisting of alphanumeric and underscore only.
    """
    invalid_labels = []
    valid_labels = []
    for label in labels.split(","):
        stripped_label = label.strip()
        if not stripped_label:
            continue
        if not WORD_ONLY_REGEX.match(stripped_label):
            invalid_labels.append(stripped_label)
        else:
            valid_labels.append(stripped_label)

    if invalid_labels:
        raise ValueError(f"Invalid labels {','.join(invalid_labels)} found.")

    return tuple(valid_labels)


class RepoPolicyComplianceConfig(BaseModel):
    """Configuration for the repo policy compliance service.

    Attributes:
        token: Token for the repo policy compliance service.
        url: URL of the repo policy compliance service.
    """

    token: str
    url: AnyHttpUrl

    @classmethod
    def from_charm(cls, charm: CharmBase) -> "RepoPolicyComplianceConfig":
        """Initialize the config from charm.

        Args:
            charm: The charm instance.

        Raises:
            CharmConfigInvalidError: If an invalid configuration was set.

        Returns:
            Current repo-policy-compliance config.
        """
        token = charm.config.get(REPO_POLICY_COMPLIANCE_TOKEN_CONFIG_NAME)
        if not token:
            raise CharmConfigInvalidError(
                f"Missing {REPO_POLICY_COMPLIANCE_TOKEN_CONFIG_NAME} configuration"
            )
        url = charm.config.get(REPO_POLICY_COMPLIANCE_URL_CONFIG_NAME)
        if not url:
            raise CharmConfigInvalidError(
                f"Missing {REPO_POLICY_COMPLIANCE_URL_CONFIG_NAME} configuration"
            )

        # pydantic allows string to be passed as AnyHttpUrl, mypy complains about it
        return cls(url=url, token=token)  # type: ignore


class _OpenStackAuth(TypedDict):
    """The OpenStack cloud connection authentication info.

    Attributes:
        auth_url: The OpenStack authentication URL (keystone).
        password: The OpenStack project user's password.
        project_domain_name: The project domain in which the project belongs to.
        project_name: The OpenStack project to connect to.
        user_domain_name: The user domain in which the user belongs to.
        username: The user to authenticate as.
    """

    auth_url: str
    password: str
    project_domain_name: str
    project_name: str
    user_domain_name: str
    username: str


class _OpenStackCloud(TypedDict):
    """The OpenStack cloud connection info.

    See https://docs.openstack.org/python-openstackclient/pike/configuration/index.html.

    Attributes:
        auth: The connection authentication info.
    """

    auth: _OpenStackAuth


class OpenStackCloudsYAML(TypedDict):
    """The OpenStack clouds YAML dict mapping.

    Attributes:
        clouds: The map of cloud name to cloud connection info.
    """

    clouds: dict[str, _OpenStackCloud]


class CharmConfig(BaseModel):
    """General charm configuration.

    Some charm configurations are grouped into other configuration models.

    Attributes:
        denylist: List of IPv4 to block the runners from accessing.
        dockerhub_mirror: Private docker registry as dockerhub mirror for the runners to use.
        labels: Additional runner labels to append to default (i.e. os, flavor, architecture).
        openstack_clouds_yaml: The openstack clouds.yaml configuration.
        path: GitHub repository path in the format '<owner>/<repo>', or the GitHub organization
            name.
        reconcile_interval: Time between each reconciliation of runners in minutes.
        repo_policy_compliance: Configuration for the repo policy compliance service.
        token: GitHub personal access token for GitHub API.
    """

    denylist: list[FirewallEntry]
    dockerhub_mirror: AnyHttpsUrl | None = None
    labels: tuple[str, ...]
<<<<<<< HEAD
    openstack_clouds_yaml: OpenStackCloudsYAML | None = None
    path: GithubPath
=======
    openstack_clouds_yaml: OpenStackCloudsYAML | None
    path: GitHubPath
>>>>>>> 5b8c99a5
    reconcile_interval: int
    repo_policy_compliance: RepoPolicyComplianceConfig | None = None
    token: str

    @classmethod
    def _parse_denylist(cls, charm: CharmBase) -> list[FirewallEntry]:
        """Read charm denylist configuration and parse it into firewall deny entries.

        Args:
            charm: The charm instance.

        Returns:
            The firewall deny entries.
        """
        denylist_str = cast(str, charm.config.get(DENYLIST_CONFIG_NAME, ""))

        entry_list = [entry.strip() for entry in denylist_str.split(",")]
        denylist = [FirewallEntry.decode(entry) for entry in entry_list if entry]
        return denylist

    # *** docker hub mirror url changed from a string to an https url ***
    @classmethod
    def _parse_dockerhub_mirror(cls, charm: CharmBase) -> str | None:
        """Parse and validate dockerhub mirror URL.

        Args:
            charm: The charm instance.

        Raises:
            CharmConfigInvalidError: if insecure scheme is passed for dockerhub mirror.

        Returns:
            The URL of dockerhub mirror.
        """
        dockerhub_mirror: str | None = (
            cast(str, charm.config.get(DOCKERHUB_MIRROR_CONFIG_NAME)) or None
        )

        if not dockerhub_mirror:
            return None

        dockerhub_mirror = cast(str, dockerhub_mirror)
        dockerhub_mirror_url = urlsplit(dockerhub_mirror)
        if dockerhub_mirror_url.scheme != "https":
            raise CharmConfigInvalidError(
                (
                    f"Only secured registry supported for {DOCKERHUB_MIRROR_CONFIG_NAME} "
                    "configuration, the scheme should be https"
                )
            )

        return dockerhub_mirror

    @classmethod
    def _parse_openstack_clouds_config(cls, charm: CharmBase) -> OpenStackCloudsYAML | None:
        """Parse and validate openstack clouds yaml config value.

        Args:
            charm: The charm instance.

        Raises:
            CharmConfigInvalidError: if an invalid Openstack config value was set.

        Returns:
            The openstack clouds yaml.
        """
        openstack_clouds_yaml_str: str | None = cast(
            str, charm.config.get(OPENSTACK_CLOUDS_YAML_CONFIG_NAME)
        )
        if not openstack_clouds_yaml_str:
            return None

        try:
            openstack_clouds_yaml: OpenStackCloudsYAML = yaml.safe_load(
                cast(str, openstack_clouds_yaml_str)
            )
        except (yaml.YAMLError, TypeError) as exc:
            logger.error(f"Invalid {OPENSTACK_CLOUDS_YAML_CONFIG_NAME} config: %s.", exc)
            raise CharmConfigInvalidError(
                f"Invalid {OPENSTACK_CLOUDS_YAML_CONFIG_NAME} config. Invalid yaml."
            ) from exc

        try:
            openstack_cloud.initialize(openstack_clouds_yaml)
        except (OpenStackInvalidConfigError, TypeError) as exc:
            logger.error("Invalid openstack config, %s.", exc)
            raise CharmConfigInvalidError(
                "Invalid openstack config. Not able to initialize openstack integration."
            ) from exc

        return openstack_clouds_yaml

    @field_validator("reconcile_interval")
    @classmethod
    def check_reconcile_interval(cls, reconcile_interval: int) -> int:
        """Validate the general charm configuration.

        Args:
            reconcile_interval: The value of reconcile_interval passed to class instantiation.

        Raises:
            ValueError: if an invalid reconcile_interval value of less than 2 has been passed.

        Returns:
            The validated reconcile_interval value.
        """
        # The EventTimer class sets a timeout of `reconcile_interval` - 1.
        # Therefore the `reconcile_interval` must be at least 2.
        if reconcile_interval < 2:
            logger.error(
                "The %s configuration must be greater than 1", RECONCILE_INTERVAL_CONFIG_NAME
            )
            raise ValueError(
                f"The {RECONCILE_INTERVAL_CONFIG_NAME} configuration needs to be greater or equal"
                " to 2"
            )

        return reconcile_interval

    @classmethod
    def from_charm(cls, charm: CharmBase) -> "CharmConfig":
        """Initialize the config from charm.

        Args:
            charm: The charm instance.

        Raises:
            CharmConfigInvalidError: If any invalid configuration has been set on the charm.

        Returns:
            Current config of the charm.
        """
        try:
            github_config = GithubConfig.from_charm(charm)
        except CharmConfigInvalidError as exc:
            raise CharmConfigInvalidError(f"Invalid Github config, {str(exc)}") from exc

        try:
            reconcile_interval = int(charm.config[RECONCILE_INTERVAL_CONFIG_NAME])
        except ValueError as err:
            raise CharmConfigInvalidError(
                f"The {RECONCILE_INTERVAL_CONFIG_NAME} config must be int"
            ) from err

        denylist = cls._parse_denylist(charm)
        dockerhub_mirror = cast(str, charm.config.get(DOCKERHUB_MIRROR_CONFIG_NAME, "")) or None
        openstack_clouds_yaml = cls._parse_openstack_clouds_config(charm)

        try:
            labels = _parse_labels(cast(str, charm.config.get(LABELS_CONFIG_NAME, "")))
        except ValueError as exc:
            raise CharmConfigInvalidError(f"Invalid {LABELS_CONFIG_NAME} config: {exc}") from exc

        repo_policy_compliance = None
        if charm.config.get(REPO_POLICY_COMPLIANCE_TOKEN_CONFIG_NAME) or charm.config.get(
            REPO_POLICY_COMPLIANCE_URL_CONFIG_NAME
        ):
            if not openstack_clouds_yaml:
                raise CharmConfigInvalidError(
                    "Cannot use repo-policy-compliance config without using OpenStack."
                )
            repo_policy_compliance = RepoPolicyComplianceConfig.from_charm(charm)

        # pydantic allows to pass str as AnyHttpUrl, mypy complains about it
        return cls(
            denylist=denylist,
            dockerhub_mirror=dockerhub_mirror,  # type: ignore
            labels=labels,
            openstack_clouds_yaml=openstack_clouds_yaml,
            path=github_config.path,
            reconcile_interval=reconcile_interval,
            repo_policy_compliance=repo_policy_compliance,
            token=github_config.token,
        )


LTS_IMAGE_VERSION_TAG_MAP = {"22.04": "jammy", "24.04": "noble"}


class BaseImage(str, Enum):
    """The ubuntu OS base image to build and deploy runners on.

    Attributes:
        JAMMY: The jammy ubuntu LTS image.
        NOBLE: The noble ubuntu LTS image.
    """

    JAMMY = "jammy"
    NOBLE = "noble"

    def __str__(self) -> str:
        """Interpolate to string value.

        Returns:
            The enum string value.
        """
        return self.value

    @classmethod
    def from_charm(cls, charm: CharmBase) -> "BaseImage":
        """Retrieve the base image tag from charm.

        Args:
            charm: The charm instance.

        Returns:
            The base image configuration of the charm.
        """
        image_name = cast(str, charm.config.get(BASE_IMAGE_CONFIG_NAME, "jammy")).lower().strip()
        if image_name in LTS_IMAGE_VERSION_TAG_MAP:
            return cls(LTS_IMAGE_VERSION_TAG_MAP[image_name])
        return cls(image_name)


class OpenstackImage(BaseModel):
    """OpenstackImage from image builder relation data.

    Attributes:
        id: The OpenStack image ID.
        tags: Image tags, e.g. jammy
    """

    id: str | None = None
    tags: list[str] | None = None

    @classmethod
    def from_charm(cls, charm: CharmBase) -> "OpenstackImage | None":
        """Initialize the OpenstackImage info from relation data.

        None represents relation not established.
        None values for id/tags represent image not yet ready but the relation exists.

        Args:
            charm: The charm instance.

        Returns:
            OpenstackImage metadata from charm relation data.
        """
        relations = charm.model.relations[IMAGE_INTEGRATION_NAME]
        if not relations or not (relation := relations[0]).units:
            return None
        for unit in relation.units:
            relation_data = relation.data[unit]
            if not relation_data:
                continue
            return OpenstackImage(
                id=relation_data.get("id", None),
                tags=[tag.strip() for tag in relation_data.get("tags", "").split(",") if tag],
            )
        return OpenstackImage(id=None, tags=None)


class OpenstackRunnerConfig(BaseModel):
    """Runner configuration for OpenStack Instances.

    Attributes:
        virtual_machines: Number of virtual machine-based runner to spawn.
        openstack_flavor: flavor on openstack to use for virtual machines.
        openstack_network: Network on openstack to use for virtual machines.
        openstack_image: Openstack image to use for virtual machines.
    """

    virtual_machines: int
    openstack_flavor: str
    openstack_network: str
    openstack_image: OpenstackImage | None = None

    @classmethod
    def from_charm(cls, charm: CharmBase) -> "OpenstackRunnerConfig":
        """Initialize the config from charm.

        Args:
            charm: The charm instance.

        Raises:
            CharmConfigInvalidError: Error with charm configuration virtual-machines not of int
                type.

        Returns:
            Openstack runner config of the charm.
        """
        try:
            virtual_machines = int(charm.config["virtual-machines"])
        except ValueError as err:
            raise CharmConfigInvalidError(
                "The virtual-machines configuration must be int"
            ) from err

        openstack_flavor = charm.config[OPENSTACK_FLAVOR_CONFIG_NAME]
        openstack_network = charm.config[OPENSTACK_NETWORK_CONFIG_NAME]
        openstack_image = OpenstackImage.from_charm(charm)

        return cls(
            virtual_machines=virtual_machines,
            openstack_flavor=cast(str, openstack_flavor),
            openstack_network=cast(str, openstack_network),
            openstack_image=openstack_image,
        )


class LocalLxdRunnerConfig(BaseModel):
    """Runner configurations for local LXD instances.

    Attributes:
        base_image: The ubuntu base image to run the runner virtual machines on.
        virtual_machines: Number of virtual machine-based runner to spawn.
        virtual_machine_resources: Hardware resource used by one virtual machine for a runner.
        runner_storage: Storage to be used as disk for the runner.
    """

    base_image: BaseImage
    virtual_machines: int
    virtual_machine_resources: VirtualMachineResources
    runner_storage: RunnerStorage

    @classmethod
    def from_charm(cls, charm: CharmBase) -> "LocalLxdRunnerConfig":
        """Initialize the config from charm.

        Args:
            charm: The charm instance.

        Raises:
            CharmConfigInvalidError: if an invalid runner charm config has been set on the charm.

        Returns:
            Local LXD runner config of the charm.
        """
        try:
            base_image = BaseImage.from_charm(charm)
        except ValueError as err:
            raise CharmConfigInvalidError("Invalid base image") from err

        try:
            runner_storage = RunnerStorage(charm.config[RUNNER_STORAGE_CONFIG_NAME])
        except ValueError as err:
            raise CharmConfigInvalidError(
                f"Invalid {RUNNER_STORAGE_CONFIG_NAME} configuration"
            ) from err
        except CharmConfigInvalidError as exc:
            raise CharmConfigInvalidError(f"Invalid runner storage config, {str(exc)}") from exc

        try:
            virtual_machines = int(charm.config[VIRTUAL_MACHINES_CONFIG_NAME])
        except ValueError as err:
            raise CharmConfigInvalidError(
                f"The {VIRTUAL_MACHINES_CONFIG_NAME} configuration must be int"
            ) from err

        try:
            cpu = int(charm.config[VM_CPU_CONFIG_NAME])
        except ValueError as err:
            raise CharmConfigInvalidError(f"Invalid {VM_CPU_CONFIG_NAME} configuration") from err

        virtual_machine_resources = VirtualMachineResources(
            cpu,
            cast(str, charm.config[VM_MEMORY_CONFIG_NAME]),
            cast(str, charm.config[VM_DISK_CONFIG_NAME]),
        )

        return cls(
            base_image=base_image,
            virtual_machines=virtual_machines,
            virtual_machine_resources=virtual_machine_resources,
            runner_storage=runner_storage,
        )

    @field_validator("virtual_machines")
    @classmethod
    def check_virtual_machines(cls, virtual_machines: int) -> int:
        """Validate the virtual machines configuration value.

        Args:
            virtual_machines: The virtual machines value to validate.

        Raises:
            ValueError: if a negative integer was passed.

        Returns:
            Validated virtual_machines value.
        """
        if virtual_machines < 0:
            raise ValueError(
                f"The {VIRTUAL_MACHINES_CONFIG_NAME} configuration needs to be greater or equal "
                "to 0"
            )

        return virtual_machines

    @field_validator("virtual_machine_resources")
    @classmethod
    def check_virtual_machine_resources(
        cls, vm_resources: VirtualMachineResources
    ) -> VirtualMachineResources:
        """Validate the virtual_machine_resources field values.

        Args:
            vm_resources: the virtual_machine_resources value to validate.

        Raises:
            ValueError: if an invalid number of cpu was given or invalid memory/disk size was
                given.

        Returns:
            The validated virtual_machine_resources value.
        """
        if vm_resources.cpu < 1:
            raise ValueError(f"The {VM_CPU_CONFIG_NAME} configuration needs to be greater than 0")
        if not _valid_storage_size_str(vm_resources.memory):
            raise ValueError(
                f"Invalid format for {VM_MEMORY_CONFIG_NAME} configuration, must be int with unit "
                "(e.g. MiB, GiB)"
            )
        if not _valid_storage_size_str(vm_resources.disk):
            raise ValueError(
                f"Invalid format for {VM_DISK_CONFIG_NAME} configuration, must be int with unit "
                "(e.g., MiB, GiB)"
            )

        return vm_resources


RunnerConfig = OpenstackRunnerConfig | LocalLxdRunnerConfig


class ProxyConfig(BaseModel):
    """Proxy configuration.

    Attributes:
        aproxy_address: The address of aproxy snap instance if use_aproxy is enabled.
        http: HTTP proxy address.
        https: HTTPS proxy address.
        no_proxy: Comma-separated list of hosts that should not be proxied.
        use_aproxy: Whether aproxy should be used for the runners.
        model_config: Config for the pydantic model
    """

    http: Optional[AnyHttpUrl] = None
    https: Optional[AnyHttpUrl] = None
    no_proxy: Optional[str] = None
    use_aproxy: bool = False
    model_config = ConfigDict(frozen=True)

    @property
    def aproxy_address(self) -> Optional[str]:
        """Return the aproxy address."""
        if self.use_aproxy:
            proxy_address = self.http or self.https
            # assert is only used to make mypy happy
            assert (
                proxy_address is not None and proxy_address.host is not None
            )  # nosec for [B101:assert_used]
            if "http" in proxy_address.host:
                aproxy_address = proxy_address.host[7:]
            elif "https" in proxy_address.host:
                aproxy_address = proxy_address.host[8:]
            else:
                aproxy_address = proxy_address.host

            if proxy_address.port:
                aproxy_address = f"{proxy_address.host}:{proxy_address.port}"
        else:
            aproxy_address = None
        return aproxy_address

    @field_validator("use_aproxy")  # type: ignore
    @classmethod
    def check_use_aproxy(cls, use_aproxy: bool, values: dict) -> bool:
        """Validate the proxy configuration.

        Args:
            use_aproxy: Value of use_aproxy variable.
            values: Values in the pydantic model.

        Raises:
            ValueError: if use_aproxy was set but no http/https was passed.

        Returns:
            Validated use_aproxy value.
        """
        try:
            if use_aproxy:
                values_data = values.data  # type: ignore
                if not (values_data.get("http") or values_data.get("https")):
                    raise ValueError("aproxy requires http or https to be set")
        except AttributeError as exc:  # noqa: F841
            # when http or https are not passed, raises an AttributeError
            raise ValueError("aproxy requires http or https to be set") from exc

        return use_aproxy

    def __bool__(self) -> bool:
        """Return whether the proxy config is set.

        Returns:
            Whether the proxy config is set.
        """
        return bool(self.http or self.https)

    @classmethod
    def from_charm(cls, charm: CharmBase) -> "ProxyConfig":
        """Initialize the proxy config from charm.

        Args:
            charm: The charm instance.

        Returns:
            Current proxy config of the charm.
        """
        use_aproxy = bool(charm.config.get(USE_APROXY_CONFIG_NAME))
        http_proxy = get_env_var("JUJU_CHARM_HTTP_PROXY") or None
        https_proxy = get_env_var("JUJU_CHARM_HTTPS_PROXY") or None
        no_proxy = get_env_var("JUJU_CHARM_NO_PROXY") or None

        # there's no need for no_proxy if there's no http_proxy or https_proxy
        if not (https_proxy or http_proxy) and no_proxy:
            no_proxy = None

        return cls(
            http=http_proxy,
            https=https_proxy,
            no_proxy=no_proxy,
            use_aproxy=use_aproxy,
        )


class UnsupportedArchitectureError(Exception):
    """Raised when given machine charm architecture is unsupported.

    Attributes:
        arch: The current machine architecture.
    """

    def __init__(self, arch: str) -> None:
        """Initialize a new instance of the CharmConfigInvalidError exception.

        Args:
            arch: The current machine architecture.
        """
        self.arch = arch


def _get_supported_arch() -> Arch:
    """Get current machine architecture.

    Raises:
        UnsupportedArchitectureError: if the current architecture is unsupported.

    Returns:
        Arch: Current machine architecture.
    """
    arch = platform.machine()
    match arch:
        case arch if arch in ARCHITECTURES_ARM64:
            return Arch.ARM64
        case arch if arch in ARCHITECTURES_X86:
            return Arch.X64
        case _:
            raise UnsupportedArchitectureError(arch=arch)


class SSHDebugConnection(BaseModel):
    """SSH connection information for debug workflow.

    Attributes:
        host: The SSH relay server host IP address inside the VPN.
        port: The SSH relay server port.
        rsa_fingerprint: The host SSH server public RSA key fingerprint.
        ed25519_fingerprint: The host SSH server public ed25519 key fingerprint.
    """

    host: IPvAnyAddress
    port: int = Field(0, gt=0, le=65535)
    rsa_fingerprint: str = Field(pattern="^SHA256:.*")
    ed25519_fingerprint: str = Field(pattern="^SHA256:.*")

    @classmethod
    def from_charm(cls, charm: CharmBase) -> list["SSHDebugConnection"]:
        """Initialize the SSHDebugInfo from charm relation data.

        Args:
            charm: The charm instance.

        Returns:
            List of connection information for ssh debug access.
        """
        ssh_debug_connections: list[SSHDebugConnection] = []
        relations = charm.model.relations[DEBUG_SSH_INTEGRATION_NAME]
        if not relations or not (relation := relations[0]).units:
            return ssh_debug_connections
        for unit in relation.units:
            relation_data = relation.data[unit]
            if (
                not (host := relation_data.get("host"))
                or not (port := relation_data.get("port"))
                or not (rsa_fingerprint := relation_data.get("rsa_fingerprint"))
                or not (ed25519_fingerprint := relation_data.get("ed25519_fingerprint"))
            ):
                logger.warning(
                    "%s relation data for %s not yet ready.", DEBUG_SSH_INTEGRATION_NAME, unit.name
                )
                continue
            ssh_debug_connections.append(
                # pydantic allows string to be passed as IPvAnyAddress and as int,
                # mypy complains about it
                SSHDebugConnection(
                    host=host,  # type: ignore
                    port=port,  # type: ignore
                    rsa_fingerprint=rsa_fingerprint,
                    ed25519_fingerprint=ed25519_fingerprint,
                )
            )
        return ssh_debug_connections


class ReactiveConfig(BaseModel):
    """Represents the configuration for reactive scheduling.

    Attributes:
        mq_uri: The URI of the MQ to use to spawn runners reactively.
    """

    mq_uri: MongoDsn

    @classmethod
    def from_database(cls, database: DatabaseRequires) -> "ReactiveConfig | None":
        """Initialize the ReactiveConfig from charm config and integration data.

        Args:
            database: The database to fetch integration data from.

        Returns:
            The connection information for the reactive MQ or None if not available.

        Raises:
            MissingMongoDBError: If the information on howto access MongoDB
                is missing in the integration data.
        """
        integration_existing = bool(database.relations)

        if not integration_existing:
            return None

        uri_field = "uris"  # the field is called uris though it's a single uri
        relation_data = list(database.fetch_relation_data(fields=[uri_field]).values())

        # There can be only one database integrated at a time
        # with the same interface name. See: metadata.yaml
        data = relation_data[0]

        if uri_field in data:
            return ReactiveConfig(mq_uri=data[uri_field])

        raise MissingMongoDBError(
            f"Missing {uri_field} for {MONGO_DB_INTEGRATION_NAME} integration"
        )


class ImmutableConfigChangedError(Exception):
    """Represents an error when changing immutable charm state."""

    def __init__(self, msg: str):
        """Initialize a new instance of the ImmutableConfigChangedError exception.

        Args:
            msg: Explanation of the error.
        """
        self.msg = msg


# Charm State is a list of all the configurations and states of the charm and
# has therefore a lot of attributes.
@dataclasses.dataclass(frozen=True)
class CharmState:  # pylint: disable=too-many-instance-attributes
    """The charm state.

    Attributes:
        arch: The underlying compute architecture, i.e. x86_64, amd64, arm64/aarch64.
        charm_config: Configuration of the juju charm.
        is_metrics_logging_available: Whether the charm is able to issue metrics.
        proxy_config: Proxy-related configuration.
        instance_type: The type of instances, e.g., local lxd, openstack.
        reactive_config: The charm configuration related to reactive spawning mode.
        runner_config: The charm configuration related to runner VM configuration.
        ssh_debug_connections: SSH debug connections configuration information.
    """

    arch: Arch
    is_metrics_logging_available: bool
    proxy_config: ProxyConfig
    instance_type: InstanceType
    charm_config: CharmConfig
    runner_config: RunnerConfig
    reactive_config: ReactiveConfig | None
    ssh_debug_connections: list[SSHDebugConnection]

    @classmethod
    def _store_state(cls, state: "CharmState") -> None:
        """Store the state of the charm to disk.

        Args:
            state: The state of the charm.
        """
        state_dict = dataclasses.asdict(state)
        # Convert pydantic object to python object serializable by json module.
        state_dict["proxy_config"] = json.loads(state_dict["proxy_config"].model_dump_json())
        state_dict["charm_config"] = json.loads(state_dict["charm_config"].model_dump_json())
        if state.reactive_config:
            state_dict["reactive_config"] = json.loads(
                state_dict["reactive_config"].model_dump_json()
            )
        state_dict["runner_config"] = json.loads(state_dict["runner_config"].model_dump_json())
        state_dict["ssh_debug_connections"] = [
            debug_info.model_dump_json() for debug_info in state_dict["ssh_debug_connections"]
        ]
        json_data = json.dumps(state_dict, ensure_ascii=False)
        CHARM_STATE_PATH.write_text(json_data, encoding="utf-8")

    @classmethod
    def _check_immutable_config_change(
        cls, runner_storage: RunnerStorage, base_image: BaseImage
    ) -> None:
        """Ensure immutable config has not changed.

        Args:
            runner_storage: The current runner_storage configuration.
            base_image: The current base_image configuration.

        Raises:
            ImmutableConfigChangedError: If an immutable configuration has changed.
        """
        if not CHARM_STATE_PATH.exists():
            return

        json_data = CHARM_STATE_PATH.read_text(encoding="utf-8")
        prev_state = json.loads(json_data)

        cls._log_prev_state(prev_state)

        try:
            if prev_state["runner_config"]["runner_storage"] != runner_storage:
                logger.error(
                    "Storage option changed from %s to %s, blocking the charm",
                    prev_state["runner_config"]["runner_storage"],
                    runner_storage,
                )
                raise ImmutableConfigChangedError(
                    msg=(
                        "runner-storage config cannot be changed after deployment, "
                        "redeploy if needed"
                    )
                )
        except KeyError as exc:
            logger.info("Key %s not found, this will be updated to current config.", exc.args[0])

        try:
            if prev_state["runner_config"]["base_image"] != base_image.value:
                logger.error(
                    "Base image option changed from %s to %s, blocking the charm",
                    prev_state["runner_config"]["base_image"],
                    runner_storage,
                )
                raise ImmutableConfigChangedError(
                    msg="base-image config cannot be changed after deployment, redeploy if needed"
                )
        except KeyError as exc:
            logger.info("Key %s not found, this will be updated to current config.", exc.args[0])

    @classmethod
    def _log_prev_state(cls, prev_state_dict: dict) -> None:
        """Log the previous state of the charm.

        Replace sensitive information before logging.

        Args:
            prev_state_dict: The previous state of the charm as a dict.
        """
        if logger.isEnabledFor(logging.DEBUG):
            prev_state_for_logging = prev_state_dict.copy()
            charm_config = prev_state_for_logging.get("charm_config")
            if charm_config and "token" in charm_config:
                charm_config = charm_config.copy()
                charm_config["token"] = SENSITIVE_PLACEHOLDER  # nosec
            prev_state_for_logging["charm_config"] = charm_config

            reactive_config = prev_state_for_logging.get("reactive_config")
            if reactive_config and "mq_uri" in reactive_config:
                reactive_config = reactive_config.copy()
                reactive_config["mq_uri"] = "*****"
            prev_state_for_logging["reactive_config"] = reactive_config

            logger.debug("Previous charm state: %s", prev_state_for_logging)

    # Ignore the flake8 function too complex (C901). The function does not have much logic, the
    # lint is likely triggered with the multiple try-excepts, which are needed.
    @classmethod
    def from_charm(  # noqa: C901
        cls, charm: CharmBase, database: DatabaseRequires
    ) -> "CharmState":
        """Initialize the state from charm.

        Args:
            charm: The charm instance.
            database: The database instance.

        Raises:
            CharmConfigInvalidError: If an invalid configuration was set.

        Returns:
            Current state of the charm.
        """
        try:
            proxy_config = ProxyConfig.from_charm(charm)
        except ValueError as exc:
            raise CharmConfigInvalidError(f"Invalid proxy configuration: {str(exc)}") from exc

        try:
            charm_config = CharmConfig.from_charm(charm)
        except ValueError as exc:
            logger.error("Invalid charm config: %s", exc)
            raise CharmConfigInvalidError(f"Invalid configuration: {str(exc)}") from exc

        try:
            runner_config: RunnerConfig
            if charm_config.openstack_clouds_yaml is not None:
                instance_type = InstanceType.OPENSTACK
                runner_config = OpenstackRunnerConfig.from_charm(charm)
            else:
                instance_type = InstanceType.LOCAL_LXD
                runner_config = LocalLxdRunnerConfig.from_charm(charm)
                cls._check_immutable_config_change(
                    runner_storage=runner_config.runner_storage,
                    base_image=runner_config.base_image,
                )
        except ValueError as exc:
            raise CharmConfigInvalidError(f"Invalid configuration: {str(exc)}") from exc
        except ImmutableConfigChangedError as exc:
            raise CharmConfigInvalidError(exc.msg) from exc

        try:
            arch = _get_supported_arch()
        except UnsupportedArchitectureError as exc:
            logger.error("Unsupported architecture: %s", exc.arch)
            raise CharmConfigInvalidError(f"Unsupported architecture {exc.arch}") from exc

        try:
            ssh_debug_connections = SSHDebugConnection.from_charm(charm)
        except ValidationError as exc:
            logger.error("Invalid SSH debug info: %s.", exc)
            raise CharmConfigInvalidError("Invalid SSH Debug info") from exc

        reactive_config = ReactiveConfig.from_database(database)

        state = cls(
            arch=arch,
            is_metrics_logging_available=bool(charm.model.relations[COS_AGENT_INTEGRATION_NAME]),
            proxy_config=proxy_config,
            charm_config=charm_config,
            runner_config=runner_config,
            reactive_config=reactive_config,
            ssh_debug_connections=ssh_debug_connections,
            instance_type=instance_type,
        )

        cls._store_state(state)

        return state<|MERGE_RESOLUTION|>--- conflicted
+++ resolved
@@ -405,13 +405,8 @@
     denylist: list[FirewallEntry]
     dockerhub_mirror: AnyHttpsUrl | None = None
     labels: tuple[str, ...]
-<<<<<<< HEAD
     openstack_clouds_yaml: OpenStackCloudsYAML | None = None
-    path: GithubPath
-=======
-    openstack_clouds_yaml: OpenStackCloudsYAML | None
     path: GitHubPath
->>>>>>> 5b8c99a5
     reconcile_interval: int
     repo_policy_compliance: RepoPolicyComplianceConfig | None = None
     token: str
