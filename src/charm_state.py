--- conflicted
+++ resolved
@@ -57,13 +57,10 @@
 OPENSTACK_IMAGE_BUILD_UNIT_CONFIG_NAME = "experimental-openstack-image-build-unit"
 PATH_CONFIG_NAME = "path"
 RECONCILE_INTERVAL_CONFIG_NAME = "reconcile-interval"
-<<<<<<< HEAD
 REACTIVE_MQ_URI_CONFIG_NAME = "experimental-reactive-mq-uri"
-=======
 # bandit thinks this is a hardcoded password
 REPO_POLICY_COMPLIANCE_TOKEN_CONFIG_NAME = "repo-policy-compliance-token"  # nosec
 REPO_POLICY_COMPLIANCE_URL_CONFIG_NAME = "repo-policy-compliance-url"
->>>>>>> b24f201f
 RUNNER_STORAGE_CONFIG_NAME = "runner-storage"
 TEST_MODE_CONFIG_NAME = "test-mode"
 # bandit thinks this is a hardcoded password.
@@ -1025,11 +1022,8 @@
         charm_config: Configuration of the juju charm.
         is_metrics_logging_available: Whether the charm is able to issue metrics.
         proxy_config: Proxy-related configuration.
-<<<<<<< HEAD
+        instance_type: The type of instances, e.g., local lxd, openstack.
         reactive_config: The charm configuration related to reactive spawning mode.
-=======
-        instance_type: The type of instances, e.g., local lxd, openstack.
->>>>>>> b24f201f
         runner_config: The charm configuration related to runner VM configuration.
         ssh_debug_connections: SSH debug connections configuration information.
     """
@@ -1039,12 +1033,8 @@
     proxy_config: ProxyConfig
     instance_type: InstanceType
     charm_config: CharmConfig
-<<<<<<< HEAD
-    runner_config: RunnerCharmConfig
+    runner_config: RunnerConfig
     reactive_config: ReactiveConfig | None
-=======
-    runner_config: RunnerConfig
->>>>>>> b24f201f
     ssh_debug_connections: list[SSHDebugConnection]
 
     @classmethod
@@ -1136,14 +1126,6 @@
 
         try:
             charm_config = CharmConfig.from_charm(charm)
-<<<<<<< HEAD
-            runner_config = RunnerCharmConfig.from_charm(charm)
-            cls._check_immutable_config_change(
-                runner_storage=runner_config.runner_storage,
-                base_image=runner_config.base_image,
-            )
-        except ValueError as exc:
-=======
         except ValueError as exc:
             logger.error("Invalid charm config: %s", exc)
             raise CharmConfigInvalidError(f"Invalid configuration: {str(exc)}") from exc
@@ -1160,8 +1142,7 @@
                     runner_storage=runner_config.runner_storage,
                     base_image=runner_config.base_image,
                 )
-        except (ValidationError, ValueError) as exc:
->>>>>>> b24f201f
+        except ValueError as exc:
             raise CharmConfigInvalidError(f"Invalid configuration: {str(exc)}") from exc
         except ImmutableConfigChangedError as exc:
             raise CharmConfigInvalidError(exc.msg) from exc
@@ -1191,24 +1172,6 @@
             instance_type=instance_type,
         )
 
-<<<<<<< HEAD
-        state_dict = dataclasses.asdict(state)
-        # Convert pydantic object to python object serializable by json module.
-        state_dict["proxy_config"] = json.loads(state_dict["proxy_config"].json())
-        state_dict["charm_config"] = json.loads(state_dict["charm_config"].json())
-        state_dict["reactive_config"] = (
-            json.loads(state_dict["reactive_config"].json())
-            if state_dict["reactive_config"]
-            else None
-        )
-        state_dict["runner_config"] = json.loads(state_dict["runner_config"].json())
-        state_dict["ssh_debug_connections"] = [
-            debug_info.json() for debug_info in state_dict["ssh_debug_connections"]
-        ]
-        json_data = json.dumps(state_dict, ensure_ascii=False)
-        CHARM_STATE_PATH.write_text(json_data, encoding="utf-8")
-=======
         cls._store_state(state)
->>>>>>> b24f201f
 
         return state