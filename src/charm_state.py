--- conflicted
+++ resolved
@@ -1130,13 +1130,8 @@
         except KeyError as exc:
             logger.info("Key %s not found, this will be updated to current config.", exc.args[0])
 
-<<<<<<< HEAD
-    @staticmethod
-    def _log_prev_state(prev_state_dict: dict) -> None:
-=======
     @classmethod
     def _log_prev_state(cls, prev_state_dict: dict) -> None:
->>>>>>> 1091155b
         """Log the previous state of the charm.
 
         Replace sensitive information before logging.
@@ -1149,8 +1144,7 @@
             charm_config = prev_state_for_logging.get("charm_config")
             if charm_config and "token" in charm_config:
                 charm_config = charm_config.copy()
-<<<<<<< HEAD
-                charm_config["token"] = "*****"  # nosec
+                charm_config["token"] = SENSITIVE_PLACEHOLDER  # nosec
             prev_state_for_logging["charm_config"] = charm_config
 
             reactive_config = prev_state_for_logging.get("reactive_config")
@@ -1158,11 +1152,7 @@
                 reactive_config = reactive_config.copy()
                 reactive_config["mq_uri"] = "*****"
             prev_state_for_logging["reactive_config"] = reactive_config
-=======
-                charm_config["token"] = SENSITIVE_PLACEHOLDER  # nosec
-            prev_state_for_logging["charm_config"] = charm_config
-
->>>>>>> 1091155b
+
             logger.debug("Previous charm state: %s", prev_state_for_logging)
 
     # Ignore the flake8 function too complex (C901). The function does not have much logic, the
