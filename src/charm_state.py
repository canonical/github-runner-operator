# Copyright 2024 Canonical Ltd.
#  See LICENSE file for licensing details.

# TODO: 2024-06-26 The charm contains a lot of states and configuration. The upcoming refactor will
# split each/related class to a file.
# pylint: disable=too-many-lines

"""State of the Charm."""

import dataclasses
import json
import logging
import platform
import re
from enum import Enum
from pathlib import Path
<<<<<<< HEAD
from typing import Annotated, NamedTuple, Optional, cast
=======
from typing import NamedTuple, Optional, TypedDict, cast
>>>>>>> 01ff64d0
from urllib.parse import urlsplit

import yaml
from charms.data_platform_libs.v0.data_interfaces import DatabaseRequires
from ops import CharmBase
from pydantic import (
    AnyHttpUrl,
    BaseModel,
    ConfigDict,
    Field,
    IPvAnyAddress,
    MongoDsn,
    UrlConstraints,
    ValidationError,
<<<<<<< HEAD
    field_validator,
=======
    create_model_from_typeddict,
    validator,
>>>>>>> 01ff64d0
)
from pydantic_core import Url

import openstack_cloud
from errors import MissingMongoDBError, OpenStackInvalidConfigError
from firewall import FirewallEntry
from utilities import get_env_var

logger = logging.getLogger(__name__)

ARCHITECTURES_ARM64 = {"aarch64", "arm64"}
ARCHITECTURES_X86 = {"x86_64"}

CHARM_STATE_PATH = Path("charm_state.json")

BASE_IMAGE_CONFIG_NAME = "base-image"
DENYLIST_CONFIG_NAME = "denylist"
DOCKERHUB_MIRROR_CONFIG_NAME = "dockerhub-mirror"
GROUP_CONFIG_NAME = "group"
LABELS_CONFIG_NAME = "labels"
OPENSTACK_CLOUDS_YAML_CONFIG_NAME = "openstack-clouds-yaml"
OPENSTACK_NETWORK_CONFIG_NAME = "openstack-network"
OPENSTACK_FLAVOR_CONFIG_NAME = "openstack-flavor"
PATH_CONFIG_NAME = "path"
RECONCILE_INTERVAL_CONFIG_NAME = "reconcile-interval"
# bandit thinks this is a hardcoded password
REPO_POLICY_COMPLIANCE_TOKEN_CONFIG_NAME = "repo-policy-compliance-token"  # nosec
REPO_POLICY_COMPLIANCE_URL_CONFIG_NAME = "repo-policy-compliance-url"
RUNNER_STORAGE_CONFIG_NAME = "runner-storage"
SENSITIVE_PLACEHOLDER = "*****"
TEST_MODE_CONFIG_NAME = "test-mode"
# bandit thinks this is a hardcoded password.
TOKEN_CONFIG_NAME = "token"  # nosec
USE_APROXY_CONFIG_NAME = "experimental-use-aproxy"
VIRTUAL_MACHINES_CONFIG_NAME = "virtual-machines"
VM_CPU_CONFIG_NAME = "vm-cpu"
VM_MEMORY_CONFIG_NAME = "vm-memory"
VM_DISK_CONFIG_NAME = "vm-disk"

# Integration names
COS_AGENT_INTEGRATION_NAME = "cos-agent"
DEBUG_SSH_INTEGRATION_NAME = "debug-ssh"
IMAGE_INTEGRATION_NAME = "image"
MONGO_DB_INTEGRATION_NAME = "mongodb"

StorageSize = str
"""Representation of storage size with KiB, MiB, GiB, TiB, PiB, EiB as unit."""


AnyHttpsUrl = Annotated[Url, UrlConstraints(allowed_schemes=["https"])]


@dataclasses.dataclass
class GithubRepo:
    """Represent GitHub repository.

    Attributes:
        owner: Owner of the GitHub repository.
        repo: Name of the GitHub repository.
    """

    owner: str
    repo: str

    def path(self) -> str:
        """Return a string representing the path.

        Returns:
            Path to the GitHub entity.
        """
        return f"{self.owner}/{self.repo}"


@dataclasses.dataclass
class GithubOrg:
    """Represent GitHub organization.

    Attributes:
        org: Name of the GitHub organization.
        group: Runner group to spawn the runners in.
    """

    org: str
    group: str

    def path(self) -> str:
        """Return a string representing the path.

        Returns:
            Path to the GitHub entity.
        """
        return self.org


GithubPath = GithubOrg | GithubRepo


def parse_github_path(path_str: str, runner_group: str) -> GithubPath:
    """Parse GitHub path.

    Args:
        path_str: GitHub path in string format.
        runner_group: Runner group name for GitHub organization. If the path is
            a repository this argument is ignored.

    Raises:
        CharmConfigInvalidError: if an invalid path string was given.

    Returns:
        GithubPath object representing the GitHub repository, or the GitHub
        organization with runner group information.
    """
    if "/" in path_str:
        paths = tuple(segment for segment in path_str.split("/") if segment)
        if len(paths) != 2:
            raise CharmConfigInvalidError(f"Invalid path configuration {path_str}")
        owner, repo = paths
        return GithubRepo(owner=owner, repo=repo)
    return GithubOrg(org=path_str, group=runner_group)


@dataclasses.dataclass
class GithubConfig:
    """Charm configuration related to GitHub.

    Attributes:
        token: The Github API access token (PAT).
        path: The Github org/repo path.
    """

    token: str
    path: GithubPath

    @classmethod
    def from_charm(cls, charm: CharmBase) -> "GithubConfig":
        """Get github related charm configuration values from charm.

        Args:
            charm: The charm instance.

        Raises:
            CharmConfigInvalidError: If an invalid configuration value was set.

        Returns:
            The parsed GitHub configuration values.
        """
        runner_group = cast(str, charm.config.get(GROUP_CONFIG_NAME, "default"))

        path_str = cast(str, charm.config.get(PATH_CONFIG_NAME, ""))
        if not path_str:
            raise CharmConfigInvalidError(f"Missing {PATH_CONFIG_NAME} configuration")
        path = parse_github_path(cast(str, path_str), cast(str, runner_group))

        token = cast(str, charm.config.get(TOKEN_CONFIG_NAME))
        if not token:
            raise CharmConfigInvalidError(f"Missing {TOKEN_CONFIG_NAME} configuration")

        return cls(token=cast(str, token), path=path)


class VirtualMachineResources(NamedTuple):
    """Virtual machine resource configuration.

    Attributes:
        cpu: Number of vCPU for the virtual machine.
        memory: Amount of memory for the virtual machine.
        disk: Amount of disk for the virtual machine.
    """

    cpu: int
    memory: StorageSize
    disk: StorageSize


class Arch(str, Enum):
    """Supported system architectures.

    Attributes:
        ARM64: Represents an ARM64 system architecture.
        X64: Represents an X64/AMD64 system architecture.
    """

    ARM64 = "arm64"
    X64 = "x64"


class RunnerStorage(str, Enum):
    """Supported storage as runner disk.

    Attributes:
        JUJU_STORAGE: Represents runner storage from Juju storage.
        MEMORY: Represents tempfs storage (ramdisk).
    """

    JUJU_STORAGE = "juju-storage"
    MEMORY = "memory"


class InstanceType(str, Enum):
    """Type of instance for runner.

    Attributes:
        LOCAL_LXD: LXD instance on the local juju machine.
        OPENSTACK: OpenStack instance on a cloud.
    """

    LOCAL_LXD = "local_lxd"
    OPENSTACK = "openstack"


class CharmConfigInvalidError(Exception):
    """Raised when charm config is invalid.

    Attributes:
        msg: Explanation of the error.
    """

    def __init__(self, msg: str):
        """Initialize a new instance of the CharmConfigInvalidError exception.

        Args:
            msg: Explanation of the error.
        """
        self.msg = msg


def _valid_storage_size_str(size: str) -> bool:
    """Validate the storage size string.

    Args:
        size: Storage size string.

    Return:
        Whether the string is valid.
    """
    # Checks whether the string confirms to using the KiB, MiB, GiB, TiB, PiB,
    # EiB suffix for storage size as specified in config.yaml.
    valid_suffixes = {"KiB", "MiB", "GiB", "TiB", "PiB", "EiB"}
    return size[-3:] in valid_suffixes and size[:-3].isdigit()


WORD_ONLY_REGEX = re.compile("^[\\w\\-]+$")


def _parse_labels(labels: str) -> tuple[str, ...]:
    """Return valid labels.

    Args:
        labels: Comma separated labels string.

    Raises:
        ValueError: if any invalid label was found.

    Returns:
        Labels consisting of alphanumeric and underscore only.
    """
    invalid_labels = []
    valid_labels = []
    for label in labels.split(","):
        stripped_label = label.strip()
        if not stripped_label:
            continue
        if not WORD_ONLY_REGEX.match(stripped_label):
            invalid_labels.append(stripped_label)
        else:
            valid_labels.append(stripped_label)

    if invalid_labels:
        raise ValueError(f"Invalid labels {','.join(invalid_labels)} found.")

    return tuple(valid_labels)


class RepoPolicyComplianceConfig(BaseModel):
    """Configuration for the repo policy compliance service.

    Attributes:
        token: Token for the repo policy compliance service.
        url: URL of the repo policy compliance service.
    """

    token: str
    url: AnyHttpUrl

    @classmethod
    def from_charm(cls, charm: CharmBase) -> "RepoPolicyComplianceConfig":
        """Initialize the config from charm.

        Args:
            charm: The charm instance.

        Raises:
            CharmConfigInvalidError: If an invalid configuration was set.

        Returns:
            Current repo-policy-compliance config.
        """
        token = charm.config.get(REPO_POLICY_COMPLIANCE_TOKEN_CONFIG_NAME)
        if not token:
            raise CharmConfigInvalidError(
                f"Missing {REPO_POLICY_COMPLIANCE_TOKEN_CONFIG_NAME} configuration"
            )
        url = charm.config.get(REPO_POLICY_COMPLIANCE_URL_CONFIG_NAME)
        if not url:
            raise CharmConfigInvalidError(
                f"Missing {REPO_POLICY_COMPLIANCE_URL_CONFIG_NAME} configuration"
            )

        # pydantic allows string to be passed as AnyHttpUrl, mypy complains about it
        return cls(url=url, token=token)  # type: ignore


class _OpenStackAuth(TypedDict):
    """The OpenStack cloud connection authentication info.

    Attributes:
        auth_url: The OpenStack authentication URL (keystone).
        password: The OpenStack project user's password.
        project_domain_name: The project domain in which the project belongs to.
        project_name: The OpenStack project to connect to.
        user_domain_name: The user domain in which the user belongs to.
        username: The user to authenticate as.
    """

    auth_url: str
    password: str
    project_domain_name: str
    project_name: str
    user_domain_name: str
    username: str


class _OpenStackCloud(TypedDict):
    """The OpenStack cloud connection info.

    See https://docs.openstack.org/python-openstackclient/pike/configuration/index.html.

    Attributes:
        auth: The connection authentication info.
    """

    auth: _OpenStackAuth


class OpenStackCloudsYAML(TypedDict):
    """The OpenStack clouds YAML dict mapping.

    Attributes:
        clouds: The map of cloud name to cloud connection info.
    """

    clouds: dict[str, _OpenStackCloud]


class CharmConfig(BaseModel):
    """General charm configuration.

    Some charm configurations are grouped into other configuration models.

    Attributes:
        denylist: List of IPv4 to block the runners from accessing.
        dockerhub_mirror: Private docker registry as dockerhub mirror for the runners to use.
        labels: Additional runner labels to append to default (i.e. os, flavor, architecture).
        openstack_clouds_yaml: The openstack clouds.yaml configuration.
        path: GitHub repository path in the format '<owner>/<repo>', or the GitHub organization
            name.
        reconcile_interval: Time between each reconciliation of runners in minutes.
        repo_policy_compliance: Configuration for the repo policy compliance service.
        token: GitHub personal access token for GitHub API.
    """

    denylist: list[FirewallEntry]
    dockerhub_mirror: AnyHttpsUrl | None = None
    labels: tuple[str, ...]
<<<<<<< HEAD
    openstack_clouds_yaml: dict[str, dict] | None = None
=======
    openstack_clouds_yaml: OpenStackCloudsYAML | None
>>>>>>> 01ff64d0
    path: GithubPath
    reconcile_interval: int
    repo_policy_compliance: RepoPolicyComplianceConfig | None = None
    token: str

    @classmethod
    def _parse_denylist(cls, charm: CharmBase) -> list[FirewallEntry]:
        """Read charm denylist configuration and parse it into firewall deny entries.

        Args:
            charm: The charm instance.

        Returns:
            The firewall deny entries.
        """
        denylist_str = cast(str, charm.config.get(DENYLIST_CONFIG_NAME, ""))

        entry_list = [entry.strip() for entry in denylist_str.split(",")]
        denylist = [FirewallEntry.decode(entry) for entry in entry_list if entry]
        return denylist

    # *** docker hub mirror url changed from a string to an https url ***
    @classmethod
    def _parse_dockerhub_mirror(cls, charm: CharmBase) -> str | None:
        """Parse and validate dockerhub mirror URL.

        Args:
            charm: The charm instance.

        Raises:
            CharmConfigInvalidError: if insecure scheme is passed for dockerhub mirror.

        Returns:
            The URL of dockerhub mirror.
        """
        dockerhub_mirror: str | None = (
            cast(str, charm.config.get(DOCKERHUB_MIRROR_CONFIG_NAME)) or None
        )

        if not dockerhub_mirror:
            return None

        dockerhub_mirror = cast(str, dockerhub_mirror)
        dockerhub_mirror_url = urlsplit(dockerhub_mirror)
        if dockerhub_mirror_url.scheme != "https":
            raise CharmConfigInvalidError(
                (
                    f"Only secured registry supported for {DOCKERHUB_MIRROR_CONFIG_NAME} "
                    "configuration, the scheme should be https"
                )
            )

        return dockerhub_mirror

    @classmethod
    def _parse_openstack_clouds_config(cls, charm: CharmBase) -> OpenStackCloudsYAML | None:
        """Parse and validate openstack clouds yaml config value.

        Args:
            charm: The charm instance.

        Raises:
            CharmConfigInvalidError: if an invalid Openstack config value was set.

        Returns:
            The openstack clouds yaml.
        """
        openstack_clouds_yaml_str: str | None = cast(
            str, charm.config.get(OPENSTACK_CLOUDS_YAML_CONFIG_NAME)
        )
        if not openstack_clouds_yaml_str:
            return None

        try:
            openstack_clouds_yaml: OpenStackCloudsYAML = yaml.safe_load(
                cast(str, openstack_clouds_yaml_str)
            )
            # use Pydantic to validate TypedDict.
            create_model_from_typeddict(OpenStackCloudsYAML)(**openstack_clouds_yaml)
        except (yaml.YAMLError, TypeError) as exc:
            logger.error(f"Invalid {OPENSTACK_CLOUDS_YAML_CONFIG_NAME} config: %s.", exc)
            raise CharmConfigInvalidError(
                f"Invalid {OPENSTACK_CLOUDS_YAML_CONFIG_NAME} config. Invalid yaml."
            ) from exc

        try:
            openstack_cloud.initialize(openstack_clouds_yaml)
        except OpenStackInvalidConfigError as exc:
            logger.error("Invalid openstack config, %s.", exc)
            raise CharmConfigInvalidError(
                "Invalid openstack config. Not able to initialize openstack integration."
            ) from exc

        return openstack_clouds_yaml

    @field_validator("reconcile_interval")
    @classmethod
    def check_reconcile_interval(cls, reconcile_interval: int) -> int:
        """Validate the general charm configuration.

        Args:
            reconcile_interval: The value of reconcile_interval passed to class instantiation.

        Raises:
            ValueError: if an invalid reconcile_interval value of less than 2 has been passed.

        Returns:
            The validated reconcile_interval value.
        """
        # The EventTimer class sets a timeout of `reconcile_interval` - 1.
        # Therefore the `reconcile_interval` must be at least 2.
        if reconcile_interval < 2:
            logger.error(
                "The %s configuration must be greater than 1", RECONCILE_INTERVAL_CONFIG_NAME
            )
            raise ValueError(
                f"The {RECONCILE_INTERVAL_CONFIG_NAME} configuration needs to be greater or equal"
                " to 2"
            )

        return reconcile_interval

    @classmethod
    def from_charm(cls, charm: CharmBase) -> "CharmConfig":
        """Initialize the config from charm.

        Args:
            charm: The charm instance.

        Raises:
            CharmConfigInvalidError: If any invalid configuration has been set on the charm.

        Returns:
            Current config of the charm.
        """
        try:
            github_config = GithubConfig.from_charm(charm)
        except CharmConfigInvalidError as exc:
            raise CharmConfigInvalidError(f"Invalid Github config, {str(exc)}") from exc

        try:
            reconcile_interval = int(charm.config[RECONCILE_INTERVAL_CONFIG_NAME])
        except ValueError as err:
            raise CharmConfigInvalidError(
                f"The {RECONCILE_INTERVAL_CONFIG_NAME} config must be int"
            ) from err

        denylist = cls._parse_denylist(charm)
        dockerhub_mirror = cast(str, charm.config.get(DOCKERHUB_MIRROR_CONFIG_NAME, "")) or None
        openstack_clouds_yaml = cls._parse_openstack_clouds_config(charm)

        try:
            labels = _parse_labels(cast(str, charm.config.get(LABELS_CONFIG_NAME, "")))
        except ValueError as exc:
            raise CharmConfigInvalidError(f"Invalid {LABELS_CONFIG_NAME} config: {exc}") from exc

        repo_policy_compliance = None
        if charm.config.get(REPO_POLICY_COMPLIANCE_TOKEN_CONFIG_NAME) or charm.config.get(
            REPO_POLICY_COMPLIANCE_URL_CONFIG_NAME
        ):
            if not openstack_clouds_yaml:
                raise CharmConfigInvalidError(
                    "Cannot use repo-policy-compliance config without using OpenStack."
                )
            repo_policy_compliance = RepoPolicyComplianceConfig.from_charm(charm)

        # pydantic allows to pass str as AnyHttpUrl, mypy complains about it
        return cls(
            denylist=denylist,
            dockerhub_mirror=dockerhub_mirror,  # type: ignore
            labels=labels,
            openstack_clouds_yaml=openstack_clouds_yaml,
            path=github_config.path,
            reconcile_interval=reconcile_interval,
            repo_policy_compliance=repo_policy_compliance,
            token=github_config.token,
        )


LTS_IMAGE_VERSION_TAG_MAP = {"22.04": "jammy", "24.04": "noble"}


class BaseImage(str, Enum):
    """The ubuntu OS base image to build and deploy runners on.

    Attributes:
        JAMMY: The jammy ubuntu LTS image.
        NOBLE: The noble ubuntu LTS image.
    """

    JAMMY = "jammy"
    NOBLE = "noble"

    def __str__(self) -> str:
        """Interpolate to string value.

        Returns:
            The enum string value.
        """
        return self.value

    @classmethod
    def from_charm(cls, charm: CharmBase) -> "BaseImage":
        """Retrieve the base image tag from charm.

        Args:
            charm: The charm instance.

        Returns:
            The base image configuration of the charm.
        """
        image_name = cast(str, charm.config.get(BASE_IMAGE_CONFIG_NAME, "jammy")).lower().strip()
        if image_name in LTS_IMAGE_VERSION_TAG_MAP:
            return cls(LTS_IMAGE_VERSION_TAG_MAP[image_name])
        return cls(image_name)


class OpenstackImage(BaseModel):
    """OpenstackImage from image builder relation data.

    Attributes:
        id: The OpenStack image ID.
        tags: Image tags, e.g. jammy
    """

    id: str | None = None
    tags: list[str] | None = None

    @classmethod
    def from_charm(cls, charm: CharmBase) -> "OpenstackImage | None":
        """Initialize the OpenstackImage info from relation data.

        None represents relation not established.
        None values for id/tags represent image not yet ready but the relation exists.

        Args:
            charm: The charm instance.

        Returns:
            OpenstackImage metadata from charm relation data.
        """
        relations = charm.model.relations[IMAGE_INTEGRATION_NAME]
        if not relations or not (relation := relations[0]).units:
            return None
        for unit in relation.units:
            relation_data = relation.data[unit]
            if not relation_data:
                continue
            return OpenstackImage(
                id=relation_data.get("id", None),
                tags=[tag.strip() for tag in relation_data.get("tags", "").split(",") if tag],
            )
        return OpenstackImage(id=None, tags=None)


class OpenstackRunnerConfig(BaseModel):
    """Runner configuration for OpenStack Instances.

    Attributes:
        virtual_machines: Number of virtual machine-based runner to spawn.
        openstack_flavor: flavor on openstack to use for virtual machines.
        openstack_network: Network on openstack to use for virtual machines.
        openstack_image: Openstack image to use for virtual machines.
    """

    virtual_machines: int
    openstack_flavor: str
    openstack_network: str
    openstack_image: OpenstackImage | None = None

    @classmethod
    def from_charm(cls, charm: CharmBase) -> "OpenstackRunnerConfig":
        """Initialize the config from charm.

        Args:
            charm: The charm instance.

        Raises:
            CharmConfigInvalidError: Error with charm configuration virtual-machines not of int
                type.

        Returns:
            Openstack runner config of the charm.
        """
        try:
            virtual_machines = int(charm.config["virtual-machines"])
        except ValueError as err:
            raise CharmConfigInvalidError(
                "The virtual-machines configuration must be int"
            ) from err

        openstack_flavor = charm.config[OPENSTACK_FLAVOR_CONFIG_NAME]
        openstack_network = charm.config[OPENSTACK_NETWORK_CONFIG_NAME]
        openstack_image = OpenstackImage.from_charm(charm)

        return cls(
            virtual_machines=virtual_machines,
            openstack_flavor=cast(str, openstack_flavor),
            openstack_network=cast(str, openstack_network),
            openstack_image=openstack_image,
        )


class LocalLxdRunnerConfig(BaseModel):
    """Runner configurations for local LXD instances.

    Attributes:
        base_image: The ubuntu base image to run the runner virtual machines on.
        virtual_machines: Number of virtual machine-based runner to spawn.
        virtual_machine_resources: Hardware resource used by one virtual machine for a runner.
        runner_storage: Storage to be used as disk for the runner.
    """

    base_image: BaseImage
    virtual_machines: int
    virtual_machine_resources: VirtualMachineResources
    runner_storage: RunnerStorage

    @classmethod
    def from_charm(cls, charm: CharmBase) -> "LocalLxdRunnerConfig":
        """Initialize the config from charm.

        Args:
            charm: The charm instance.

        Raises:
            CharmConfigInvalidError: if an invalid runner charm config has been set on the charm.

        Returns:
            Local LXD runner config of the charm.
        """
        try:
            base_image = BaseImage.from_charm(charm)
        except ValueError as err:
            raise CharmConfigInvalidError("Invalid base image") from err

        try:
            runner_storage = RunnerStorage(charm.config[RUNNER_STORAGE_CONFIG_NAME])
        except ValueError as err:
            raise CharmConfigInvalidError(
                f"Invalid {RUNNER_STORAGE_CONFIG_NAME} configuration"
            ) from err
        except CharmConfigInvalidError as exc:
            raise CharmConfigInvalidError(f"Invalid runner storage config, {str(exc)}") from exc

        try:
            virtual_machines = int(charm.config[VIRTUAL_MACHINES_CONFIG_NAME])
        except ValueError as err:
            raise CharmConfigInvalidError(
                f"The {VIRTUAL_MACHINES_CONFIG_NAME} configuration must be int"
            ) from err

        try:
            cpu = int(charm.config[VM_CPU_CONFIG_NAME])
        except ValueError as err:
            raise CharmConfigInvalidError(f"Invalid {VM_CPU_CONFIG_NAME} configuration") from err

        virtual_machine_resources = VirtualMachineResources(
            cpu,
            cast(str, charm.config[VM_MEMORY_CONFIG_NAME]),
            cast(str, charm.config[VM_DISK_CONFIG_NAME]),
        )

        return cls(
            base_image=base_image,
            virtual_machines=virtual_machines,
            virtual_machine_resources=virtual_machine_resources,
            runner_storage=runner_storage,
        )

    @field_validator("virtual_machines")
    @classmethod
    def check_virtual_machines(cls, virtual_machines: int) -> int:
        """Validate the virtual machines configuration value.

        Args:
            virtual_machines: The virtual machines value to validate.

        Raises:
            ValueError: if a negative integer was passed.

        Returns:
            Validated virtual_machines value.
        """
        if virtual_machines < 0:
            raise ValueError(
                f"The {VIRTUAL_MACHINES_CONFIG_NAME} configuration needs to be greater or equal "
                "to 0"
            )

        return virtual_machines

    @field_validator("virtual_machine_resources")
    @classmethod
    def check_virtual_machine_resources(
        cls, vm_resources: VirtualMachineResources
    ) -> VirtualMachineResources:
        """Validate the virtual_machine_resources field values.

        Args:
            vm_resources: the virtual_machine_resources value to validate.

        Raises:
            ValueError: if an invalid number of cpu was given or invalid memory/disk size was
                given.

        Returns:
            The validated virtual_machine_resources value.
        """
        if vm_resources.cpu < 1:
            raise ValueError(f"The {VM_CPU_CONFIG_NAME} configuration needs to be greater than 0")
        if not _valid_storage_size_str(vm_resources.memory):
            raise ValueError(
                f"Invalid format for {VM_MEMORY_CONFIG_NAME} configuration, must be int with unit "
                "(e.g. MiB, GiB)"
            )
        if not _valid_storage_size_str(vm_resources.disk):
            raise ValueError(
                f"Invalid format for {VM_DISK_CONFIG_NAME} configuration, must be int with unit "
                "(e.g., MiB, GiB)"
            )

        return vm_resources


RunnerConfig = OpenstackRunnerConfig | LocalLxdRunnerConfig


class ProxyConfig(BaseModel):
    """Proxy configuration.

    Attributes:
        aproxy_address: The address of aproxy snap instance if use_aproxy is enabled.
        http: HTTP proxy address.
        https: HTTPS proxy address.
        no_proxy: Comma-separated list of hosts that should not be proxied.
        use_aproxy: Whether aproxy should be used for the runners.
        model_config: Config for the pydantic model
    """

    http: Optional[AnyHttpUrl] = None
    https: Optional[AnyHttpUrl] = None
    no_proxy: Optional[str] = None
    use_aproxy: bool = False
    model_config = ConfigDict(frozen=True)

    @property
    def aproxy_address(self) -> Optional[str]:
        """Return the aproxy address."""
        if self.use_aproxy:
            proxy_address = self.http or self.https
            # assert is only used to make mypy happy
            assert (
                proxy_address is not None and proxy_address.host is not None
            )  # nosec for [B101:assert_used]
            if "http" in proxy_address.host:
                aproxy_address = proxy_address.host[7:]
            elif "https" in proxy_address.host:
                aproxy_address = proxy_address.host[8:]
            else:
                aproxy_address = proxy_address.host

            if proxy_address.port:
                aproxy_address = f"{proxy_address.host}:{proxy_address.port}"
        else:
            aproxy_address = None
        return aproxy_address

    @field_validator("use_aproxy")  # type: ignore
    @classmethod
    def check_use_aproxy(cls, use_aproxy: bool, values: dict) -> bool:
        """Validate the proxy configuration.

        Args:
            use_aproxy: Value of use_aproxy variable.
            values: Values in the pydantic model.

        Raises:
            ValueError: if use_aproxy was set but no http/https was passed.

        Returns:
            Validated use_aproxy value.
        """
        try:
            if use_aproxy:
                values_data = values.data  # type: ignore
                if not (values_data.get("http") or values_data.get("https")):
                    raise ValueError("aproxy requires http or https to be set")
        except AttributeError as exc:  # noqa: F841
            # when http or https are not passed, raises an AttributeError
            raise ValueError("aproxy requires http or https to be set") from exc

        return use_aproxy

    def __bool__(self) -> bool:
        """Return whether the proxy config is set.

        Returns:
            Whether the proxy config is set.
        """
        return bool(self.http or self.https)

    @classmethod
    def from_charm(cls, charm: CharmBase) -> "ProxyConfig":
        """Initialize the proxy config from charm.

        Args:
            charm: The charm instance.

        Returns:
            Current proxy config of the charm.
        """
        use_aproxy = bool(charm.config.get(USE_APROXY_CONFIG_NAME))
        http_proxy = get_env_var("JUJU_CHARM_HTTP_PROXY") or None
        https_proxy = get_env_var("JUJU_CHARM_HTTPS_PROXY") or None
        no_proxy = get_env_var("JUJU_CHARM_NO_PROXY") or None

        # there's no need for no_proxy if there's no http_proxy or https_proxy
        if not (https_proxy or http_proxy) and no_proxy:
            no_proxy = None

        return cls(
            http=http_proxy,
            https=https_proxy,
            no_proxy=no_proxy,
            use_aproxy=use_aproxy,
        )


class UnsupportedArchitectureError(Exception):
    """Raised when given machine charm architecture is unsupported.

    Attributes:
        arch: The current machine architecture.
    """

    def __init__(self, arch: str) -> None:
        """Initialize a new instance of the CharmConfigInvalidError exception.

        Args:
            arch: The current machine architecture.
        """
        self.arch = arch


def _get_supported_arch() -> Arch:
    """Get current machine architecture.

    Raises:
        UnsupportedArchitectureError: if the current architecture is unsupported.

    Returns:
        Arch: Current machine architecture.
    """
    arch = platform.machine()
    match arch:
        case arch if arch in ARCHITECTURES_ARM64:
            return Arch.ARM64
        case arch if arch in ARCHITECTURES_X86:
            return Arch.X64
        case _:
            raise UnsupportedArchitectureError(arch=arch)


class SSHDebugConnection(BaseModel):
    """SSH connection information for debug workflow.

    Attributes:
        host: The SSH relay server host IP address inside the VPN.
        port: The SSH relay server port.
        rsa_fingerprint: The host SSH server public RSA key fingerprint.
        ed25519_fingerprint: The host SSH server public ed25519 key fingerprint.
    """

    host: IPvAnyAddress
    port: int = Field(0, gt=0, le=65535)
    rsa_fingerprint: str = Field(pattern="^SHA256:.*")
    ed25519_fingerprint: str = Field(pattern="^SHA256:.*")

    @classmethod
    def from_charm(cls, charm: CharmBase) -> list["SSHDebugConnection"]:
        """Initialize the SSHDebugInfo from charm relation data.

        Args:
            charm: The charm instance.

        Returns:
            List of connection information for ssh debug access.
        """
        ssh_debug_connections: list[SSHDebugConnection] = []
        relations = charm.model.relations[DEBUG_SSH_INTEGRATION_NAME]
        if not relations or not (relation := relations[0]).units:
            return ssh_debug_connections
        for unit in relation.units:
            relation_data = relation.data[unit]
            if (
                not (host := relation_data.get("host"))
                or not (port := relation_data.get("port"))
                or not (rsa_fingerprint := relation_data.get("rsa_fingerprint"))
                or not (ed25519_fingerprint := relation_data.get("ed25519_fingerprint"))
            ):
                logger.warning(
                    "%s relation data for %s not yet ready.", DEBUG_SSH_INTEGRATION_NAME, unit.name
                )
                continue
            ssh_debug_connections.append(
                # pydantic allows string to be passed as IPvAnyAddress and as int,
                # mypy complains about it
                SSHDebugConnection(
                    host=host,  # type: ignore
                    port=port,  # type: ignore
                    rsa_fingerprint=rsa_fingerprint,
                    ed25519_fingerprint=ed25519_fingerprint,
                )
            )
        return ssh_debug_connections


class ReactiveConfig(BaseModel):
    """Represents the configuration for reactive scheduling.

    Attributes:
        mq_uri: The URI of the MQ to use to spawn runners reactively.
    """

    mq_uri: MongoDsn

    @classmethod
    def from_database(cls, database: DatabaseRequires) -> "ReactiveConfig | None":
        """Initialize the ReactiveConfig from charm config and integration data.

        Args:
            database: The database to fetch integration data from.

        Returns:
            The connection information for the reactive MQ or None if not available.

        Raises:
            MissingMongoDBError: If the information on howto access MongoDB
                is missing in the integration data.
        """
        integration_existing = bool(database.relations)

        if not integration_existing:
            return None

        uri_field = "uris"  # the field is called uris though it's a single uri
        relation_data = list(database.fetch_relation_data(fields=[uri_field]).values())

        # There can be only one database integrated at a time
        # with the same interface name. See: metadata.yaml
        data = relation_data[0]

        if uri_field in data:
            return ReactiveConfig(mq_uri=data[uri_field])

        raise MissingMongoDBError(
            f"Missing {uri_field} for {MONGO_DB_INTEGRATION_NAME} integration"
        )


class ImmutableConfigChangedError(Exception):
    """Represents an error when changing immutable charm state."""

    def __init__(self, msg: str):
        """Initialize a new instance of the ImmutableConfigChangedError exception.

        Args:
            msg: Explanation of the error.
        """
        self.msg = msg


# Charm State is a list of all the configurations and states of the charm and
# has therefore a lot of attributes.
@dataclasses.dataclass(frozen=True)
class CharmState:  # pylint: disable=too-many-instance-attributes
    """The charm state.

    Attributes:
        arch: The underlying compute architecture, i.e. x86_64, amd64, arm64/aarch64.
        charm_config: Configuration of the juju charm.
        is_metrics_logging_available: Whether the charm is able to issue metrics.
        proxy_config: Proxy-related configuration.
        instance_type: The type of instances, e.g., local lxd, openstack.
        reactive_config: The charm configuration related to reactive spawning mode.
        runner_config: The charm configuration related to runner VM configuration.
        ssh_debug_connections: SSH debug connections configuration information.
    """

    arch: Arch
    is_metrics_logging_available: bool
    proxy_config: ProxyConfig
    instance_type: InstanceType
    charm_config: CharmConfig
    runner_config: RunnerConfig
    reactive_config: ReactiveConfig | None
    ssh_debug_connections: list[SSHDebugConnection]

    @classmethod
    def _store_state(cls, state: "CharmState") -> None:
        """Store the state of the charm to disk.

        Args:
            state: The state of the charm.
        """
        state_dict = dataclasses.asdict(state)
        # Convert pydantic object to python object serializable by json module.
        state_dict["proxy_config"] = json.loads(state_dict["proxy_config"].model_dump_json())
        state_dict["charm_config"] = json.loads(state_dict["charm_config"].model_dump_json())
        if state.reactive_config:
            state_dict["reactive_config"] = json.loads(
                state_dict["reactive_config"].model_dump_json()
            )
        state_dict["runner_config"] = json.loads(state_dict["runner_config"].model_dump_json())
        state_dict["ssh_debug_connections"] = [
            debug_info.model_dump_json() for debug_info in state_dict["ssh_debug_connections"]
        ]
        json_data = json.dumps(state_dict, ensure_ascii=False)
        CHARM_STATE_PATH.write_text(json_data, encoding="utf-8")

    @classmethod
    def _check_immutable_config_change(
        cls, runner_storage: RunnerStorage, base_image: BaseImage
    ) -> None:
        """Ensure immutable config has not changed.

        Args:
            runner_storage: The current runner_storage configuration.
            base_image: The current base_image configuration.

        Raises:
            ImmutableConfigChangedError: If an immutable configuration has changed.
        """
        if not CHARM_STATE_PATH.exists():
            return

        json_data = CHARM_STATE_PATH.read_text(encoding="utf-8")
        prev_state = json.loads(json_data)

        cls._log_prev_state(prev_state)

        try:
            if prev_state["runner_config"]["runner_storage"] != runner_storage:
                logger.error(
                    "Storage option changed from %s to %s, blocking the charm",
                    prev_state["runner_config"]["runner_storage"],
                    runner_storage,
                )
                raise ImmutableConfigChangedError(
                    msg=(
                        "runner-storage config cannot be changed after deployment, "
                        "redeploy if needed"
                    )
                )
        except KeyError as exc:
            logger.info("Key %s not found, this will be updated to current config.", exc.args[0])

        try:
            if prev_state["runner_config"]["base_image"] != base_image.value:
                logger.error(
                    "Base image option changed from %s to %s, blocking the charm",
                    prev_state["runner_config"]["base_image"],
                    runner_storage,
                )
                raise ImmutableConfigChangedError(
                    msg="base-image config cannot be changed after deployment, redeploy if needed"
                )
        except KeyError as exc:
            logger.info("Key %s not found, this will be updated to current config.", exc.args[0])

    @classmethod
    def _log_prev_state(cls, prev_state_dict: dict) -> None:
        """Log the previous state of the charm.

        Replace sensitive information before logging.

        Args:
            prev_state_dict: The previous state of the charm as a dict.
        """
        if logger.isEnabledFor(logging.DEBUG):
            prev_state_for_logging = prev_state_dict.copy()
            charm_config = prev_state_for_logging.get("charm_config")
            if charm_config and "token" in charm_config:
                charm_config = charm_config.copy()
                charm_config["token"] = SENSITIVE_PLACEHOLDER  # nosec
            prev_state_for_logging["charm_config"] = charm_config

            reactive_config = prev_state_for_logging.get("reactive_config")
            if reactive_config and "mq_uri" in reactive_config:
                reactive_config = reactive_config.copy()
                reactive_config["mq_uri"] = "*****"
            prev_state_for_logging["reactive_config"] = reactive_config

            logger.debug("Previous charm state: %s", prev_state_for_logging)

    # Ignore the flake8 function too complex (C901). The function does not have much logic, the
    # lint is likely triggered with the multiple try-excepts, which are needed.
    @classmethod
    def from_charm(  # noqa: C901
        cls, charm: CharmBase, database: DatabaseRequires
    ) -> "CharmState":
        """Initialize the state from charm.

        Args:
            charm: The charm instance.
            database: The database instance.

        Raises:
            CharmConfigInvalidError: If an invalid configuration was set.

        Returns:
            Current state of the charm.
        """
        try:
            proxy_config = ProxyConfig.from_charm(charm)
        except ValueError as exc:
            raise CharmConfigInvalidError(f"Invalid proxy configuration: {str(exc)}") from exc

        try:
            charm_config = CharmConfig.from_charm(charm)
        except ValueError as exc:
            logger.error("Invalid charm config: %s", exc)
            raise CharmConfigInvalidError(f"Invalid configuration: {str(exc)}") from exc

        try:
            runner_config: RunnerConfig
            if charm_config.openstack_clouds_yaml is not None:
                instance_type = InstanceType.OPENSTACK
                runner_config = OpenstackRunnerConfig.from_charm(charm)
            else:
                instance_type = InstanceType.LOCAL_LXD
                runner_config = LocalLxdRunnerConfig.from_charm(charm)
                cls._check_immutable_config_change(
                    runner_storage=runner_config.runner_storage,
                    base_image=runner_config.base_image,
                )
        except ValueError as exc:
            raise CharmConfigInvalidError(f"Invalid configuration: {str(exc)}") from exc
        except ImmutableConfigChangedError as exc:
            raise CharmConfigInvalidError(exc.msg) from exc

        try:
            arch = _get_supported_arch()
        except UnsupportedArchitectureError as exc:
            logger.error("Unsupported architecture: %s", exc.arch)
            raise CharmConfigInvalidError(f"Unsupported architecture {exc.arch}") from exc

        try:
            ssh_debug_connections = SSHDebugConnection.from_charm(charm)
        except ValidationError as exc:
            logger.error("Invalid SSH debug info: %s.", exc)
            raise CharmConfigInvalidError("Invalid SSH Debug info") from exc

        reactive_config = ReactiveConfig.from_database(database)

        state = cls(
            arch=arch,
            is_metrics_logging_available=bool(charm.model.relations[COS_AGENT_INTEGRATION_NAME]),
            proxy_config=proxy_config,
            charm_config=charm_config,
            runner_config=runner_config,
            reactive_config=reactive_config,
            ssh_debug_connections=ssh_debug_connections,
            instance_type=instance_type,
        )

        cls._store_state(state)

        return state<|MERGE_RESOLUTION|>--- conflicted
+++ resolved
@@ -14,11 +14,7 @@
 import re
 from enum import Enum
 from pathlib import Path
-<<<<<<< HEAD
 from typing import Annotated, NamedTuple, Optional, cast
-=======
-from typing import NamedTuple, Optional, TypedDict, cast
->>>>>>> 01ff64d0
 from urllib.parse import urlsplit
 
 import yaml
@@ -33,12 +29,7 @@
     MongoDsn,
     UrlConstraints,
     ValidationError,
-<<<<<<< HEAD
     field_validator,
-=======
-    create_model_from_typeddict,
-    validator,
->>>>>>> 01ff64d0
 )
 from pydantic_core import Url
 
@@ -413,11 +404,7 @@
     denylist: list[FirewallEntry]
     dockerhub_mirror: AnyHttpsUrl | None = None
     labels: tuple[str, ...]
-<<<<<<< HEAD
     openstack_clouds_yaml: dict[str, dict] | None = None
-=======
-    openstack_clouds_yaml: OpenStackCloudsYAML | None
->>>>>>> 01ff64d0
     path: GithubPath
     reconcile_interval: int
     repo_policy_compliance: RepoPolicyComplianceConfig | None = None
