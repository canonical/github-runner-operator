# Copyright 2025 Canonical Ltd.
# See LICENSE file for licensing details.

options:
  dockerhub-mirror:
    type: string
    default: ""
    description: >-
      The URL to the private docker registry configured as the dockerhub mirror to be used by the
      runners. If set a message will be displayed prior to job execution on self-hosted runner
      informing users to use the provided registry. You must use https:// as the protocol.
  openstack-clouds-yaml:
    type: string
    default: ""
    description: >-
      The clouds.yaml yaml necessary for OpenStack integration.
      The format for the clouds.yaml is described in the docs:
      (https://docs.openstack.org/python-openstackclient/pike/configuration/index.html#clouds-yaml).
  openstack-flavor:
    type: string
    default: ""
    description: |
      (Deprecated, use flavor-label-list instead)
      The openstack flavor to use to spawn virtual machines. This controls the hardware resource
      of the virtual machines. See docs for details:
      (https://docs.openstack.org/nova/rocky/user/flavors.html).
  openstack-network:
    type: string
    default: ""
    description: |
      The openstack network for virtual machines hosting the runners. The network must allow this
      application to be able to access the virtual machine though the IP assigned by the openstack
      network. See docs for details:
      (https://docs.openstack.org/neutron/latest/admin/intro-os-networking.html).
  experimental-use-aproxy:
    type: boolean
    default: false
    description: >-
      (Experimental, may be removed) When set to true, aproxy (https://github.com/canonical/aproxy)
      will be installed within the runners. It will forward TCP traffic matching the 'aproxy-exclude-addresses'
      and 'aproxy-redirect-ports' settings to a proxy server configured by the Juju model config 'juju-http-proxy'
      (or, if this is not set, 'juju-https-proxy' will be used).
      This is useful when the charm is deployed in a network that requires a proxy to access the
      internet.
      Note that you should carefully choose values for the 'aproxy-exclude-addresses' and
      'aproxy-redirect-ports' so that the network traffic from the runner to the HTTP proxy is not 
      captured by aproxy. The simplest way to achieve this is to add the IP address of the HTTP proxy 
      to 'aproxy-exclude-addresses' or exclude the HTTP proxy port from 'aproxy-redirect-ports'.
  aproxy-exclude-addresses:
    type: string
    default: "10.0.0.0/8, 172.16.0.0/12, 192.168.0.0/16"
    description: >-
      A comma-separated list of IP addresses that should be excluded from redirection to aproxy.
      127.0.0.0/8 are always excluded so you can omit if from the configuration.
  aproxy-redirect-ports:
    type: string
    default: "80, 443"
    description: >-
      A comma-separated list of ports or port ranges that should be redirected to aproxy.
  group:
    type: string
    default: "default"
    description: >-
      The organization runner group to register the self-hosted runner under. This has no effect on
      runners under a repository.
  labels:
    type: string
    default: ""
    description: >-
      Additional comma separated labels to attach to self-hosted runners. By default, the labels
      "self-hosted", architecture (i.e. "x64", "arm64"), os (i.e. "linux"), os-flavor (i.e. 
      "jammy") are set. Any labels provided via this configuration will be appended to the default 
      values.
  path:
    type: string
    default: ""
    description: >-
      The organization or the repository to register the self-hosted runners. For organization the
      path would be the name of the organization. For repository the path should be in the
      "{owner}/{repo}" format.
  reconcile-interval:
    type: int
    default: 5
    description: >-
      Minutes between each reconciliation of the current runners state and their targeted state.
      On reconciliation, the charm polls the state of runners and see if actions are needed. The
      value should be kept low, unless Github API rate limiting is encountered.
<<<<<<< HEAD
  allow-external-contributor:
    type: boolean
    default: True
    description: >-
=======
  repo-policy-compliance-token:
    type: string
    description: >-
      DEPRECATED, please use allow-external-contributor configuration option instead.
      The token to authenticate with the repository-policy-compliance service in order to
      generate one-time-tokens. This option requires the repo-policy-compliance-url to be set.
      If not set, the repository-policy-compliance service will not be used.
  repo-policy-compliance-url:
    type: string
    description: >-
      DEPRECATED, please use allow-external-contributor configuration option instead
      The URL to the repository-policy-compliance service. This option requires the
      repo-policy-compliance-token to be set. If not set, the repository-policy-compliance service
      will not be used. This option is only supported when using OpenStack Cloud.
  allow-external-contributor:
    type: boolean
    default: True
    description: >-
>>>>>>> 427660e3
      EXPERIMENTAL
      Whether to allow runs from forked repository from an external contributor. Enabling this
      option will enable all runs from forked repositories. By default, runs from contribution
      authors being in COLLABORATOR, MEMBER or OWNER status is allowed. See
      https://docs.github.com/en/graphql/reference/enums#commentauthorassociation.
  test-mode:
    type: string
    description: >-
      When set to 'insecure', the charm test mode is activated, which may deactivate some security
      hardening measures.
  token:
    type: string
    default: ""
    description: >-
      The GitHub Personal Access Token for registering the self-hosted runners. The token requires
      'repo' scope for repository runners and 'repo' + 'admin:org' scope for organization runners.
      For fine grained token scopes, see
      https://charmhub.io/github-runner/docs/how-to-change-token.
  virtual-machines:
    type: int
    default: 0
    description: >-
      (Deprecated, use base-virtual-machines or max-total-virtual-machines instead)
      The number of virtual machine runners. This charm will spawn or destroy virtual machines
      runners to match this setting. Setting virtual-machines to non-zero and any of
      base-virtual-machines or max-total-virtual-machines will block the charm.
  base-virtual-machines:
    type: int
    default: 0
    description: >-
      The number of non-reactive virtual machine runners spawned by the charm per each
      combination of flavor and base. Currently, if the charm is integrated with MongoDB
      this config option will be ignored.
  max-total-virtual-machines:
    type: int
    default: 0
    description: >-
      If the github-runner charm is integrated with MongoDB, the reactive mode will not spawn
      new virtual machines if there are max-total-virtual-machines of more virtual machines
      managed by the charm.
  flavor-label-combinations:
    type: string
    default: ""
    description: >-
      List of "flavor:label" entries separated by ",". The flavor will correspond to a OpenStack
      flavor and the label will be a label for the GitHub runner. Only one flavor-label combination
      is supported at the moment. A valid configuration looks like "m1.small:small".
  manager-ssh-proxy-command:
    type: string
    default: ""
    description: >-
      Optional ProxyCommand used by the ssh connection which is used to access the virtual
      machine runners from the runner manager. It is equivalent to ProxyCommand in ssh-config,
      but without a shell. For example, a value could be something like:
      `bash -c "openssl s_client -quiet -connect 192.168.20.2:2222 -servername %h 2> /dev/null"`
  pre-job-script:
    type: string
    description: >-
      Optional script (needs shebang) to execute in the pre-job phase of a spawned runner VM. 
      This can e.g. be useful for specific infrastructure related configurations 
      (e.g. usage of certain proxies or custom routes).
      Note that the user executing the script is the ubuntu user (which has sudo rights).
      Example script:
      #!/usr/bin/env bash
      cat > ~/.ssh/config <<EOF
      host github.com
          user git
          hostname github.com
          port 22
          proxycommand socat - PROXY:squid.internal:%h:%p,proxyport=3128
      EOF
  runner-http-proxy:
    type: string
    default: ""
    description: >-
      The HTTP proxy value to use for the runners. If not specified, the model configuration option
      juju-http-proxy will be used instead.
  use-runner-proxy-for-tmate:
    type: boolean
    default: false
    description: >-
      When set to true, the ssh connection from the runner to the tmate-ssh-server will be done
      using the proxy for the runner.
  runner-manager-log-level:
    type: string
    default: "INFO"
    description: >-
      The log level for the runner manager application. The value can be CRITICAL, FATAL, ERROR,
      WARNING, INFO, or DEBUG.<|MERGE_RESOLUTION|>--- conflicted
+++ resolved
@@ -85,19 +85,6 @@
       Minutes between each reconciliation of the current runners state and their targeted state.
       On reconciliation, the charm polls the state of runners and see if actions are needed. The
       value should be kept low, unless Github API rate limiting is encountered.
-<<<<<<< HEAD
-  allow-external-contributor:
-    type: boolean
-    default: True
-    description: >-
-=======
-  repo-policy-compliance-token:
-    type: string
-    description: >-
-      DEPRECATED, please use allow-external-contributor configuration option instead.
-      The token to authenticate with the repository-policy-compliance service in order to
-      generate one-time-tokens. This option requires the repo-policy-compliance-url to be set.
-      If not set, the repository-policy-compliance service will not be used.
   repo-policy-compliance-url:
     type: string
     description: >-
@@ -109,7 +96,6 @@
     type: boolean
     default: True
     description: >-
->>>>>>> 427660e3
       EXPERIMENTAL
       Whether to allow runs from forked repository from an external contributor. Enabling this
       option will enable all runs from forked repositories. By default, runs from contribution
