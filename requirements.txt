ghapi
jinja2
openstacksdk>=3,<4
ops>=2.8
pylxd @ git+https://github.com/canonical/pylxd
requests
typing-extensions
cryptography <=42.0.5
<<<<<<< HEAD
pydantic ==1.10.15
cosl ==0.0.8
=======
pydantic ==1.10.14
cosl ==0.0.9
>>>>>>> 459f63ce
# juju 3.1.2.0 depends on pyyaml<=6.0 and >=5.1.2
PyYAML ==6.0.*
pyOpenSSL==24.1.0<|MERGE_RESOLUTION|>--- conflicted
+++ resolved
@@ -6,13 +6,8 @@
 requests
 typing-extensions
 cryptography <=42.0.5
-<<<<<<< HEAD
 pydantic ==1.10.15
-cosl ==0.0.8
-=======
-pydantic ==1.10.14
 cosl ==0.0.9
->>>>>>> 459f63ce
 # juju 3.1.2.0 depends on pyyaml<=6.0 and >=5.1.2
 PyYAML ==6.0.*
 pyOpenSSL==24.1.0