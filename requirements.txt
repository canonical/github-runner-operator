--- conflicted
+++ resolved
@@ -6,13 +6,8 @@
 pylxd @ git+https://github.com/canonical/pylxd
 requests
 typing-extensions
-<<<<<<< HEAD
 cryptography <=43.0.3
-pydantic ==1.10.18
-=======
-cryptography <=43.0.1
 pydantic ==1.10.19
->>>>>>> 522158b6
 cosl ==0.0.15
 # juju 3.1.2.0 depends on pyyaml<=6.0 and >=5.1.2
 PyYAML ==6.0.*
